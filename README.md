# Monero

Copyright (c) 2014-2015, The Monero Project

## Development Resources

Web: [getmonero.org](https://getmonero.org)  
Forum: [forum.getmonero.org](https://forum.getmonero.org)  
Mail: [dev@getmonero.org](mailto:dev@getmonero.org)  
Github (staging): [https://github.com/monero-project/bitmonero](https://github.com/monero-project/bitmonero)  
Github (development): [http://github.com/monero-project/bitmonero/tree/development](http://github.com/monero-project/bitmonero/tree/development)  
IRC: [#monero-dev on Freenode](irc://chat.freenode.net/#monero-dev)

## Introduction

Monero is a private, secure, untraceable currency. You are your bank, you control your funds, and nobody can trace your transfers unless you decide so.

**Privacy:** Monero uses a cryptographically sound system to allow you to send and receive funds without your transactions being easily revealed on the blockchain (the ledger of transactions that everyone has). This ensures that your purchases, receipts, and all transfers remain absolutely private by default.

**Security:** Using the power of a distributed peer-to-peer consensus network, every transaction on the network is cryptographically secured. Individual wallets have a 24 word mnemonic seed that is only displayed once, and can be written down to backup the wallet. Wallet files are encrypted with a passphrase to ensure they are useless if stolen.

**Untraceability:** By taking advantage of ring signatures, a special property of a certain type of cryptography, Monero is able to ensure that transactions are not only untraceable, but have an optional measure of ambiguity that ensures that transactions cannot easily be tied back to an individual user or computer.

## About this Project

This is the core implementation of Monero. It is open source and completely free to use without restrictions, except for those specified in the license agreement below. There are no restrictions on anyone creating an alternative implementation of Monero that uses the protocol and network in a compatible manner.

As with many development projects, the repository on Github is considered to be the "staging" area for the latest changes. Before changes are merged into that branch on the main repository, they are tested by individual developers, committed to the "development" branch, and then subsequently tested by contributors who focus on thorough testing and code reviews. That having been said, the repository should be carefully considered before using it in a production environment, unless there is a patch in the repository for a particular show-stopping issue you are experiencing. It is generally a better idea to use a tagged release for stability.

Anyone is welcome to contribute to Monero. If you have a fix or code change, feel free to submit is as a pull request directly to the "development" branch. In cases where the change is relatively small or does not affect other parts of the codebase it may be merged in immediately by any one of the collaborators. On the other hand, if the change is particularly large or complex, it is expected that it will be discussed at length either well in advance of the pull request being submitted, or even directly on the pull request.

## Supporting the Project

Monero development can be supported directly through donations.

Both Monero and Bitcoin donations can be made to donate.getmonero.org if using a client that supports the [OpenAlias](https://openalias.org) standard

The Monero donation address is: 46BeWrHpwXmHDpDEUmZBWZfoQpdc6HaERCNmx1pEYL2rAcuwufPN9rXHHtyUA4QVy66qeFQkn6sfK8aHYjA3jk3o1Bv16em (viewkey: e422831985c9205238ef84daf6805526c14d96fd7b059fe68c7ab98e495e5703)

The Bitcoin donation address is: 1FhnVJi2V1k4MqXm2nHoEbY5LV7FPai7bb

Core development funding and/or some supporting services are also graciously provided by sponsors:

[![MyMonero](https://static.getmonero.org/images/sponsors/mymonero.png)](https://mymonero.com) [![Kitware](https://static.getmonero.org/images/sponsors/kitware.png?1)](http://kitware.com) [![Dome9](https://static.getmonero.org/images/sponsors/dome9.png)](http://dome9.com) [![Araxis](https://static.getmonero.org/images/sponsors/araxis.png)](http://araxis.com) [![JetBrains](https://static.getmonero.org/images/sponsors/jetbrains.png)](http://www.jetbrains.com/) [![Navicat](https://static.getmonero.org/images/sponsors/navicat.png)](http://www.navicat.com/)

There are also several mining pools that kindly donate a portion of their fees, [a list of them can be found on our Bitcointalk post](https://bitcointalk.org/index.php?topic=583449.0).

## License

Copyright (c) 2014-2015, The Monero Project

All rights reserved.

Redistribution and use in source and binary forms, with or without modification, are permitted provided that the following conditions are met:

1. Redistributions of source code must retain the above copyright notice, this list of conditions and the following disclaimer.

2. Redistributions in binary form must reproduce the above copyright notice, this list of conditions and the following disclaimer in the documentation and/or other materials provided with the distribution.

3. Neither the name of the copyright holder nor the names of its contributors may be used to endorse or promote products derived from this software without specific prior written permission.

THIS SOFTWARE IS PROVIDED BY THE COPYRIGHT HOLDERS AND CONTRIBUTORS "AS IS" AND ANY EXPRESS OR IMPLIED WARRANTIES, INCLUDING, BUT NOT LIMITED TO, THE IMPLIED WARRANTIES OF MERCHANTABILITY AND FITNESS FOR A PARTICULAR PURPOSE ARE DISCLAIMED. IN NO EVENT SHALL THE COPYRIGHT HOLDER OR CONTRIBUTORS BE LIABLE FOR ANY DIRECT, INDIRECT, INCIDENTAL, SPECIAL, EXEMPLARY, OR CONSEQUENTIAL DAMAGES (INCLUDING, BUT NOT LIMITED TO, PROCUREMENT OF SUBSTITUTE GOODS OR SERVICES; LOSS OF USE, DATA, OR PROFITS; OR BUSINESS INTERRUPTION) HOWEVER CAUSED AND ON ANY THEORY OF LIABILITY, WHETHER IN CONTRACT, STRICT LIABILITY, OR TORT (INCLUDING NEGLIGENCE OR OTHERWISE) ARISING IN ANY WAY OUT OF THE USE OF THIS SOFTWARE, EVEN IF ADVISED OF THE POSSIBILITY OF SUCH DAMAGE.

Parts of the project are originally copyright (c) 2012-2013 The Cryptonote developers

## Compiling Monero

### Overview:

Dependencies: GCC 4.7.3 or later, CMake 2.8.6 or later, libunbound 1.4.16 or later (note: Unbound is not a dependency, libunbound is), libevent 2.0 or later, libgtest 1.5 or later, and Boost 1.53 or later (except 1.54, [more details here](http://goo.gl/RrCFmA)).
Static Build Additional Dependencies: ldns 1.6.17 or later, expat 1.1 or later, bison or yacc

**Basic Process:**

* Install the dependencies (see below for more detailed instructions for your OS)
* To build, change to the root of the source code directory, and run `make`. Please note that Windows systems follow a slightly different process, outlined below.
* The resulting executables can be found in `build/release/bin` or `build/debug/bin`, depending on what you're building.

**Advanced options:**

* Parallel build: run `make -j<number of threads>` instead of `make`.
* Statically linked release build: run `make release-static`.
* Debug build: run `make debug`.
* Test suite: run `make release-test` to run tests in addition to building. Running `make debug-test` will do the same to the debug version.

**Makefile Targets for Static Builds:**

For static builds there are a number of Makefile targets to make the build process easier.

* ```make release-static-win64``` builds statically for 64-bit Windows systems
* ```make release-static-win32``` builds statically for 32-bit Windows systems
* ```make release-static-64``` the default, builds statically for 64-bit non-Windows systems
* ```make release-static-32``` builds statically for 32-bit non-Windows systems
* ```make release-static-arm6``` builds statically for ARMv6 devices, such as the Raspberry Pi

### On Linux:

The instructions above should provide enough detail.

### On OS X:

The project can be built from scratch by following instructions for Unix and Linux above.

Alternatively, it can be built in an easier and more automated fashion using Homebrew:

* Ensure Homebrew is installed, it can be found at http://brew.sh
* Add the repository to brew: `brew tap sammy007/cryptonight`
* Build Monero: `brew install bitmonero --build-from-source`

### On Windows:

Dependencies: mingw-w64, msys2, CMake 2.8.6 or later, libunbound 1.4.16 or later (note: Unbound is not a dependency, libunbound is), and Boost 1.53 or 1.55 (except 1.54, [more details here](http://goo.gl/RrCFmA)), BerkeleyDB 4.8 or later (note: on Ubuntu this means installing libdb-dev and libdb++-dev).

**Preparing the Build Environment**

* Download the [MSYS2 installer](http://msys2.github.io), 64-bit or 32-bit as needed, and run it.
* Use the shortcut associated with your architecture to launch the MSYS2 environment. On 64-bit systems that would be the MinGW-w64 Win64 Shell shortcut. Note that if you are running 64-bit Windows, you will have both 64-bit and 32-bit environments.
* Update the packages in your MSYS2 install:
```
pacman -Sy
pacman -Su --ignoregroup base
pacman -Su
```
* For those of you already familiar with pacman, you can run the normal `pacman -Syu` to update, but you may get errors and need to restart MSYS2 if pacman's dependencies are updated.
* Install dependencies: `pacman -S mingw-w64-x86_64-gcc make mingw-w64-x86_64-cmake mingw-w64-x86_64-unbound mingw-w64-x86_64-boost`
* If you are planning to build statically you will also need to install: `pacman -S mingw-w64-x86_64-ldns mingw-w64-x86_64-expat` (note that these are likely already installed by the unbound dependency installation above)

**Building**

* From the root of the source code directory run:
```
mkdir build
cd build
```
* If you are on a 64-bit system, run:
```
cmake -G "MSYS Makefiles" -D CMAKE_BUILD_TYPE=Release -D ARCH="x86-64" -D BUILD_64=ON -D CMAKE_TOOLCHAIN_FILE=../cmake/64-bit-toolchain.cmake -D MSYS2_FOLDER=c:/msys64 ..
```
* If you are on a 32-bit system, run:
```
cmake -G "MSYS Makefiles" -D CMAKE_BUILD_TYPE=Release -D ARCH="i686" -D BUILD_64=OFF -D CMAKE_TOOLCHAIN_FILE=../cmake/32-bit-toolchain.cmake -D MSYS2_FOLDER=c:/msys32 ..
```
* You can now run `make` to have it build
* The resulting executables can be found in `build/release/bin` or `build/debug/bin`, depending on what you're building.

If you installed MSYS2 in a folder other than c:/msys64, make the appropriate substitution above.

**Advanced options:**

* Parallel build: run `make -j<number of threads>` instead of `make`.
* Statically linked release build: run `make release-static`.
* Debug build: run `make debug`.
* Test suite: run `make release-test` to run tests in addition to building. Running `make debug-test` will do the same to the debug version.

### On FreeBSD:

The project can be built from scratch by following instructions for Unix and Linux above.

We expect to add Monero into the ports tree in the near future, which will aid in managing installations using ports or packages.

## Building Documentation

Monero developer documentation uses Doxygen, and is currently a work-in-progress.

Dependencies: Doxygen 1.8.0 or later, Graphviz 2.28 or later (optional).

* To build, change to the root of the source code directory, and run `doxygen Doxyfile`
* If you have installed Graphviz, you can also generate in-doc diagrams by instead running `HAVE_DOT=YES doxygen Doxyfile`
* The output will be built in doc/html/

## Internationalization

See README.i18n

## Using Tor

<<<<<<< HEAD
While Monero isn't made to integrate with Tor, it can be used wrapped with torsocks, if you add --p2p-bind-ip 127.0.0.1 to the bitmonerod command line.
Be aware that your DNS use will probably go over clearnet. These come in two flavours: request for checkpoint data, and request for OpenAlias data. The first one is mostly harmless (your ISP can tell you're using monero). The second one leaks information about your transaction recipients, so do not use OpenAlias if you want DNS privacy.

## Using readline

While bitmonerod and simplewallet do not use readline directly, most of the functionality can be obtained by running them via rlwrap. This allows command recall, edit capabilities, etc. It does not give autocompletion without an extra completion file, however. To use rlwrap, simply prepend "rlwrap " to the command line, eg:
rlwrap bin/simplewallet --wallet-file /path/to/wallet
=======
While Monero isn't made to integrate with Tor, it can be used wrapped with torsocks, if you add --p2p-bind-ip 127.0.0.1 to the bitmonerod command line. You also want to set DNS requests to go over TCP, so they'll be routed through Tor, by setting DNS_PUBLIC=tcp. Example:

DNS_PUBLIC=tcp torsocks bitmonerod --p2p-bind-ip 127.0.0.1
>>>>>>> af1da980
<|MERGE_RESOLUTION|>--- conflicted
+++ resolved
@@ -174,16 +174,11 @@
 
 ## Using Tor
 
-<<<<<<< HEAD
-While Monero isn't made to integrate with Tor, it can be used wrapped with torsocks, if you add --p2p-bind-ip 127.0.0.1 to the bitmonerod command line.
-Be aware that your DNS use will probably go over clearnet. These come in two flavours: request for checkpoint data, and request for OpenAlias data. The first one is mostly harmless (your ISP can tell you're using monero). The second one leaks information about your transaction recipients, so do not use OpenAlias if you want DNS privacy.
+While Monero isn't made to integrate with Tor, it can be used wrapped with torsocks, if you add --p2p-bind-ip 127.0.0.1 to the bitmonerod command line. You also want to set DNS requests to go over TCP, so they'll be routed through Tor, by setting DNS_PUBLIC=tcp. Example:
+
+DNS_PUBLIC=tcp torsocks bitmonerod --p2p-bind-ip 127.0.0.1
 
 ## Using readline
 
 While bitmonerod and simplewallet do not use readline directly, most of the functionality can be obtained by running them via rlwrap. This allows command recall, edit capabilities, etc. It does not give autocompletion without an extra completion file, however. To use rlwrap, simply prepend "rlwrap " to the command line, eg:
 rlwrap bin/simplewallet --wallet-file /path/to/wallet
-=======
-While Monero isn't made to integrate with Tor, it can be used wrapped with torsocks, if you add --p2p-bind-ip 127.0.0.1 to the bitmonerod command line. You also want to set DNS requests to go over TCP, so they'll be routed through Tor, by setting DNS_PUBLIC=tcp. Example:
-
-DNS_PUBLIC=tcp torsocks bitmonerod --p2p-bind-ip 127.0.0.1
->>>>>>> af1da980
