--- conflicted
+++ resolved
@@ -231,25 +231,17 @@
 
 * To git clone, run:
 
-        git clone --recursive https://github.com/monero-project/monero.git
+        git clone --recursive https://github.com/loki-project/loki.git
 
 **Building**
 
 * Change to the cloned directory, run:
 	
-<<<<<<< HEAD
         cd git
 
 * If you would like a specific [version/tag](https://github.com/loki-project/loki/tags), do a git checkout for that version. eg. '0.3.0'. If you dont care about the version and just want binaries from master, skip this step:
 	
         git checkout 0.3.0
-=======
-        cd monero
-
-* If you would like a specific [version/tag](https://github.com/monero-project/monero/tags), do a git checkout for that version. eg. 'v0.12.1.0'. If you dont care about the version and just want binaries from master, skip this step:
-	
-        git checkout v0.12.1.0
->>>>>>> 51cdd76b
 
 * If you are on a 64-bit system, run:
 
