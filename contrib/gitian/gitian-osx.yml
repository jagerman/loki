--- conflicted
+++ resolved
@@ -77,12 +77,8 @@
   create_per-host_faketime_wrappers "2000-01-01 12:00:00"
   export PATH=${WRAP_DIR}:${PATH}
 
-<<<<<<< HEAD
+  git config --global core.abbrev 9
   cd loki
-=======
-  git config --global core.abbrev 9
-  cd monero
->>>>>>> 1d5e8f46
   BASEPREFIX=`pwd`/contrib/depends
 
   mkdir -p ${BASEPREFIX}/SDKs
@@ -105,13 +101,8 @@
     export PATH=${BASEPREFIX}/${i}/native/bin:${ORIGPATH}
     mkdir build && cd build
     cmake .. -DCMAKE_TOOLCHAIN_FILE=${BASEPREFIX}/${i}/share/toolchain.cmake
-<<<<<<< HEAD
-    make
+    make ${MAKEOPTS}
     DISTNAME=loki-${i}
-=======
-    make ${MAKEOPTS}
-    DISTNAME=monero-${i}
->>>>>>> 1d5e8f46
     mv bin ${DISTNAME}
     find ${DISTNAME}/ | sort | tar --no-recursion --mode='u+rw,go+r-w,a+X' --owner=0 --group=0 -c -T - | gzip -9n > ${OUTDIR}/${DISTNAME}.tar.gz
     cd ..
