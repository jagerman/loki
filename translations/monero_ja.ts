<?xml version="1.0" encoding="utf-8"?>
<!DOCTYPE TS>
<TS version="2.1" language="ja" sourcelanguage="en">
<context>
    <name>Monero::AddressBookImpl</name>
    <message>
        <location filename="../src/wallet/api/address_book.cpp" line="53"/>
        <source>Invalid destination address</source>
        <translation>不正な宛先アドレス</translation>
    </message>
    <message>
        <location filename="../src/wallet/api/address_book.cpp" line="63"/>
        <source>Invalid payment ID. Short payment ID should only be used in an integrated address</source>
        <translation>不正なペイメントIDありっます。インテグレーテットアドレスにだけ短いペイメントIDを使えます</translation>
    </message>
    <message>
        <location filename="../src/wallet/api/address_book.cpp" line="70"/>
        <source>Invalid payment ID</source>
        <translation>不正なペイメントID</translation>
    </message>
    <message>
        <location filename="../src/wallet/api/address_book.cpp" line="77"/>
        <source>Integrated address and long payment ID can&apos;t be used at the same time</source>
        <translation>同じ時にインテグレーテットアドレスと長いペイメントIDを使えません</translation>
    </message>
</context>
<context>
    <name>Monero::PendingTransactionImpl</name>
    <message>
        <location filename="../src/wallet/api/pending_transaction.cpp" line="91"/>
        <source>Attempting to save transaction to file, but specified file(s) exist. Exiting to not risk overwriting. File:</source>
        <translation>ファイルは既に存在するのでファイルに取引を書き出せなかった。上書きしないにエグジットしてます。ファイル：</translation>
    </message>
    <message>
        <location filename="../src/wallet/api/pending_transaction.cpp" line="98"/>
        <source>Failed to write transaction(s) to file</source>
        <translation>取引をファイルに書き込めませんでした</translation>
    </message>
    <message>
        <location filename="../src/wallet/api/pending_transaction.cpp" line="138"/>
        <source>daemon is busy. Please try again later.</source>
        <translation>デーモンは忙しいです。後でもう一度試してください。</translation>
    </message>
    <message>
        <location filename="../src/wallet/api/pending_transaction.cpp" line="141"/>
        <source>no connection to daemon. Please make sure daemon is running.</source>
        <translation>デーモンの接続が確立ありません。デーモンが実行中になっていることを確認してください。</translation>
    </message>
    <message>
        <location filename="../src/wallet/api/pending_transaction.cpp" line="145"/>
        <source>transaction %s was rejected by daemon with status: </source>
        <translation>取引 %s がデーモンによって拒否しました。ステータス： </translation>
    </message>
    <message>
        <location filename="../src/wallet/api/pending_transaction.cpp" line="150"/>
        <source>. Reason: </source>
        <translation>。 理由： </translation>
    </message>
    <message>
        <location filename="../src/wallet/api/pending_transaction.cpp" line="152"/>
        <source>Unknown exception: </source>
        <translation>未知の例外： </translation>
    </message>
    <message>
        <location filename="../src/wallet/api/pending_transaction.cpp" line="155"/>
        <source>Unhandled exception</source>
        <translation>未処理の例外</translation>
    </message>
    <message>
        <location filename="../src/wallet/api/pending_transaction.cpp" line="228"/>
        <source>Couldn&apos;t multisig sign data: </source>
        <translation type="unfinished"></translation>
    </message>
    <message>
        <location filename="../src/wallet/api/pending_transaction.cpp" line="250"/>
        <source>Couldn&apos;t sign multisig transaction: </source>
        <translation type="unfinished"></translation>
    </message>
</context>
<context>
    <name>Monero::UnsignedTransactionImpl</name>
    <message>
        <location filename="../src/wallet/api/unsigned_transaction.cpp" line="75"/>
        <source>This is a watch only wallet</source>
        <translation>これは閲覧専用ウォレットです</translation>
    </message>
    <message>
        <location filename="../src/wallet/api/unsigned_transaction.cpp" line="85"/>
        <location filename="../src/wallet/api/unsigned_transaction.cpp" line="92"/>
        <source>Failed to sign transaction</source>
        <translation>取引を署名できませんでした</translation>
    </message>
    <message>
        <location filename="../src/wallet/api/unsigned_transaction.cpp" line="168"/>
        <source>Claimed change does not go to a paid address</source>
        <translation>請求したお釣りはもうお金に送ったアドレス送りません</translation>
    </message>
    <message>
        <location filename="../src/wallet/api/unsigned_transaction.cpp" line="174"/>
        <source>Claimed change is larger than payment to the change address</source>
        <translation>請求したお釣りはお釣りのアドレスに送ったペイメントより大きいです</translation>
    </message>
    <message>
        <location filename="../src/wallet/api/unsigned_transaction.cpp" line="184"/>
        <source>Change goes to more than one address</source>
        <translation>お釣りは複数のアドレスに送ります</translation>
    </message>
    <message>
        <location filename="../src/wallet/api/unsigned_transaction.cpp" line="197"/>
        <source>sending %s to %s</source>
        <translation>%s を %s に送ってます</translation>
    </message>
    <message>
        <location filename="../src/wallet/api/unsigned_transaction.cpp" line="203"/>
        <source>with no destinations</source>
        <translation>目的地なし</translation>
    </message>
    <message>
        <location filename="../src/wallet/api/unsigned_transaction.cpp" line="209"/>
        <source>%s change to %s</source>
        <translation>%s のお釣り %s に</translation>
    </message>
    <message>
        <location filename="../src/wallet/api/unsigned_transaction.cpp" line="212"/>
        <source>no change</source>
        <translation>お釣りありません</translation>
    </message>
    <message>
        <location filename="../src/wallet/api/unsigned_transaction.cpp" line="214"/>
        <source>Loaded %lu transactions, for %s, fee %s, %s, %s, with min ring size %lu. %s</source>
        <translation>取引は %lu ロードした、 %s に、%s のの手数料、 %s 、 %s 、最小リングサイズ %lu 。%s</translation>
    </message>
</context>
<context>
    <name>Monero::WalletImpl</name>
    <message>
        <location filename="../src/wallet/api/wallet.cpp" line="1459"/>
        <source>payment id has invalid format, expected 16 or 64 character hex string: </source>
        <translation>ペイメントIDのフォーマットは不正です。16文字または64文字の16進数の文字列が必要で： </translation>
    </message>
    <message>
        <location filename="../src/wallet/api/wallet.cpp" line="1468"/>
        <source>Failed to add short payment id: </source>
        <translation>短いペイメントIDの追加に失敗しました： </translation>
    </message>
    <message>
        <location filename="../src/wallet/api/wallet.cpp" line="1510"/>
        <location filename="../src/wallet/api/wallet.cpp" line="1592"/>
        <source>daemon is busy. Please try again later.</source>
        <translation>デーモンは忙しいです。後でもう一度試してください。</translation>
    </message>
    <message>
        <location filename="../src/wallet/api/wallet.cpp" line="1512"/>
        <location filename="../src/wallet/api/wallet.cpp" line="1594"/>
        <source>no connection to daemon. Please make sure daemon is running.</source>
        <translation>デーモンの接続が確立ありません。デーモンが実行中になっていることを確認してください。</translation>
    </message>
    <message>
        <location filename="../src/wallet/api/wallet.cpp" line="1514"/>
        <location filename="../src/wallet/api/wallet.cpp" line="1596"/>
        <source>RPC error: </source>
        <translation>RPCエラー： </translation>
    </message>
    <message>
        <location filename="../src/wallet/api/wallet.cpp" line="1542"/>
        <location filename="../src/wallet/api/wallet.cpp" line="1627"/>
        <source>not enough outputs for specified ring size</source>
        <translation>指定したリングサイズのアウトプットが不十分です</translation>
    </message>
    <message>
        <location filename="../src/wallet/api/wallet.cpp" line="1544"/>
        <location filename="../src/wallet/api/wallet.cpp" line="1629"/>
        <source>found outputs to use</source>
        <translation>使うためにアウトプットを見つかれました</translation>
    </message>
    <message>
        <location filename="../src/wallet/api/wallet.cpp" line="1546"/>
        <source>Please sweep unmixable outputs.</source>
        <translation>ミックス不能なアウトプットをスイープしてください。</translation>
    </message>
    <message>
        <location filename="../src/wallet/api/wallet.cpp" line="1520"/>
        <location filename="../src/wallet/api/wallet.cpp" line="1603"/>
        <source>not enough money to transfer, available only %s, sent amount %s</source>
        <translation>振替でMoneroを受け取ることできません。利用可能な金額： %s,  取引の金額： %s</translation>
    </message>
    <message>
        <location filename="../src/wallet/api/wallet.cpp" line="589"/>
        <source>failed to parse address</source>
        <translation>アドレスの解析に失敗しました</translation>
    </message>
    <message>
        <location filename="../src/wallet/api/wallet.cpp" line="600"/>
        <source>failed to parse secret spend key</source>
        <translation>秘密なスペンドキーの解析に失敗しました</translation>
    </message>
    <message>
        <location filename="../src/wallet/api/wallet.cpp" line="623"/>
        <source>failed to parse secret view key</source>
        <translation>秘密なビューキーの解析に失敗しました</translation>
    </message>
    <message>
        <location filename="../src/wallet/api/wallet.cpp" line="632"/>
        <source>failed to verify secret spend key</source>
        <translation>秘密なスペンドキーの検証に失敗しました</translation>
    </message>
    <message>
        <location filename="../src/wallet/api/wallet.cpp" line="636"/>
        <source>spend key does not match address</source>
        <translation>スペンドキーがアドレスと一致しませんでした</translation>
    </message>
    <message>
        <location filename="../src/wallet/api/wallet.cpp" line="642"/>
        <source>failed to verify secret view key</source>
        <translation>秘密なビューキーの検証に失敗しました</translation>
    </message>
    <message>
        <location filename="../src/wallet/api/wallet.cpp" line="646"/>
        <source>view key does not match address</source>
        <translation>ビューキーがアドレスと一致しませんでした</translation>
    </message>
    <message>
        <location filename="../src/wallet/api/wallet.cpp" line="669"/>
        <location filename="../src/wallet/api/wallet.cpp" line="686"/>
        <source>failed to generate new wallet: </source>
        <translation>新しいウォレットの生成に失敗しました： </translation>
    </message>
    <message>
        <location filename="../src/wallet/api/wallet.cpp" line="955"/>
        <source>Failed to send import wallet request</source>
        <translation>インポートウォレットリクエストの送信に失敗しました</translation>
    </message>
    <message>
        <location filename="../src/wallet/api/wallet.cpp" line="1125"/>
        <source>Failed to load unsigned transactions</source>
        <translation>未署名の取引を読み込めませんでした</translation>
    </message>
    <message>
        <location filename="../src/wallet/api/wallet.cpp" line="1144"/>
        <source>Failed to load transaction from file</source>
        <translation>ファイルからの取引のロードに失敗しました</translation>
    </message>
    <message>
        <location filename="../src/wallet/api/wallet.cpp" line="1160"/>
        <source>Wallet is view only</source>
        <translation>閲覧専用ウォレットです</translation>
    </message>
    <message>
        <location filename="../src/wallet/api/wallet.cpp" line="1168"/>
        <source>failed to save file </source>
        <translation>ファイルを保存できませんでした </translation>
    </message>
    <message>
        <location filename="../src/wallet/api/wallet.cpp" line="1184"/>
        <source>Key images can only be imported with a trusted daemon</source>
        <translation>信頼できるデーモンしかでキーイメージをインポートしません</translation>
    </message>
    <message>
        <location filename="../src/wallet/api/wallet.cpp" line="1197"/>
        <source>Failed to import key images: </source>
        <translation>キーイメージをインポートできませんでした： </translation>
    </message>
    <message>
        <location filename="../src/wallet/api/wallet.cpp" line="1229"/>
        <source>Failed to get subaddress label: </source>
        <translation>サブアドレスラベルを取得できませんでした： </translation>
    </message>
    <message>
        <location filename="../src/wallet/api/wallet.cpp" line="1242"/>
        <source>Failed to set subaddress label: </source>
        <translation>サブアドレスラベルをセットできませんでした： </translation>
    </message>
    <message>
        <location filename="../src/wallet/api/wallet.cpp" line="615"/>
        <source>Neither view key nor spend key supplied, cancelled</source>
        <translation type="unfinished"></translation>
    </message>
    <message>
        <location filename="../src/wallet/api/wallet.cpp" line="734"/>
        <source>Electrum seed is empty</source>
        <translation type="unfinished"></translation>
    </message>
    <message>
        <location filename="../src/wallet/api/wallet.cpp" line="743"/>
        <source>Electrum-style word list failed verification</source>
        <translation type="unfinished">Electrumな単語表の検証に失敗しました</translation>
    </message>
    <message>
        <location filename="../src/wallet/api/wallet.cpp" line="1259"/>
        <source>Failed to get multisig info: </source>
        <translation type="unfinished"></translation>
    </message>
    <message>
        <location filename="../src/wallet/api/wallet.cpp" line="1276"/>
        <location filename="../src/wallet/api/wallet.cpp" line="1290"/>
        <source>Failed to make multisig: </source>
        <translation type="unfinished"></translation>
    </message>
    <message>
        <location filename="../src/wallet/api/wallet.cpp" line="1305"/>
        <source>Failed to finalize multisig wallet creation</source>
        <translation type="unfinished"></translation>
    </message>
    <message>
        <location filename="../src/wallet/api/wallet.cpp" line="1308"/>
        <source>Failed to finalize multisig wallet creation: </source>
        <translation type="unfinished"></translation>
    </message>
    <message>
        <location filename="../src/wallet/api/wallet.cpp" line="1324"/>
        <source>Failed to export multisig images: </source>
        <translation type="unfinished"></translation>
    </message>
    <message>
        <location filename="../src/wallet/api/wallet.cpp" line="1342"/>
        <source>Failed to parse imported multisig images</source>
        <translation type="unfinished"></translation>
    </message>
    <message>
        <location filename="../src/wallet/api/wallet.cpp" line="1352"/>
        <source>Failed to import multisig images: </source>
        <translation type="unfinished"></translation>
    </message>
    <message>
        <location filename="../src/wallet/api/wallet.cpp" line="1366"/>
        <source>Failed to check for partial multisig key images: </source>
        <translation type="unfinished"></translation>
    </message>
    <message>
        <location filename="../src/wallet/api/wallet.cpp" line="1394"/>
        <source>Failed to restore multisig transaction: </source>
        <translation type="unfinished"></translation>
    </message>
    <message>
        <location filename="../src/wallet/api/wallet.cpp" line="1434"/>
        <source>Invalid destination address</source>
        <translation type="unfinished">不正な宛先アドレス</translation>
    </message>
    <message>
        <location filename="../src/wallet/api/wallet.cpp" line="1516"/>
        <source>failed to get outputs to mix: %s</source>
        <translation type="unfinished"></translation>
    </message>
    <message>
        <location filename="../src/wallet/api/wallet.cpp" line="1527"/>
        <location filename="../src/wallet/api/wallet.cpp" line="1611"/>
        <source>not enough money to transfer, overall balance only %s, sent amount %s</source>
        <translation>振替でMoneroを受け取ることできません。利用可能な金額： %s,  取引の金額： %s</translation>
    </message>
    <message>
        <location filename="../src/wallet/api/wallet.cpp" line="1534"/>
        <location filename="../src/wallet/api/wallet.cpp" line="1619"/>
        <source>not enough money to transfer, available only %s, transaction amount %s = %s + %s (fee)</source>
        <translation>取引は無理です。利用可能な金額 %s、 取引の金額 %s = %s + %s (手数料)</translation>
    </message>
    <message>
        <location filename="../src/wallet/api/wallet.cpp" line="1544"/>
        <location filename="../src/wallet/api/wallet.cpp" line="1629"/>
        <source>output amount</source>
        <translation>アウトプットの金額</translation>
    </message>
    <message>
        <location filename="../src/wallet/api/wallet.cpp" line="1549"/>
        <location filename="../src/wallet/api/wallet.cpp" line="1633"/>
        <source>transaction was not constructed</source>
        <translation>取引を作りませんでした</translation>
    </message>
    <message>
        <location filename="../src/wallet/api/wallet.cpp" line="1552"/>
        <location filename="../src/wallet/api/wallet.cpp" line="1636"/>
        <source>transaction %s was rejected by daemon with status: </source>
        <translation>取引 %s がデーモンによって拒否しました。ステータス： </translation>
    </message>
    <message>
        <location filename="../src/wallet/api/wallet.cpp" line="1557"/>
        <location filename="../src/wallet/api/wallet.cpp" line="1641"/>
        <source>one of destinations is zero</source>
        <translation>宛先の1つはゼロです</translation>
    </message>
    <message>
        <location filename="../src/wallet/api/wallet.cpp" line="1559"/>
        <location filename="../src/wallet/api/wallet.cpp" line="1643"/>
        <source>failed to find a suitable way to split transactions</source>
        <translation>取引を分割する適切な方法を見つけることができませんでした</translation>
    </message>
    <message>
        <location filename="../src/wallet/api/wallet.cpp" line="1561"/>
        <location filename="../src/wallet/api/wallet.cpp" line="1645"/>
        <source>unknown transfer error: </source>
        <translation>不明な転送エラー： </translation>
    </message>
    <message>
        <location filename="../src/wallet/api/wallet.cpp" line="1563"/>
        <location filename="../src/wallet/api/wallet.cpp" line="1647"/>
        <source>internal error: </source>
        <translation>内部エラー： </translation>
    </message>
    <message>
        <location filename="../src/wallet/api/wallet.cpp" line="1565"/>
        <location filename="../src/wallet/api/wallet.cpp" line="1649"/>
        <source>unexpected error: </source>
        <translation>予期せぬエラー： </translation>
    </message>
    <message>
        <location filename="../src/wallet/api/wallet.cpp" line="1567"/>
        <location filename="../src/wallet/api/wallet.cpp" line="1651"/>
        <source>unknown error</source>
        <translation>不明なエラー</translation>
    </message>
    <message>
        <location filename="../src/wallet/api/wallet.cpp" line="1598"/>
        <source>failed to get outputs to mix</source>
        <translation type="unfinished"></translation>
    </message>
    <message>
        <location filename="../src/wallet/api/wallet.cpp" line="1737"/>
        <location filename="../src/wallet/api/wallet.cpp" line="1764"/>
        <location filename="../src/wallet/api/wallet.cpp" line="1812"/>
        <location filename="../src/wallet/api/wallet.cpp" line="1840"/>
        <location filename="../src/wallet/api/wallet.cpp" line="1868"/>
        <location filename="../src/wallet/api/wallet.cpp" line="1889"/>
        <location filename="../src/wallet/api/wallet.cpp" line="2365"/>
        <source>Failed to parse txid</source>
        <translation>txidの解析に失敗しました</translation>
    </message>
    <message>
        <location filename="../src/wallet/api/wallet.cpp" line="1754"/>
        <source>no tx keys found for this txid</source>
        <translation>このtxidのためにtxキーを見つかれませんでした</translation>
    </message>
    <message>
        <location filename="../src/wallet/api/wallet.cpp" line="1772"/>
        <location filename="../src/wallet/api/wallet.cpp" line="1781"/>
        <source>Failed to parse tx key</source>
        <translation>txキーの解析に失敗しました</translation>
    </message>
    <message>
        <location filename="../src/wallet/api/wallet.cpp" line="1790"/>
        <location filename="../src/wallet/api/wallet.cpp" line="1819"/>
        <location filename="../src/wallet/api/wallet.cpp" line="1847"/>
        <location filename="../src/wallet/api/wallet.cpp" line="1928"/>
        <source>Failed to parse address</source>
        <translation>アドレスの解析に失敗しました</translation>
    </message>
    <message>
        <location filename="../src/wallet/api/wallet.cpp" line="1933"/>
        <source>Address must not be a subaddress</source>
        <translation>アドレスはサブアドレスであってはならないです</translation>
    </message>
    <message>
        <location filename="../src/wallet/api/wallet.cpp" line="1973"/>
        <source>The wallet must be in multisig ready state</source>
        <translation type="unfinished"></translation>
    </message>
    <message>
        <location filename="../src/wallet/api/wallet.cpp" line="1995"/>
        <source>Given string is not a key</source>
        <translation type="unfinished"></translation>
    </message>
    <message>
        <location filename="../src/wallet/api/wallet.cpp" line="2237"/>
        <source>Rescan spent can only be used with a trusted daemon</source>
        <translation>信頼できるデーモンしかで再スキャンしません</translation>
    </message>
    <message>
        <location filename="../src/wallet/api/wallet.cpp" line="2286"/>
        <source>Invalid output: </source>
        <translation type="unfinished"></translation>
    </message>
    <message>
        <location filename="../src/wallet/api/wallet.cpp" line="2293"/>
        <source>Failed to mark outputs as spent</source>
        <translation type="unfinished"></translation>
    </message>
    <message>
        <location filename="../src/wallet/api/wallet.cpp" line="2304"/>
        <location filename="../src/wallet/api/wallet.cpp" line="2326"/>
        <source>Failed to parse output amount</source>
        <translation type="unfinished"></translation>
    </message>
    <message>
        <location filename="../src/wallet/api/wallet.cpp" line="2309"/>
        <location filename="../src/wallet/api/wallet.cpp" line="2331"/>
        <source>Failed to parse output offset</source>
        <translation type="unfinished"></translation>
    </message>
    <message>
        <location filename="../src/wallet/api/wallet.cpp" line="2315"/>
        <source>Failed to mark output as spent</source>
        <translation type="unfinished"></translation>
    </message>
    <message>
        <location filename="../src/wallet/api/wallet.cpp" line="2337"/>
        <source>Failed to mark output as unspent</source>
        <translation type="unfinished"></translation>
    </message>
    <message>
        <location filename="../src/wallet/api/wallet.cpp" line="2348"/>
        <location filename="../src/wallet/api/wallet.cpp" line="2387"/>
        <source>Failed to parse key image</source>
        <translation type="unfinished"></translation>
    </message>
    <message>
        <location filename="../src/wallet/api/wallet.cpp" line="2354"/>
        <source>Failed to get ring</source>
        <translation type="unfinished"></translation>
    </message>
    <message>
        <location filename="../src/wallet/api/wallet.cpp" line="2372"/>
        <source>Failed to get rings</source>
        <translation type="unfinished"></translation>
    </message>
    <message>
        <location filename="../src/wallet/api/wallet.cpp" line="2393"/>
        <source>Failed to set ring</source>
        <translation type="unfinished"></translation>
    </message>
</context>
<context>
    <name>Wallet</name>
    <message>
        <location filename="../src/wallet/api/wallet.cpp" line="344"/>
        <source>Failed to parse address</source>
        <translation>アドレスの解析に失敗しました</translation>
    </message>
    <message>
        <location filename="../src/wallet/api/wallet.cpp" line="351"/>
        <source>Failed to parse key</source>
        <translation>キーの解析に失敗しました</translation>
    </message>
    <message>
        <location filename="../src/wallet/api/wallet.cpp" line="359"/>
        <source>failed to verify key</source>
        <translation>キーの検証に失敗しました</translation>
    </message>
    <message>
        <location filename="../src/wallet/api/wallet.cpp" line="369"/>
        <source>key does not match address</source>
        <translation>キーがアドレスと一致しませんでした</translation>
    </message>
</context>
<context>
    <name>command_line</name>
    <message>
        <location filename="../src/common/command_line.cpp" line="54"/>
        <source>yes</source>
        <translation>はい</translation>
    </message>
    <message>
        <location filename="../src/common/command_line.cpp" line="68"/>
        <source>no</source>
        <translation>いいえ</translation>
    </message>
</context>
<context>
    <name>cryptonote::rpc_args</name>
    <message>
        <location filename="../src/rpc/rpc_args.cpp" line="92"/>
        <source>Specify IP to bind RPC server</source>
        <translation>RPCサーバに接続するIPを指定してください</translation>
    </message>
    <message>
        <location filename="../src/rpc/rpc_args.cpp" line="93"/>
        <source>Specify username[:password] required for RPC server</source>
        <translation>RPCサーバを使うためにユーザー名[：パスワード]を指定してください</translation>
    </message>
    <message>
        <location filename="../src/rpc/rpc_args.cpp" line="94"/>
        <source>Confirm rpc-bind-ip value is NOT a loopback (local) IP</source>
        <translation>rpc-bind-ipの価はループバック(ローカル)IPじゃないことを確認してください</translation>
    </message>
    <message>
        <location filename="../src/rpc/rpc_args.cpp" line="95"/>
        <source>Specify a comma separated list of origins to allow cross origin resource sharing</source>
        <translation>クロスオリジンリソース共同をできるためにコンマ区切りリストを指定してください</translation>
    </message>
    <message>
        <location filename="../src/rpc/rpc_args.cpp" line="96"/>
        <source>Enable SSL on RPC connections: enabled|disabled|autodetect</source>
        <translation type="unfinished"></translation>
    </message>
    <message>
        <location filename="../src/rpc/rpc_args.cpp" line="97"/>
        <source>Path to a PEM format private key</source>
        <translation type="unfinished"></translation>
    </message>
    <message>
        <location filename="../src/rpc/rpc_args.cpp" line="98"/>
        <source>Path to a PEM format certificate</source>
        <translation type="unfinished"></translation>
    </message>
    <message>
        <location filename="../src/rpc/rpc_args.cpp" line="99"/>
        <source>Path to file containing concatenated PEM format certificate(s) to replace system CA(s).</source>
        <translation type="unfinished"></translation>
    </message>
    <message>
        <location filename="../src/rpc/rpc_args.cpp" line="100"/>
        <source>List of certificate fingerprints to allow</source>
        <translation type="unfinished"></translation>
    </message>
    <message>
        <location filename="../src/rpc/rpc_args.cpp" line="101"/>
        <source>Allow user (via --rpc-ssl-certificates) chain certificates</source>
        <translation type="unfinished"></translation>
    </message>
    <message>
        <location filename="../src/rpc/rpc_args.cpp" line="102"/>
        <source>Allow any peer certificate</source>
        <translation type="unfinished"></translation>
    </message>
    <message>
        <location filename="../src/rpc/rpc_args.cpp" line="137"/>
        <source>Invalid IP address given for --</source>
        <translation>このRPCサーバーのIPはだめです --</translation>
    </message>
    <message>
        <location filename="../src/rpc/rpc_args.cpp" line="145"/>
        <source> permits inbound unencrypted external connections. Consider SSH tunnel or SSL proxy instead. Override with --</source>
        <translation> は暗号化されていない外部接続をできますがSSHトンネルやSSLプロキシの方がいいです。これでオーバーライド --</translation>
    </message>
    <message>
        <location filename="../src/rpc/rpc_args.cpp" line="168"/>
        <source>Username specified with --</source>
        <translation>このRPCサーバのユーザー名につて --</translation>
    </message>
    <message>
        <location filename="../src/rpc/rpc_args.cpp" line="168"/>
        <location filename="../src/rpc/rpc_args.cpp" line="178"/>
        <source> cannot be empty</source>
        <translation> 入力する必要があります</translation>
    </message>
    <message>
        <location filename="../src/rpc/rpc_args.cpp" line="178"/>
        <source> requires RPC server password --</source>
        <translation> のRPCサーバのパスワードありません --</translation>
    </message>
</context>
<context>
    <name>cryptonote::simple_wallet</name>
    <message>
        <location filename="../src/simplewallet/simplewallet.cpp" line="668"/>
        <source>Commands: </source>
        <translation type="unfinished"></translation>
    </message>
    <message>
        <location filename="../src/simplewallet/simplewallet.cpp" line="4646"/>
        <source>failed to read wallet password</source>
        <translation type="unfinished"></translation>
    </message>
    <message>
        <location filename="../src/simplewallet/simplewallet.cpp" line="4233"/>
        <source>invalid password</source>
        <translation>不正なパスワード</translation>
    </message>
    <message>
        <location filename="../src/simplewallet/simplewallet.cpp" line="3285"/>
        <source>set seed: needs an argument. available options: language</source>
        <translation type="unfinished"></translation>
    </message>
    <message>
        <location filename="../src/simplewallet/simplewallet.cpp" line="3321"/>
        <source>set: unrecognized argument(s)</source>
        <translation type="unfinished"></translation>
    </message>
    <message>
        <location filename="../src/simplewallet/simplewallet.cpp" line="4486"/>
        <source>wallet file path not valid: </source>
        <translation type="unfinished"></translation>
    </message>
    <message>
        <location filename="../src/simplewallet/simplewallet.cpp" line="3391"/>
        <source>Attempting to generate or restore wallet, but specified file(s) exist.  Exiting to not risk overwriting.</source>
        <translation type="unfinished"></translation>
    </message>
    <message>
        <location filename="../src/simplewallet/simplewallet.cpp" line="3271"/>
        <source>needs an argument</source>
        <translation type="unfinished"></translation>
    </message>
    <message>
        <location filename="../src/simplewallet/simplewallet.cpp" line="3294"/>
        <location filename="../src/simplewallet/simplewallet.cpp" line="3295"/>
        <location filename="../src/simplewallet/simplewallet.cpp" line="3296"/>
        <location filename="../src/simplewallet/simplewallet.cpp" line="3298"/>
        <location filename="../src/simplewallet/simplewallet.cpp" line="3301"/>
        <location filename="../src/simplewallet/simplewallet.cpp" line="3306"/>
        <location filename="../src/simplewallet/simplewallet.cpp" line="3307"/>
        <location filename="../src/simplewallet/simplewallet.cpp" line="3309"/>
        <location filename="../src/simplewallet/simplewallet.cpp" line="3311"/>
        <location filename="../src/simplewallet/simplewallet.cpp" line="3312"/>
        <location filename="../src/simplewallet/simplewallet.cpp" line="3313"/>
        <location filename="../src/simplewallet/simplewallet.cpp" line="3316"/>
        <location filename="../src/simplewallet/simplewallet.cpp" line="3317"/>
        <source>0 or 1</source>
        <translation>０や１</translation>
    </message>
    <message>
        <location filename="../src/simplewallet/simplewallet.cpp" line="3304"/>
        <location filename="../src/simplewallet/simplewallet.cpp" line="3308"/>
        <location filename="../src/simplewallet/simplewallet.cpp" line="3315"/>
        <source>unsigned integer</source>
        <translation>符号無しの整数</translation>
    </message>
    <message>
        <location filename="../src/simplewallet/simplewallet.cpp" line="3550"/>
        <source>--restore-deterministic-wallet uses --generate-new-wallet, not --wallet-file</source>
        <translation type="unfinished"></translation>
    </message>
    <message>
        <location filename="../src/simplewallet/simplewallet.cpp" line="3579"/>
        <source>specify a recovery parameter with the --electrum-seed=&quot;words list here&quot;</source>
        <translation type="unfinished"></translation>
    </message>
    <message>
        <location filename="../src/simplewallet/simplewallet.cpp" line="3959"/>
        <source>specify a wallet path with --generate-new-wallet (not --wallet-file)</source>
        <translation type="unfinished"></translation>
    </message>
    <message>
        <location filename="../src/simplewallet/simplewallet.cpp" line="4166"/>
        <source>wallet failed to connect to daemon: </source>
        <translation type="unfinished"></translation>
    </message>
    <message>
        <location filename="../src/simplewallet/simplewallet.cpp" line="4174"/>
        <source>Daemon uses a different RPC major version (%u) than the wallet (%u): %s. Either update one of them, or use --allow-mismatched-daemon-version.</source>
        <translation type="unfinished"></translation>
    </message>
    <message>
        <location filename="../src/simplewallet/simplewallet.cpp" line="4195"/>
        <source>List of available languages for your wallet&apos;s seed:</source>
        <translation type="unfinished"></translation>
    </message>
    <message>
        <location filename="../src/simplewallet/simplewallet.cpp" line="4281"/>
        <source>You had been using a deprecated version of the wallet. Please use the new seed that we provide.
</source>
        <translation type="unfinished"></translation>
    </message>
    <message>
        <location filename="../src/simplewallet/simplewallet.cpp" line="4297"/>
        <location filename="../src/simplewallet/simplewallet.cpp" line="4371"/>
        <source>Generated new wallet: </source>
        <translation type="unfinished"></translation>
    </message>
    <message>
        <location filename="../src/simplewallet/simplewallet.cpp" line="4306"/>
        <location filename="../src/simplewallet/simplewallet.cpp" line="4376"/>
        <location filename="../src/simplewallet/simplewallet.cpp" line="4420"/>
        <location filename="../src/simplewallet/simplewallet.cpp" line="4475"/>
        <source>failed to generate new wallet: </source>
        <translation>新しいウォレットの生成に失敗しました： </translation>
    </message>
    <message>
        <location filename="../src/simplewallet/simplewallet.cpp" line="4517"/>
        <source>Opened watch-only wallet</source>
        <translation type="unfinished"></translation>
    </message>
    <message>
        <location filename="../src/simplewallet/simplewallet.cpp" line="4521"/>
        <source>Opened wallet</source>
        <translation type="unfinished"></translation>
    </message>
    <message>
        <location filename="../src/simplewallet/simplewallet.cpp" line="4539"/>
        <source>You had been using a deprecated version of the wallet. Please proceed to upgrade your wallet.
</source>
        <translation type="unfinished"></translation>
    </message>
    <message>
        <location filename="../src/simplewallet/simplewallet.cpp" line="4554"/>
        <source>You had been using a deprecated version of the wallet. Your wallet file format is being upgraded now.
</source>
        <translation type="unfinished"></translation>
    </message>
    <message>
        <location filename="../src/simplewallet/simplewallet.cpp" line="4562"/>
        <source>failed to load wallet: </source>
        <translation>ウォレットをロードできませんでした： </translation>
    </message>
    <message>
        <location filename="../src/simplewallet/simplewallet.cpp" line="4579"/>
        <source>Use the &quot;help&quot; command to see the list of available commands.
</source>
        <translation type="unfinished"></translation>
    </message>
    <message>
        <location filename="../src/simplewallet/simplewallet.cpp" line="4624"/>
        <source>Wallet data saved</source>
        <translation type="unfinished"></translation>
    </message>
    <message>
        <location filename="../src/simplewallet/simplewallet.cpp" line="4829"/>
        <source>Mining started in daemon</source>
        <translation type="unfinished"></translation>
    </message>
    <message>
        <location filename="../src/simplewallet/simplewallet.cpp" line="4831"/>
        <source>mining has NOT been started: </source>
        <translation type="unfinished"></translation>
    </message>
    <message>
        <location filename="../src/simplewallet/simplewallet.cpp" line="4851"/>
        <source>Mining stopped in daemon</source>
        <translation type="unfinished"></translation>
    </message>
    <message>
        <location filename="../src/simplewallet/simplewallet.cpp" line="4853"/>
        <source>mining has NOT been stopped: </source>
        <translation type="unfinished"></translation>
    </message>
    <message>
        <location filename="../src/simplewallet/simplewallet.cpp" line="4935"/>
        <source>Blockchain saved</source>
        <translation type="unfinished"></translation>
    </message>
    <message>
        <location filename="../src/simplewallet/simplewallet.cpp" line="4950"/>
        <location filename="../src/simplewallet/simplewallet.cpp" line="4985"/>
        <source>Height </source>
        <translation type="unfinished"></translation>
    </message>
    <message>
        <location filename="../src/simplewallet/simplewallet.cpp" line="4987"/>
        <source>spent </source>
        <translation type="unfinished"></translation>
    </message>
    <message>
        <location filename="../src/simplewallet/simplewallet.cpp" line="5101"/>
        <source>Starting refresh...</source>
        <translation type="unfinished"></translation>
    </message>
    <message>
        <location filename="../src/simplewallet/simplewallet.cpp" line="5127"/>
        <source>Refresh done, blocks received: </source>
        <translation type="unfinished"></translation>
    </message>
    <message>
        <location filename="../src/simplewallet/simplewallet.cpp" line="6407"/>
        <source>payment id has invalid format, expected 16 or 64 character hex string: </source>
        <translation type="unfinished">ペイメントIDのフォーマットは不正です。16文字または64文字の16進数の文字列が必要で： </translation>
    </message>
    <message>
        <location filename="../src/simplewallet/simplewallet.cpp" line="5753"/>
        <source>bad locked_blocks parameter:</source>
        <translation type="unfinished"></translation>
    </message>
    <message>
        <location filename="../src/simplewallet/simplewallet.cpp" line="6427"/>
        <location filename="../src/simplewallet/simplewallet.cpp" line="6703"/>
        <source>a single transaction cannot use more than one payment id: </source>
        <translation type="unfinished"></translation>
    </message>
    <message>
        <location filename="../src/simplewallet/simplewallet.cpp" line="5855"/>
        <location filename="../src/simplewallet/simplewallet.cpp" line="6436"/>
        <location filename="../src/simplewallet/simplewallet.cpp" line="6671"/>
        <location filename="../src/simplewallet/simplewallet.cpp" line="6711"/>
        <source>failed to set up payment id, though it was decoded correctly</source>
        <translation type="unfinished"></translation>
    </message>
    <message>
        <location filename="../src/simplewallet/simplewallet.cpp" line="5708"/>
        <location filename="../src/simplewallet/simplewallet.cpp" line="6329"/>
        <location filename="../src/simplewallet/simplewallet.cpp" line="6628"/>
        <source>ring size %u is too large, maximum is %u</source>
        <translation type="unfinished"></translation>
    </message>
    <message>
        <location filename="../src/simplewallet/simplewallet.cpp" line="5739"/>
        <source>payment id failed to encode</source>
        <translation type="unfinished"></translation>
    </message>
    <message>
        <location filename="../src/simplewallet/simplewallet.cpp" line="5786"/>
        <source>failed to parse short payment ID from URI</source>
        <translation type="unfinished"></translation>
    </message>
    <message>
        <location filename="../src/simplewallet/simplewallet.cpp" line="5811"/>
        <location filename="../src/simplewallet/simplewallet.cpp" line="5813"/>
        <source>Invalid last argument: </source>
        <translation type="unfinished"></translation>
    </message>
    <message>
        <location filename="../src/simplewallet/simplewallet.cpp" line="5831"/>
        <source>a single transaction cannot use more than one payment id</source>
        <translation type="unfinished"></translation>
    </message>
    <message>
        <location filename="../src/simplewallet/simplewallet.cpp" line="5849"/>
        <source>failed to parse payment id, though it was detected</source>
        <translation type="unfinished"></translation>
    </message>
    <message>
        <location filename="../src/simplewallet/simplewallet.cpp" line="5872"/>
        <location filename="../src/simplewallet/simplewallet.cpp" line="5952"/>
        <location filename="../src/simplewallet/simplewallet.cpp" line="5961"/>
        <location filename="../src/simplewallet/simplewallet.cpp" line="6048"/>
        <location filename="../src/simplewallet/simplewallet.cpp" line="6197"/>
        <location filename="../src/simplewallet/simplewallet.cpp" line="6450"/>
        <location filename="../src/simplewallet/simplewallet.cpp" line="6471"/>
        <location filename="../src/simplewallet/simplewallet.cpp" line="6514"/>
        <location filename="../src/simplewallet/simplewallet.cpp" line="6725"/>
        <location filename="../src/simplewallet/simplewallet.cpp" line="6770"/>
        <source>transaction cancelled.</source>
        <translation type="unfinished"></translation>
    </message>
    <message>
        <location filename="../src/simplewallet/simplewallet.cpp" line="5941"/>
        <source>Failed to check for backlog: </source>
        <translation type="unfinished"></translation>
    </message>
    <message>
        <location filename="../src/simplewallet/simplewallet.cpp" line="5990"/>
        <location filename="../src/simplewallet/simplewallet.cpp" line="6487"/>
        <source>
Transaction </source>
        <translation>
取引 </translation>
    </message>
    <message>
        <location filename="../src/simplewallet/simplewallet.cpp" line="5995"/>
        <location filename="../src/simplewallet/simplewallet.cpp" line="6492"/>
        <source>Spending from address index %d
</source>
        <translation type="unfinished"></translation>
    </message>
    <message>
        <location filename="../src/simplewallet/simplewallet.cpp" line="5997"/>
        <location filename="../src/simplewallet/simplewallet.cpp" line="6494"/>
        <source>WARNING: Outputs of multiple addresses are being used together, which might potentially compromise your privacy.
</source>
        <translation type="unfinished"></translation>
    </message>
    <message>
        <location filename="../src/simplewallet/simplewallet.cpp" line="5999"/>
        <source>Sending %s.  </source>
        <translation type="unfinished"></translation>
    </message>
    <message>
        <location filename="../src/simplewallet/simplewallet.cpp" line="6002"/>
        <source>Your transaction needs to be split into %llu transactions.  This will result in a transaction fee being applied to each transaction, for a total fee of %s</source>
        <translation type="unfinished"></translation>
    </message>
    <message>
        <location filename="../src/simplewallet/simplewallet.cpp" line="6008"/>
        <source>The transaction fee is %s</source>
        <translation type="unfinished"></translation>
    </message>
    <message>
        <location filename="../src/simplewallet/simplewallet.cpp" line="6011"/>
        <source>, of which %s is dust from change</source>
        <translation type="unfinished"></translation>
    </message>
    <message>
        <location filename="../src/simplewallet/simplewallet.cpp" line="6012"/>
        <source>.</source>
        <translation>。</translation>
    </message>
    <message>
        <location filename="../src/simplewallet/simplewallet.cpp" line="6012"/>
        <source>A total of %s from dust change will be sent to dust address</source>
        <translation type="unfinished"></translation>
    </message>
    <message>
        <location filename="../src/simplewallet/simplewallet.cpp" line="6061"/>
        <source>Unsigned transaction(s) successfully written to MMS</source>
        <translation type="unfinished"></translation>
    </message>
    <message>
        <location filename="../src/simplewallet/simplewallet.cpp" line="6069"/>
        <location filename="../src/simplewallet/simplewallet.cpp" line="6106"/>
        <location filename="../src/simplewallet/simplewallet.cpp" line="6208"/>
        <location filename="../src/simplewallet/simplewallet.cpp" line="6220"/>
        <location filename="../src/simplewallet/simplewallet.cpp" line="6525"/>
        <location filename="../src/simplewallet/simplewallet.cpp" line="6562"/>
        <location filename="../src/simplewallet/simplewallet.cpp" line="6780"/>
        <location filename="../src/simplewallet/simplewallet.cpp" line="6792"/>
        <source>Failed to write transaction(s) to file</source>
        <translation type="unfinished">取引をファイルに書き込めませんでした</translation>
    </message>
    <message>
        <location filename="../src/simplewallet/simplewallet.cpp" line="6074"/>
        <location filename="../src/simplewallet/simplewallet.cpp" line="6111"/>
        <location filename="../src/simplewallet/simplewallet.cpp" line="6212"/>
        <location filename="../src/simplewallet/simplewallet.cpp" line="6224"/>
        <location filename="../src/simplewallet/simplewallet.cpp" line="6529"/>
        <location filename="../src/simplewallet/simplewallet.cpp" line="6566"/>
        <location filename="../src/simplewallet/simplewallet.cpp" line="6784"/>
        <location filename="../src/simplewallet/simplewallet.cpp" line="6796"/>
        <source>Unsigned transaction(s) successfully written to file: </source>
        <translation type="unfinished"></translation>
    </message>
    <message>
        <location filename="../src/simplewallet/simplewallet.cpp" line="6083"/>
        <location filename="../src/simplewallet/simplewallet.cpp" line="6541"/>
        <source>Failed to cold sign transaction with HW wallet</source>
        <translation type="unfinished"></translation>
    </message>
    <message>
        <location filename="../src/simplewallet/simplewallet.cpp" line="6167"/>
        <source>No unmixable outputs found</source>
        <translation type="unfinished"></translation>
    </message>
    <message>
        <location filename="../src/simplewallet/simplewallet.cpp" line="6234"/>
        <source>Not enough money in unlocked balance</source>
        <translation type="unfinished"></translation>
    </message>
    <message>
        <location filename="../src/simplewallet/simplewallet.cpp" line="6274"/>
        <source>No address given</source>
        <translation type="unfinished"></translation>
    </message>
    <message>
        <location filename="../src/simplewallet/simplewallet.cpp" line="6338"/>
        <source>missing lockedblocks parameter</source>
        <translation type="unfinished"></translation>
    </message>
    <message>
        <location filename="../src/simplewallet/simplewallet.cpp" line="6348"/>
        <source>bad locked_blocks parameter</source>
        <translation type="unfinished"></translation>
    </message>
    <message>
        <location filename="../src/simplewallet/simplewallet.cpp" line="6373"/>
        <location filename="../src/simplewallet/simplewallet.cpp" line="6637"/>
        <source>Failed to parse number of outputs</source>
        <translation type="unfinished"></translation>
    </message>
    <message>
        <location filename="../src/simplewallet/simplewallet.cpp" line="6378"/>
        <location filename="../src/simplewallet/simplewallet.cpp" line="6642"/>
        <source>Amount of outputs should be greater than 0</source>
        <translation type="unfinished"></translation>
    </message>
    <message>
        <location filename="../src/simplewallet/simplewallet.cpp" line="6665"/>
        <source>failed to parse Payment ID</source>
        <translation type="unfinished"></translation>
    </message>
    <message>
        <location filename="../src/simplewallet/simplewallet.cpp" line="2080"/>
        <location filename="../src/simplewallet/simplewallet.cpp" line="2127"/>
        <location filename="../src/simplewallet/simplewallet.cpp" line="6688"/>
        <source>failed to parse key image</source>
        <translation>キーイメージの解析に失敗しました</translation>
    </message>
    <message>
        <location filename="../src/simplewallet/simplewallet.cpp" line="6742"/>
        <source>No outputs found</source>
        <translation type="unfinished"></translation>
    </message>
    <message>
        <location filename="../src/simplewallet/simplewallet.cpp" line="6747"/>
        <source>Multiple transactions are created, which is not supposed to happen</source>
        <translation type="unfinished"></translation>
    </message>
    <message>
        <location filename="../src/simplewallet/simplewallet.cpp" line="6752"/>
        <source>The transaction uses multiple or no inputs, which is not supposed to happen</source>
        <translation type="unfinished"></translation>
    </message>
    <message>
        <location filename="../src/simplewallet/simplewallet.cpp" line="6830"/>
        <source>missing threshold amount</source>
        <translation type="unfinished"></translation>
    </message>
    <message>
        <location filename="../src/simplewallet/simplewallet.cpp" line="6835"/>
        <source>invalid amount threshold</source>
        <translation type="unfinished"></translation>
    </message>
    <message>
        <location filename="../src/simplewallet/simplewallet.cpp" line="6985"/>
        <source>Claimed change does not go to a paid address</source>
        <translation type="unfinished">請求したお釣りはもうお金に送ったアドレス送りません</translation>
    </message>
    <message>
        <location filename="../src/simplewallet/simplewallet.cpp" line="6990"/>
        <source>Claimed change is larger than payment to the change address</source>
        <translation type="unfinished">請求したお釣りはお釣りのアドレスに送ったペイメントより大きいです</translation>
    </message>
    <message>
        <location filename="../src/simplewallet/simplewallet.cpp" line="7021"/>
        <source>sending %s to %s</source>
        <translation>%s を %s に送ってます</translation>
    </message>
    <message>
        <location filename="../src/simplewallet/simplewallet.cpp" line="7031"/>
        <source> dummy output(s)</source>
        <translation type="unfinished"></translation>
    </message>
    <message>
        <location filename="../src/simplewallet/simplewallet.cpp" line="7034"/>
        <source>with no destinations</source>
        <translation>目的地なし</translation>
    </message>
    <message>
        <location filename="../src/simplewallet/simplewallet.cpp" line="7075"/>
        <source>This is a multisig wallet, it can only sign with sign_multisig</source>
        <translation type="unfinished"></translation>
    </message>
    <message>
        <location filename="../src/simplewallet/simplewallet.cpp" line="7098"/>
        <source>Failed to sign transaction</source>
        <translation>取引を署名できませんでした</translation>
    </message>
    <message>
        <location filename="../src/simplewallet/simplewallet.cpp" line="7104"/>
        <source>Failed to sign transaction: </source>
        <translation>取引を署名できませんでした： </translation>
    </message>
    <message>
        <location filename="../src/simplewallet/simplewallet.cpp" line="7125"/>
        <source>Transaction raw hex data exported to </source>
        <translation type="unfinished"></translation>
    </message>
    <message>
        <location filename="../src/simplewallet/simplewallet.cpp" line="7146"/>
        <source>Failed to load transaction from file</source>
        <translation>ファイルからの取引のロードに失敗しました</translation>
    </message>
    <message>
        <location filename="../src/simplewallet/simplewallet.cpp" line="5144"/>
        <location filename="../src/simplewallet/simplewallet.cpp" line="5471"/>
        <source>RPC error: </source>
        <translation>RPCエラー： </translation>
    </message>
    <message>
        <location filename="../src/simplewallet/simplewallet.cpp" line="718"/>
        <source>wallet is watch-only and has no spend key</source>
        <translation type="unfinished"></translation>
    </message>
    <message>
        <location filename="../src/simplewallet/simplewallet.cpp" line="862"/>
        <location filename="../src/simplewallet/simplewallet.cpp" line="1046"/>
        <location filename="../src/simplewallet/simplewallet.cpp" line="1099"/>
        <location filename="../src/simplewallet/simplewallet.cpp" line="1166"/>
        <source>Your original password was incorrect.</source>
        <translation type="unfinished"></translation>
    </message>
    <message>
        <location filename="../src/simplewallet/simplewallet.cpp" line="877"/>
        <source>Error with wallet rewrite: </source>
        <translation type="unfinished"></translation>
    </message>
    <message>
        <location filename="../src/simplewallet/simplewallet.cpp" line="2437"/>
        <source>invalid unit</source>
        <translation>不正なユニット</translation>
    </message>
    <message>
        <location filename="../src/simplewallet/simplewallet.cpp" line="2455"/>
        <location filename="../src/simplewallet/simplewallet.cpp" line="2517"/>
        <source>invalid count: must be an unsigned integer</source>
        <translation type="unfinished"></translation>
    </message>
    <message>
        <location filename="../src/simplewallet/simplewallet.cpp" line="2473"/>
        <source>invalid value</source>
        <translation>不正な金額</translation>
    </message>
    <message>
        <location filename="../src/simplewallet/simplewallet.cpp" line="4023"/>
        <location filename="../src/simplewallet/simplewallet.cpp" line="4043"/>
        <source>bad m_restore_height parameter: </source>
        <translation type="unfinished"></translation>
    </message>
    <message>
        <location filename="../src/simplewallet/simplewallet.cpp" line="3987"/>
        <location filename="../src/simplewallet/simplewallet.cpp" line="4034"/>
        <source>Restore height is: </source>
        <translation type="unfinished"></translation>
    </message>
    <message>
        <location filename="../src/simplewallet/simplewallet.cpp" line="4907"/>
        <source>Daemon is local, assuming trusted</source>
        <translation>デーモンはローカルです。信頼できるデーモン予期してます</translation>
    </message>
    <message>
        <location filename="../src/simplewallet/simplewallet.cpp" line="4642"/>
        <source>Password for new watch-only wallet</source>
        <translation type="unfinished"></translation>
    </message>
    <message>
        <location filename="../src/simplewallet/simplewallet.cpp" line="5154"/>
        <source>internal error: </source>
        <translation>内部エラー： </translation>
    </message>
    <message>
        <location filename="../src/simplewallet/simplewallet.cpp" line="1634"/>
        <location filename="../src/simplewallet/simplewallet.cpp" line="5159"/>
        <location filename="../src/simplewallet/simplewallet.cpp" line="5476"/>
        <source>unexpected error: </source>
        <translation>予期せぬエラー： </translation>
    </message>
    <message>
        <location filename="../src/simplewallet/simplewallet.cpp" line="1560"/>
        <location filename="../src/simplewallet/simplewallet.cpp" line="1639"/>
        <location filename="../src/simplewallet/simplewallet.cpp" line="5164"/>
        <location filename="../src/simplewallet/simplewallet.cpp" line="5481"/>
        <location filename="../src/simplewallet/simplewallet.cpp" line="6097"/>
        <location filename="../src/simplewallet/simplewallet.cpp" line="6127"/>
        <location filename="../src/simplewallet/simplewallet.cpp" line="6253"/>
        <location filename="../src/simplewallet/simplewallet.cpp" line="6554"/>
        <location filename="../src/simplewallet/simplewallet.cpp" line="6581"/>
        <location filename="../src/simplewallet/simplewallet.cpp" line="6813"/>
        <location filename="../src/simplewallet/simplewallet.cpp" line="7159"/>
        <source>unknown error</source>
        <translation>不明なエラー</translation>
    </message>
    <message>
        <location filename="../src/simplewallet/simplewallet.cpp" line="5169"/>
        <source>refresh failed: </source>
        <translation type="unfinished"></translation>
    </message>
    <message>
        <location filename="../src/simplewallet/simplewallet.cpp" line="5169"/>
        <source>Blocks received: </source>
        <translation type="unfinished"></translation>
    </message>
    <message>
        <location filename="../src/simplewallet/simplewallet.cpp" line="5207"/>
        <source>unlocked balance: </source>
        <translation>ロック解除された残高： </translation>
    </message>
    <message>
        <location filename="../src/simplewallet/simplewallet.cpp" line="3305"/>
        <location filename="../src/simplewallet/simplewallet.cpp" line="5314"/>
        <location filename="../src/simplewallet/simplewallet.cpp" line="5376"/>
        <location filename="../src/simplewallet/simplewallet.cpp" line="8009"/>
        <source>amount</source>
        <translation>金額</translation>
    </message>
    <message>
        <location filename="../src/simplewallet/simplewallet.cpp" line="364"/>
        <source>false</source>
        <translation type="unfinished"></translation>
    </message>
    <message>
        <location filename="../src/simplewallet/simplewallet.cpp" line="682"/>
        <source>Unknown command: </source>
        <translation>未知のコマンド： </translation>
    </message>
    <message>
        <location filename="../src/simplewallet/simplewallet.cpp" line="689"/>
        <source>Command usage: </source>
        <translation>コマンドの使用： </translation>
    </message>
    <message>
        <location filename="../src/simplewallet/simplewallet.cpp" line="692"/>
        <source>Command description: </source>
        <translation>コマンドの記述： </translation>
    </message>
    <message>
        <location filename="../src/simplewallet/simplewallet.cpp" line="758"/>
        <source>wallet is multisig but not yet finalized</source>
        <translation type="unfinished"></translation>
    </message>
    <message>
        <location filename="../src/simplewallet/simplewallet.cpp" line="791"/>
        <source>Failed to retrieve seed</source>
        <translation type="unfinished"></translation>
    </message>
    <message>
        <location filename="../src/simplewallet/simplewallet.cpp" line="815"/>
        <source>wallet is multisig and has no seed</source>
        <translation type="unfinished"></translation>
    </message>
    <message>
        <location filename="../src/simplewallet/simplewallet.cpp" line="924"/>
        <source>Error: failed to estimate backlog array size: </source>
        <translation type="unfinished"></translation>
    </message>
    <message>
        <location filename="../src/simplewallet/simplewallet.cpp" line="929"/>
        <source>Error: bad estimated backlog array size</source>
        <translation type="unfinished"></translation>
    </message>
    <message>
        <location filename="../src/simplewallet/simplewallet.cpp" line="941"/>
        <source> (current)</source>
        <translation type="unfinished"></translation>
    </message>
    <message>
        <location filename="../src/simplewallet/simplewallet.cpp" line="944"/>
        <source>%u block (%u minutes) backlog at priority %u%s</source>
        <translation type="unfinished"></translation>
    </message>
    <message>
        <location filename="../src/simplewallet/simplewallet.cpp" line="946"/>
        <source>%u to %u block (%u to %u minutes) backlog at priority %u</source>
        <translation type="unfinished"></translation>
    </message>
    <message>
        <location filename="../src/simplewallet/simplewallet.cpp" line="949"/>
        <source>No backlog at priority </source>
        <translation type="unfinished"></translation>
    </message>
    <message>
        <location filename="../src/simplewallet/simplewallet.cpp" line="969"/>
        <location filename="../src/simplewallet/simplewallet.cpp" line="1014"/>
        <source>This wallet is already multisig</source>
        <translation type="unfinished"></translation>
    </message>
    <message>
        <location filename="../src/simplewallet/simplewallet.cpp" line="974"/>
        <location filename="../src/simplewallet/simplewallet.cpp" line="1019"/>
        <source>wallet is watch-only and cannot be made multisig</source>
        <translation type="unfinished"></translation>
    </message>
    <message>
        <location filename="../src/simplewallet/simplewallet.cpp" line="980"/>
        <location filename="../src/simplewallet/simplewallet.cpp" line="1025"/>
        <source>This wallet has been used before, please use a new wallet to create a multisig wallet</source>
        <translation type="unfinished"></translation>
    </message>
    <message>
        <location filename="../src/simplewallet/simplewallet.cpp" line="988"/>
        <source>Send this multisig info to all other participants, then use make_multisig &lt;threshold&gt; &lt;info1&gt; [&lt;info2&gt;...] with others&apos; multisig info</source>
        <translation type="unfinished"></translation>
    </message>
    <message>
        <location filename="../src/simplewallet/simplewallet.cpp" line="989"/>
        <source>This includes the PRIVATE view key, so needs to be disclosed only to that multisig wallet&apos;s participants </source>
        <translation type="unfinished"></translation>
    </message>
    <message>
        <location filename="../src/simplewallet/simplewallet.cpp" line="1039"/>
        <source>Invalid threshold</source>
        <translation type="unfinished"></translation>
    </message>
    <message>
        <location filename="../src/simplewallet/simplewallet.cpp" line="1059"/>
        <location filename="../src/simplewallet/simplewallet.cpp" line="1181"/>
        <source>Another step is needed</source>
        <translation type="unfinished"></translation>
    </message>
    <message>
        <location filename="../src/simplewallet/simplewallet.cpp" line="1071"/>
        <source>Error creating multisig: </source>
        <translation type="unfinished"></translation>
    </message>
    <message>
        <location filename="../src/simplewallet/simplewallet.cpp" line="1078"/>
        <source>Error creating multisig: new wallet is not multisig</source>
        <translation type="unfinished"></translation>
    </message>
    <message>
        <location filename="../src/simplewallet/simplewallet.cpp" line="1081"/>
        <source> multisig address: </source>
        <translation> マルチサインアドレス： </translation>
    </message>
    <message>
        <location filename="../src/simplewallet/simplewallet.cpp" line="1105"/>
        <location filename="../src/simplewallet/simplewallet.cpp" line="1154"/>
        <location filename="../src/simplewallet/simplewallet.cpp" line="1221"/>
        <location filename="../src/simplewallet/simplewallet.cpp" line="1287"/>
        <source>This wallet is not multisig</source>
        <translation>これはマルチシッグウォレットではありません</translation>
    </message>
    <message>
        <location filename="../src/simplewallet/simplewallet.cpp" line="1110"/>
        <location filename="../src/simplewallet/simplewallet.cpp" line="1159"/>
        <source>This wallet is already finalized</source>
        <translation type="unfinished"></translation>
    </message>
    <message>
        <location filename="../src/simplewallet/simplewallet.cpp" line="1126"/>
        <source>Failed to finalize multisig</source>
        <translation type="unfinished"></translation>
    </message>
    <message>
        <location filename="../src/simplewallet/simplewallet.cpp" line="1132"/>
        <source>Failed to finalize multisig: </source>
        <translation type="unfinished"></translation>
    </message>
    <message>
        <location filename="../src/simplewallet/simplewallet.cpp" line="1193"/>
        <source>Multisig address: </source>
        <translation type="unfinished"></translation>
    </message>
    <message>
        <location filename="../src/simplewallet/simplewallet.cpp" line="1226"/>
        <location filename="../src/simplewallet/simplewallet.cpp" line="1292"/>
        <location filename="../src/simplewallet/simplewallet.cpp" line="1386"/>
        <location filename="../src/simplewallet/simplewallet.cpp" line="1502"/>
        <location filename="../src/simplewallet/simplewallet.cpp" line="1583"/>
        <source>This multisig wallet is not yet finalized</source>
        <translation type="unfinished"></translation>
    </message>
    <message>
        <location filename="../src/simplewallet/simplewallet.cpp" line="1262"/>
        <source>Error exporting multisig info: </source>
        <translation type="unfinished"></translation>
    </message>
    <message>
        <location filename="../src/simplewallet/simplewallet.cpp" line="1266"/>
        <source>Multisig info exported to </source>
        <translation type="unfinished"></translation>
    </message>
    <message>
        <location filename="../src/simplewallet/simplewallet.cpp" line="1332"/>
        <source>Multisig info imported</source>
        <translation type="unfinished"></translation>
    </message>
    <message>
        <location filename="../src/simplewallet/simplewallet.cpp" line="1336"/>
        <source>Failed to import multisig info: </source>
        <translation type="unfinished"></translation>
    </message>
    <message>
        <location filename="../src/simplewallet/simplewallet.cpp" line="1347"/>
        <source>Failed to update spent status after importing multisig info: </source>
        <translation type="unfinished"></translation>
    </message>
    <message>
        <location filename="../src/simplewallet/simplewallet.cpp" line="1353"/>
        <source>Untrusted daemon, spent status may be incorrect. Use a trusted daemon and run &quot;rescan_spent&quot;</source>
        <translation type="unfinished"></translation>
    </message>
    <message>
        <location filename="../src/simplewallet/simplewallet.cpp" line="1381"/>
        <location filename="../src/simplewallet/simplewallet.cpp" line="1497"/>
        <location filename="../src/simplewallet/simplewallet.cpp" line="1578"/>
        <source>This is not a multisig wallet</source>
        <translation>これはマルチシッグウォレットではありません</translation>
    </message>
    <message>
        <location filename="../src/simplewallet/simplewallet.cpp" line="1431"/>
        <location filename="../src/simplewallet/simplewallet.cpp" line="1440"/>
        <source>Failed to sign multisig transaction</source>
        <translation type="unfinished"></translation>
    </message>
    <message>
        <location filename="../src/simplewallet/simplewallet.cpp" line="1447"/>
        <source>Multisig error: </source>
        <translation>マルチサインエラー： </translation>
    </message>
    <message>
        <location filename="../src/simplewallet/simplewallet.cpp" line="1452"/>
        <source>Failed to sign multisig transaction: </source>
        <translation type="unfinished"></translation>
    </message>
    <message>
        <location filename="../src/simplewallet/simplewallet.cpp" line="1475"/>
        <source>It may be relayed to the network with submit_multisig</source>
        <translation type="unfinished"></translation>
    </message>
    <message>
        <location filename="../src/simplewallet/simplewallet.cpp" line="1534"/>
        <location filename="../src/simplewallet/simplewallet.cpp" line="1604"/>
        <source>Failed to load multisig transaction from file</source>
        <translation type="unfinished"></translation>
    </message>
    <message>
        <location filename="../src/simplewallet/simplewallet.cpp" line="1540"/>
        <location filename="../src/simplewallet/simplewallet.cpp" line="1609"/>
        <source>Multisig transaction signed by only %u signers, needs %u more signatures</source>
        <translation type="unfinished"></translation>
    </message>
    <message>
        <location filename="../src/simplewallet/simplewallet.cpp" line="1549"/>
        <location filename="../src/simplewallet/simplewallet.cpp" line="9460"/>
        <source>Transaction successfully submitted, transaction </source>
        <translation type="unfinished"></translation>
    </message>
    <message>
        <location filename="../src/simplewallet/simplewallet.cpp" line="1550"/>
        <location filename="../src/simplewallet/simplewallet.cpp" line="9461"/>
        <source>You can check its status by using the `show_transfers` command.</source>
        <translation type="unfinished"></translation>
    </message>
    <message>
        <location filename="../src/simplewallet/simplewallet.cpp" line="1625"/>
        <source>Failed to export multisig transaction to file </source>
        <translation type="unfinished"></translation>
    </message>
    <message>
        <location filename="../src/simplewallet/simplewallet.cpp" line="1629"/>
        <source>Saved exported multisig transaction file(s): </source>
        <translation type="unfinished"></translation>
    </message>
    <message>
        <location filename="../src/simplewallet/simplewallet.cpp" line="1894"/>
        <source>Invalid key image or txid</source>
        <translation type="unfinished"></translation>
    </message>
    <message>
        <location filename="../src/simplewallet/simplewallet.cpp" line="1903"/>
        <source>failed to unset ring</source>
        <translation type="unfinished"></translation>
    </message>
    <message>
        <location filename="../src/simplewallet/simplewallet.cpp" line="2074"/>
        <source>usage: %s &lt;key_image&gt;|&lt;pubkey&gt;</source>
        <translation type="unfinished"></translation>
    </message>
    <message>
        <location filename="../src/simplewallet/simplewallet.cpp" line="2119"/>
        <location filename="../src/simplewallet/simplewallet.cpp" line="2131"/>
        <source>Frozen: </source>
        <translation type="unfinished"></translation>
    </message>
    <message>
        <location filename="../src/simplewallet/simplewallet.cpp" line="2133"/>
        <source>Not frozen: </source>
        <translation type="unfinished"></translation>
    </message>
    <message>
        <location filename="../src/simplewallet/simplewallet.cpp" line="2140"/>
        <source> bytes sent</source>
        <translation type="unfinished"></translation>
    </message>
    <message>
        <location filename="../src/simplewallet/simplewallet.cpp" line="2141"/>
        <source> bytes received</source>
        <translation type="unfinished"></translation>
    </message>
    <message>
        <location filename="../src/simplewallet/simplewallet.cpp" line="2147"/>
        <source>Welcome to Monero, the private cryptocurrency.</source>
        <translation type="unfinished"></translation>
    </message>
    <message>
        <location filename="../src/simplewallet/simplewallet.cpp" line="2149"/>
        <source>Monero, like Bitcoin, is a cryptocurrency. That is, it is digital money.</source>
        <translation type="unfinished"></translation>
    </message>
    <message>
        <location filename="../src/simplewallet/simplewallet.cpp" line="2150"/>
        <source>Unlike Bitcoin, your Monero transactions and balance stay private, and not visible to the world by default.</source>
        <translation type="unfinished"></translation>
    </message>
    <message>
        <location filename="../src/simplewallet/simplewallet.cpp" line="2151"/>
        <source>However, you have the option of making those available to select parties, if you choose to.</source>
        <translation type="unfinished"></translation>
    </message>
    <message>
        <location filename="../src/simplewallet/simplewallet.cpp" line="2153"/>
        <source>Monero protects your privacy on the blockchain, and while Monero strives to improve all the time,</source>
        <translation type="unfinished"></translation>
    </message>
    <message>
        <location filename="../src/simplewallet/simplewallet.cpp" line="2154"/>
        <source>no privacy technology can be 100% perfect, Monero included.</source>
        <translation type="unfinished"></translation>
    </message>
    <message>
        <location filename="../src/simplewallet/simplewallet.cpp" line="2155"/>
        <source>Monero cannot protect you from malware, and it may not be as effective as we hope against powerful adversaries.</source>
        <translation type="unfinished"></translation>
    </message>
    <message>
        <location filename="../src/simplewallet/simplewallet.cpp" line="2156"/>
        <source>Flaws in Monero may be discovered in the future, and attacks may be developed to peek under some</source>
        <translation type="unfinished"></translation>
    </message>
    <message>
        <location filename="../src/simplewallet/simplewallet.cpp" line="2157"/>
        <source>of the layers of privacy Monero provides. Be safe and practice defense in depth.</source>
        <translation type="unfinished"></translation>
    </message>
    <message>
        <location filename="../src/simplewallet/simplewallet.cpp" line="2159"/>
        <source>Welcome to Monero and financial privacy. For more information, see https://getmonero.org/</source>
        <translation type="unfinished"></translation>
    </message>
    <message>
        <location filename="../src/simplewallet/simplewallet.cpp" line="2246"/>
        <location filename="../src/simplewallet/simplewallet.cpp" line="2252"/>
        <location filename="../src/simplewallet/simplewallet.cpp" line="2271"/>
        <source>ring size must be an integer &gt;= </source>
        <translation type="unfinished"></translation>
    </message>
    <message>
        <location filename="../src/simplewallet/simplewallet.cpp" line="2276"/>
        <source>could not change default ring size</source>
        <translation type="unfinished"></translation>
    </message>
    <message>
        <location filename="../src/simplewallet/simplewallet.cpp" line="2551"/>
        <location filename="../src/simplewallet/simplewallet.cpp" line="2622"/>
        <source>Invalid height</source>
        <translation type="unfinished"></translation>
    </message>
    <message>
        <location filename="../src/simplewallet/simplewallet.cpp" line="2669"/>
        <source>invalid argument: must be either 1/yes or 0/no</source>
        <translation type="unfinished"></translation>
    </message>
    <message>
        <location filename="../src/simplewallet/simplewallet.cpp" line="2740"/>
        <source>Start mining in the daemon (bg_mining and ignore_battery are optional booleans).</source>
        <translation type="unfinished"></translation>
    </message>
    <message>
        <location filename="../src/simplewallet/simplewallet.cpp" line="2743"/>
        <source>Stop mining in the daemon.</source>
        <translation type="unfinished"></translation>
    </message>
    <message>
        <location filename="../src/simplewallet/simplewallet.cpp" line="2747"/>
        <source>Set another daemon to connect to.</source>
        <translation type="unfinished"></translation>
    </message>
    <message>
        <location filename="../src/simplewallet/simplewallet.cpp" line="2750"/>
        <source>Save the current blockchain data.</source>
        <translation type="unfinished"></translation>
    </message>
    <message>
        <location filename="../src/simplewallet/simplewallet.cpp" line="2753"/>
        <source>Synchronize the transactions and balance.</source>
        <translation type="unfinished"></translation>
    </message>
    <message>
        <location filename="../src/simplewallet/simplewallet.cpp" line="2757"/>
        <source>Show the wallet&apos;s balance of the currently selected account.</source>
        <translation type="unfinished"></translation>
    </message>
    <message>
        <location filename="../src/simplewallet/simplewallet.cpp" line="2761"/>
        <source>Show the incoming transfers, all or filtered by availability and address index.

Output format:
Amount, Spent(&quot;T&quot;|&quot;F&quot;), &quot;frozen&quot;|&quot;locked&quot;|&quot;unlocked&quot;, RingCT, Global Index, Transaction Hash, Address Index, [Public Key, Key Image] </source>
        <translation type="unfinished"></translation>
    </message>
    <message>
        <location filename="../src/simplewallet/simplewallet.cpp" line="2767"/>
        <source>Show the payments for the given payment IDs.</source>
        <translation type="unfinished"></translation>
    </message>
    <message>
        <location filename="../src/simplewallet/simplewallet.cpp" line="2770"/>
        <source>Show the blockchain height.</source>
        <translation type="unfinished"></translation>
    </message>
    <message>
        <location filename="../src/simplewallet/simplewallet.cpp" line="2784"/>
        <source>Send all unmixable outputs to yourself with ring_size 1</source>
        <translation type="unfinished"></translation>
    </message>
    <message>
        <location filename="../src/simplewallet/simplewallet.cpp" line="2791"/>
        <source>Send all unlocked outputs below the threshold to an address.</source>
        <translation type="unfinished"></translation>
    </message>
    <message>
        <location filename="../src/simplewallet/simplewallet.cpp" line="2795"/>
        <source>Send a single output of the given key image to an address without change.</source>
        <translation type="unfinished"></translation>
    </message>
    <message>
        <location filename="../src/simplewallet/simplewallet.cpp" line="2799"/>
        <source>Donate &lt;amount&gt; to the development team (donate.getmonero.org).</source>
        <translation type="unfinished"></translation>
    </message>
    <message>
        <location filename="../src/simplewallet/simplewallet.cpp" line="2806"/>
        <source>Submit a signed transaction from a file.</source>
        <translation type="unfinished"></translation>
    </message>
    <message>
        <location filename="../src/simplewallet/simplewallet.cpp" line="2810"/>
        <source>Change the current log detail (level must be &lt;0-4&gt;).</source>
        <translation type="unfinished"></translation>
    </message>
    <message>
        <location filename="../src/simplewallet/simplewallet.cpp" line="2814"/>
        <source>If no arguments are specified, the wallet shows all the existing accounts along with their balances.
If the &quot;new&quot; argument is specified, the wallet creates a new account with its label initialized by the provided label text (which can be empty).
If the &quot;switch&quot; argument is specified, the wallet switches to the account specified by &lt;index&gt;.
If the &quot;label&quot; argument is specified, the wallet sets the label of the account specified by &lt;index&gt; to the provided label text.
If the &quot;tag&quot; argument is specified, a tag &lt;tag_name&gt; is assigned to the specified accounts &lt;account_index_1&gt;, &lt;account_index_2&gt;, ....
If the &quot;untag&quot; argument is specified, the tags assigned to the specified accounts &lt;account_index_1&gt;, &lt;account_index_2&gt; ..., are removed.
If the &quot;tag_description&quot; argument is specified, the tag &lt;tag_name&gt; is assigned an arbitrary text &lt;description&gt;.</source>
        <translation type="unfinished"></translation>
    </message>
    <message>
        <location filename="../src/simplewallet/simplewallet.cpp" line="2824"/>
        <source>If no arguments are specified or &lt;index&gt; is specified, the wallet shows the default or specified address. If &quot;all&quot; is specified, the wallet shows all the existing addresses in the currently selected account. If &quot;new &quot; is specified, the wallet creates a new address with the provided label text (which can be empty). If &quot;label&quot; is specified, the wallet sets the label of the address specified by &lt;index&gt; to the provided label text.</source>
        <translation type="unfinished"></translation>
    </message>
    <message>
        <location filename="../src/simplewallet/simplewallet.cpp" line="2828"/>
        <source>Encode a payment ID into an integrated address for the current wallet public address (no argument uses a random payment ID), or decode an integrated address to standard address and payment ID</source>
        <translation type="unfinished"></translation>
    </message>
    <message>
        <location filename="../src/simplewallet/simplewallet.cpp" line="2832"/>
        <source>Print all entries in the address book, optionally adding/deleting an entry to/from it.</source>
        <translation type="unfinished"></translation>
    </message>
    <message>
        <location filename="../src/simplewallet/simplewallet.cpp" line="2835"/>
        <source>Save the wallet data.</source>
        <translation type="unfinished"></translation>
    </message>
    <message>
        <location filename="../src/simplewallet/simplewallet.cpp" line="2838"/>
        <source>Save a watch-only keys file.</source>
        <translation type="unfinished"></translation>
    </message>
    <message>
        <location filename="../src/simplewallet/simplewallet.cpp" line="2841"/>
        <source>Display the private view key.</source>
        <translation type="unfinished"></translation>
    </message>
    <message>
        <location filename="../src/simplewallet/simplewallet.cpp" line="2844"/>
        <source>Display the private spend key.</source>
        <translation type="unfinished"></translation>
    </message>
    <message>
        <location filename="../src/simplewallet/simplewallet.cpp" line="2847"/>
        <source>Display the Electrum-style mnemonic seed</source>
        <translation type="unfinished"></translation>
    </message>
    <message>
        <location filename="../src/simplewallet/simplewallet.cpp" line="2851"/>
        <source>Available options:
 seed language
   Set the wallet&apos;s seed language.
 always-confirm-transfers &lt;1|0&gt;
   Whether to confirm unsplit txes.
 print-ring-members &lt;1|0&gt;
   Whether to print detailed information about ring members during confirmation.
 store-tx-info &lt;1|0&gt;
   Whether to store outgoing tx info (destination address, payment ID, tx secret key) for future reference.
 default-ring-size &lt;n&gt;
   Set the default ring size (obsolete).
 auto-refresh &lt;1|0&gt;
   Whether to automatically synchronize new blocks from the daemon.
 refresh-type &lt;full|optimize-coinbase|no-coinbase|default&gt;
   Set the wallet&apos;s refresh behaviour.
 priority [0|1|2|3|4]
   Set the fee to default/unimportant/normal/elevated/priority.
 confirm-missing-payment-id &lt;1|0&gt; (obsolete)
 ask-password &lt;0|1|2   (or never|action|decrypt)&gt;
   action: ask the password before many actions such as transfer, etc
   decrypt: same as action, but keeps the spend key encrypted in memory when not needed
 unit &lt;monero|millinero|micronero|nanonero|piconero&gt;
   Set the default monero (sub-)unit.
 min-outputs-count [n]
   Try to keep at least that many outputs of value at least min-outputs-value.
 min-outputs-value [n]
   Try to keep at least min-outputs-count outputs of at least that value.
 merge-destinations &lt;1|0&gt;
   Whether to merge multiple payments to the same destination address.
 confirm-backlog &lt;1|0&gt;
   Whether to warn if there is transaction backlog.
 confirm-backlog-threshold [n]
   Set a threshold for confirm-backlog to only warn if the transaction backlog is greater than n blocks.
 refresh-from-block-height [n]
   Set the height before which to ignore blocks.
 auto-low-priority &lt;1|0&gt;
   Whether to automatically use the low priority fee level when it&apos;s safe to do so.
 segregate-pre-fork-outputs &lt;1|0&gt;
   Set this if you intend to spend outputs on both Monero AND a key reusing fork.
 key-reuse-mitigation2 &lt;1|0&gt;
   Set this if you are not sure whether you will spend on a key reusing Monero fork later.
subaddress-lookahead &lt;major&gt;:&lt;minor&gt;
   Set the lookahead sizes for the subaddress hash table.
   Set this if you are not sure whether you will spend on a key reusing Monero fork later.
 segregation-height &lt;n&gt;
   Set to the height of a key reusing fork you want to use, 0 to use default.</source>
        <translation type="unfinished"></translation>
    </message>
    <message>
        <location filename="../src/simplewallet/simplewallet.cpp" line="2899"/>
        <source>Display the encrypted Electrum-style mnemonic seed.</source>
        <translation type="unfinished"></translation>
    </message>
    <message>
        <location filename="../src/simplewallet/simplewallet.cpp" line="2902"/>
        <source>Rescan the blockchain for spent outputs.</source>
        <translation type="unfinished"></translation>
    </message>
    <message>
        <location filename="../src/simplewallet/simplewallet.cpp" line="2906"/>
        <source>Get the transaction key (r) for a given &lt;txid&gt;.</source>
        <translation type="unfinished"></translation>
    </message>
    <message>
        <location filename="../src/simplewallet/simplewallet.cpp" line="2914"/>
        <source>Check the amount going to &lt;address&gt; in &lt;txid&gt;.</source>
        <translation type="unfinished"></translation>
    </message>
    <message>
        <location filename="../src/simplewallet/simplewallet.cpp" line="2918"/>
        <source>Generate a signature proving funds sent to &lt;address&gt; in &lt;txid&gt;, optionally with a challenge string &lt;message&gt;, using either the transaction secret key (when &lt;address&gt; is not your wallet&apos;s address) or the view secret key (otherwise), which does not disclose the secret key.</source>
        <translation type="unfinished"></translation>
    </message>
    <message>
        <location filename="../src/simplewallet/simplewallet.cpp" line="2922"/>
        <source>Check the proof for funds going to &lt;address&gt; in &lt;txid&gt; with the challenge string &lt;message&gt; if any.</source>
        <translation type="unfinished"></translation>
    </message>
    <message>
        <location filename="../src/simplewallet/simplewallet.cpp" line="2926"/>
        <source>Generate a signature proving that you generated &lt;txid&gt; using the spend secret key, optionally with a challenge string &lt;message&gt;.</source>
        <translation type="unfinished"></translation>
    </message>
    <message>
        <location filename="../src/simplewallet/simplewallet.cpp" line="2930"/>
        <source>Check a signature proving that the signer generated &lt;txid&gt;, optionally with a challenge string &lt;message&gt;.</source>
        <translation type="unfinished"></translation>
    </message>
    <message>
        <location filename="../src/simplewallet/simplewallet.cpp" line="2934"/>
        <source>Generate a signature proving that you own at least this much, optionally with a challenge string &lt;message&gt;.
If &apos;all&apos; is specified, you prove the entire sum of all of your existing accounts&apos; balances.
Otherwise, you prove the reserve of the smallest possible amount above &lt;amount&gt; available in your current account.</source>
        <translation type="unfinished"></translation>
    </message>
    <message>
        <location filename="../src/simplewallet/simplewallet.cpp" line="2940"/>
        <source>Check a signature proving that the owner of &lt;address&gt; holds at least this much, optionally with a challenge string &lt;message&gt;.</source>
        <translation type="unfinished"></translation>
    </message>
    <message>
        <location filename="../src/simplewallet/simplewallet.cpp" line="2960"/>
        <source>Show the unspent outputs of a specified address within an optional amount range.</source>
        <translation type="unfinished"></translation>
    </message>
    <message>
        <location filename="../src/simplewallet/simplewallet.cpp" line="2964"/>
        <source>Rescan the blockchain from scratch. If &quot;hard&quot; is specified, you will lose any information which can not be recovered from the blockchain itself.</source>
        <translation type="unfinished"></translation>
    </message>
    <message>
        <location filename="../src/simplewallet/simplewallet.cpp" line="2968"/>
        <source>Set an arbitrary string note for a &lt;txid&gt;.</source>
        <translation type="unfinished"></translation>
    </message>
    <message>
        <location filename="../src/simplewallet/simplewallet.cpp" line="2972"/>
        <source>Get a string note for a txid.</source>
        <translation type="unfinished"></translation>
    </message>
    <message>
        <location filename="../src/simplewallet/simplewallet.cpp" line="2976"/>
        <source>Set an arbitrary description for the wallet.</source>
        <translation type="unfinished"></translation>
    </message>
    <message>
        <location filename="../src/simplewallet/simplewallet.cpp" line="2980"/>
        <source>Get the description of the wallet.</source>
        <translation type="unfinished"></translation>
    </message>
    <message>
        <location filename="../src/simplewallet/simplewallet.cpp" line="2983"/>
        <source>Show the wallet&apos;s status.</source>
        <translation type="unfinished"></translation>
    </message>
    <message>
        <location filename="../src/simplewallet/simplewallet.cpp" line="2986"/>
        <source>Show the wallet&apos;s information.</source>
        <translation type="unfinished"></translation>
    </message>
    <message>
        <location filename="../src/simplewallet/simplewallet.cpp" line="2990"/>
        <source>Sign the contents of a file.</source>
        <translation type="unfinished"></translation>
    </message>
    <message>
        <location filename="../src/simplewallet/simplewallet.cpp" line="2994"/>
        <source>Verify a signature on the contents of a file.</source>
        <translation type="unfinished"></translation>
    </message>
    <message>
        <location filename="../src/simplewallet/simplewallet.cpp" line="3002"/>
        <source>Import a signed key images list and verify their spent status.</source>
        <translation type="unfinished"></translation>
    </message>
    <message>
        <location filename="../src/simplewallet/simplewallet.cpp" line="3014"/>
        <source>Export a set of outputs owned by this wallet.</source>
        <translation type="unfinished"></translation>
    </message>
    <message>
        <location filename="../src/simplewallet/simplewallet.cpp" line="3018"/>
        <source>Import a set of outputs owned by this wallet.</source>
        <translation type="unfinished"></translation>
    </message>
    <message>
        <location filename="../src/simplewallet/simplewallet.cpp" line="3022"/>
        <source>Show information about a transfer to/from this address.</source>
        <translation type="unfinished"></translation>
    </message>
    <message>
        <location filename="../src/simplewallet/simplewallet.cpp" line="3025"/>
        <source>Change the wallet&apos;s password.</source>
        <translation type="unfinished"></translation>
    </message>
    <message>
        <location filename="../src/simplewallet/simplewallet.cpp" line="3032"/>
        <source>Print the information about the current fee and transaction backlog.</source>
        <translation type="unfinished"></translation>
    </message>
    <message>
        <location filename="../src/simplewallet/simplewallet.cpp" line="3034"/>
        <source>Export data needed to create a multisig wallet</source>
        <translation type="unfinished"></translation>
    </message>
    <message>
        <location filename="../src/simplewallet/simplewallet.cpp" line="3037"/>
        <source>Turn this wallet into a multisig wallet</source>
        <translation type="unfinished"></translation>
    </message>
    <message>
        <location filename="../src/simplewallet/simplewallet.cpp" line="3041"/>
        <source>Turn this wallet into a multisig wallet, extra step for N-1/N wallets</source>
        <translation type="unfinished"></translation>
    </message>
    <message>
        <location filename="../src/simplewallet/simplewallet.cpp" line="3049"/>
        <source>Export multisig info for other participants</source>
        <translation type="unfinished"></translation>
    </message>
    <message>
        <location filename="../src/simplewallet/simplewallet.cpp" line="3053"/>
        <source>Import multisig info from other participants</source>
        <translation type="unfinished"></translation>
    </message>
    <message>
        <location filename="../src/simplewallet/simplewallet.cpp" line="3057"/>
        <source>Sign a multisig transaction from a file</source>
        <translation type="unfinished"></translation>
    </message>
    <message>
        <location filename="../src/simplewallet/simplewallet.cpp" line="3061"/>
        <source>Submit a signed multisig transaction from a file</source>
        <translation type="unfinished"></translation>
    </message>
    <message>
        <location filename="../src/simplewallet/simplewallet.cpp" line="3065"/>
        <source>Export a signed multisig transaction to a file</source>
        <translation type="unfinished"></translation>
    </message>
    <message>
        <location filename="../src/simplewallet/simplewallet.cpp" line="3162"/>
        <source>Unsets the ring used for a given key image or transaction</source>
        <translation type="unfinished"></translation>
    </message>
    <message>
        <location filename="../src/simplewallet/simplewallet.cpp" line="3182"/>
        <source>Freeze a single output by key image so it will not be used</source>
        <translation type="unfinished"></translation>
    </message>
    <message>
        <location filename="../src/simplewallet/simplewallet.cpp" line="3186"/>
        <source>Thaw a single output by key image so it may be used again</source>
        <translation type="unfinished"></translation>
    </message>
    <message>
        <location filename="../src/simplewallet/simplewallet.cpp" line="3190"/>
        <source>Checks whether a given output is currently frozen by key image</source>
        <translation type="unfinished"></translation>
    </message>
    <message>
        <location filename="../src/simplewallet/simplewallet.cpp" line="3194"/>
        <source>Prints simple network stats</source>
        <translation type="unfinished"></translation>
    </message>
    <message>
        <location filename="../src/simplewallet/simplewallet.cpp" line="3198"/>
        <source>Prints basic info about Monero for first time users</source>
        <translation type="unfinished"></translation>
    </message>
    <message>
        <location filename="../src/simplewallet/simplewallet.cpp" line="3206"/>
        <source>Show the help section or the documentation about a &lt;command&gt;.</source>
        <translation type="unfinished"></translation>
    </message>
    <message>
        <location filename="../src/simplewallet/simplewallet.cpp" line="3260"/>
        <source> (set this to support the network and to get a chance to receive new monero)</source>
        <translation type="unfinished"></translation>
    </message>
    <message>
        <location filename="../src/simplewallet/simplewallet.cpp" line="3297"/>
        <source>integer &gt;= </source>
        <translation type="unfinished"></translation>
    </message>
    <message>
        <location filename="../src/simplewallet/simplewallet.cpp" line="3310"/>
        <source>block height</source>
        <translation type="unfinished"></translation>
    </message>
    <message>
        <location filename="../src/simplewallet/simplewallet.cpp" line="3318"/>
        <source>1/yes or 0/no</source>
        <translation type="unfinished"></translation>
    </message>
    <message>
        <location filename="../src/simplewallet/simplewallet.cpp" line="3416"/>
        <source>No wallet found with that name. Confirm creation of new wallet named: </source>
        <translation type="unfinished"></translation>
    </message>
    <message>
        <location filename="../src/simplewallet/simplewallet.cpp" line="3542"/>
        <source>can&apos;t specify both --restore-deterministic-wallet or --restore-multisig-wallet and --non-deterministic</source>
        <translation type="unfinished"></translation>
    </message>
    <message>
        <location filename="../src/simplewallet/simplewallet.cpp" line="3548"/>
        <source>--restore-multisig-wallet uses --generate-new-wallet, not --wallet-file</source>
        <translation type="unfinished"></translation>
    </message>
    <message>
        <location filename="../src/simplewallet/simplewallet.cpp" line="3564"/>
        <source>specify a recovery parameter with the --electrum-seed=&quot;multisig seed here&quot;</source>
        <translation type="unfinished"></translation>
    </message>
    <message>
        <location filename="../src/simplewallet/simplewallet.cpp" line="3593"/>
        <source>Multisig seed failed verification</source>
        <translation type="unfinished"></translation>
    </message>
    <message>
        <location filename="../src/simplewallet/simplewallet.cpp" line="3643"/>
        <location filename="../src/simplewallet/simplewallet.cpp" line="3720"/>
        <source>This address is a subaddress which cannot be used here.</source>
        <translation type="unfinished"></translation>
    </message>
    <message>
        <location filename="../src/simplewallet/simplewallet.cpp" line="3798"/>
        <source>Error: expected M/N, but got: </source>
        <translation>エラー： N/Mを欲しかったでもこれを貰いました： </translation>
    </message>
    <message>
        <location filename="../src/simplewallet/simplewallet.cpp" line="3803"/>
        <source>Error: expected N &gt; 1 and N &lt;= M, but got: </source>
        <translation>エラー： N ＞ 1 と N ＜＝ M のこと欲しかったでもこれを貰いました： </translation>
    </message>
    <message>
        <location filename="../src/simplewallet/simplewallet.cpp" line="3808"/>
        <source>Error: M/N is currently unsupported. </source>
        <translation type="unfinished"></translation>
    </message>
    <message>
        <location filename="../src/simplewallet/simplewallet.cpp" line="3811"/>
        <source>Generating master wallet from %u of %u multisig wallet keys</source>
        <translation type="unfinished"></translation>
    </message>
    <message>
        <location filename="../src/simplewallet/simplewallet.cpp" line="3840"/>
        <source>failed to parse secret view key</source>
        <translation>秘密なビューキーの解析に失敗しました</translation>
    </message>
    <message>
        <location filename="../src/simplewallet/simplewallet.cpp" line="3848"/>
        <source>failed to verify secret view key</source>
        <translation>秘密なビューキーの検証に失敗しました</translation>
    </message>
    <message>
        <location filename="../src/simplewallet/simplewallet.cpp" line="3891"/>
        <source>Error: M/N is currently unsupported</source>
        <translation type="unfinished"></translation>
    </message>
    <message>
        <location filename="../src/simplewallet/simplewallet.cpp" line="4057"/>
        <source>Restore height </source>
        <translation type="unfinished"></translation>
    </message>
    <message>
        <location filename="../src/simplewallet/simplewallet.cpp" line="4085"/>
        <source>Warning: using an untrusted daemon at %s, privacy will be lessened</source>
        <translation type="unfinished"></translation>
    </message>
    <message>
        <location filename="../src/simplewallet/simplewallet.cpp" line="4095"/>
        <source>If you are new to Monero, type &quot;welcome&quot; for a brief overview.</source>
        <translation type="unfinished"></translation>
    </message>
    <message>
        <location filename="../src/simplewallet/simplewallet.cpp" line="4100"/>
        <source>WARNING: obsolete long payment IDs are enabled. Sending transactions with those payment IDs are bad for your privacy.</source>
        <translation type="unfinished"></translation>
    </message>
    <message>
        <location filename="../src/simplewallet/simplewallet.cpp" line="4102"/>
        <source>It is recommended that you do not use them, and ask recipients who ask for one to not endanger your privacy.</source>
        <translation type="unfinished"></translation>
    </message>
    <message>
        <location filename="../src/simplewallet/simplewallet.cpp" line="4167"/>
        <source>Daemon either is not started or wrong port was passed. Please make sure daemon is running or change the daemon address using the &apos;set_daemon&apos; command.</source>
        <translation type="unfinished"></translation>
    </message>
    <message>
        <location filename="../src/simplewallet/simplewallet.cpp" line="4205"/>
        <source>Enter the number corresponding to the language of your choice</source>
        <translation type="unfinished"></translation>
    </message>
    <message>
        <location filename="../src/simplewallet/simplewallet.cpp" line="4244"/>
        <location filename="../src/simplewallet/simplewallet.cpp" line="4341"/>
        <location filename="../src/simplewallet/simplewallet.cpp" line="4389"/>
        <location filename="../src/simplewallet/simplewallet.cpp" line="4432"/>
        <source>Error creating wallet: </source>
        <translation type="unfinished"></translation>
    </message>
    <message>
        <location filename="../src/simplewallet/simplewallet.cpp" line="4317"/>
        <source>Your wallet has been generated!
To start synchronizing with the daemon, use the &quot;refresh&quot; command.
Use the &quot;help&quot; command to see the list of available commands.
Use &quot;help &lt;command&gt;&quot; to see a command&apos;s documentation.
Always use the &quot;exit&quot; command when closing monero-wallet-cli to save 
your current session&apos;s state. Otherwise, you might need to synchronize 
your wallet again (your wallet keys are NOT at risk in any case).
</source>
        <translation type="unfinished"></translation>
    </message>
    <message>
        <location filename="../src/simplewallet/simplewallet.cpp" line="4467"/>
        <source>failed to generate new mutlisig wallet</source>
        <translation>新しいマルチシッグウォレットの生成に失敗しました</translation>
    </message>
    <message>
        <location filename="../src/simplewallet/simplewallet.cpp" line="4470"/>
        <source>Generated new %u/%u multisig wallet: </source>
        <translation type="unfinished"></translation>
    </message>
    <message>
        <location filename="../src/simplewallet/simplewallet.cpp" line="4519"/>
        <source>Opened %u/%u multisig wallet%s</source>
        <translation type="unfinished"></translation>
    </message>
    <message>
        <location filename="../src/simplewallet/simplewallet.cpp" line="4580"/>
        <source>Use &quot;help &lt;command&gt;&quot; to see a command&apos;s documentation.
</source>
        <translation type="unfinished"></translation>
    </message>
    <message>
        <location filename="../src/simplewallet/simplewallet.cpp" line="4638"/>
        <source>wallet is multisig and cannot save a watch-only version</source>
        <translation type="unfinished"></translation>
    </message>
    <message>
        <location filename="../src/simplewallet/simplewallet.cpp" line="4674"/>
        <location filename="../src/simplewallet/simplewallet.cpp" line="4706"/>
        <source>Failed to query mining status: </source>
        <translation type="unfinished"></translation>
    </message>
    <message>
        <location filename="../src/simplewallet/simplewallet.cpp" line="4689"/>
        <location filename="../src/simplewallet/simplewallet.cpp" line="4717"/>
        <source>Failed to setup background mining: </source>
        <translation type="unfinished"></translation>
    </message>
    <message>
        <location filename="../src/simplewallet/simplewallet.cpp" line="4693"/>
        <source>Background mining enabled. Thank you for supporting the Monero network.</source>
        <translation type="unfinished"></translation>
    </message>
    <message>
        <location filename="../src/simplewallet/simplewallet.cpp" line="4721"/>
        <location filename="../src/simplewallet/simplewallet.cpp" line="4729"/>
        <source>Background mining not enabled. Run &quot;set setup-background-mining 1&quot; to change.</source>
        <translation type="unfinished"></translation>
    </message>
    <message>
        <location filename="../src/simplewallet/simplewallet.cpp" line="4735"/>
        <source>Using an untrusted daemon, skipping background mining check</source>
        <translation type="unfinished"></translation>
    </message>
    <message>
        <location filename="../src/simplewallet/simplewallet.cpp" line="4760"/>
        <source>The daemon is not set up to background mine.</source>
        <translation type="unfinished"></translation>
    </message>
    <message>
        <location filename="../src/simplewallet/simplewallet.cpp" line="4761"/>
        <source>With background mining enabled, the daemon will mine when idle and not on batttery.</source>
        <translation type="unfinished"></translation>
    </message>
    <message>
        <location filename="../src/simplewallet/simplewallet.cpp" line="4762"/>
        <source>Enabling this supports the network you are using, and makes you eligible for receiving new monero</source>
        <translation type="unfinished"></translation>
    </message>
    <message>
        <location filename="../src/simplewallet/simplewallet.cpp" line="4767"/>
        <source>Background mining not enabled. Set setup-background-mining to 1 to change.</source>
        <translation type="unfinished"></translation>
    </message>
    <message>
        <location filename="../src/simplewallet/simplewallet.cpp" line="4874"/>
        <source>Unexpected array length - Exited simple_wallet::set_daemon()</source>
        <translation type="unfinished"></translation>
    </message>
    <message>
        <location filename="../src/simplewallet/simplewallet.cpp" line="4915"/>
        <source>This does not seem to be a valid daemon URL.</source>
        <translation type="unfinished"></translation>
    </message>
    <message>
        <location filename="../src/simplewallet/simplewallet.cpp" line="4951"/>
        <location filename="../src/simplewallet/simplewallet.cpp" line="4986"/>
        <source>txid </source>
        <translation>txid </translation>
    </message>
    <message>
        <location filename="../src/simplewallet/simplewallet.cpp" line="4953"/>
        <location filename="../src/simplewallet/simplewallet.cpp" line="4988"/>
        <source>idx </source>
        <translation>idx </translation>
    </message>
    <message>
        <location filename="../src/simplewallet/simplewallet.cpp" line="4966"/>
        <source>WARNING: this transaction uses an unencrypted payment ID: consider using subaddresses instead.</source>
        <translation type="unfinished"></translation>
    </message>
    <message>
        <location filename="../src/simplewallet/simplewallet.cpp" line="4966"/>
        <source>WARNING: this transaction uses an unencrypted payment ID: these are obsolete. Support will be withdrawn in the future. Use subaddresses instead.</source>
        <translation type="unfinished"></translation>
    </message>
    <message>
        <location filename="../src/simplewallet/simplewallet.cpp" line="4970"/>
        <source>NOTE: This transaction is locked, see details with: show_transfer </source>
        <translation type="unfinished"></translation>
    </message>
    <message>
        <location filename="../src/simplewallet/simplewallet.cpp" line="5120"/>
        <source>New transfer received since rescan was started. Key images are incomplete.</source>
        <translation type="unfinished"></translation>
    </message>
    <message>
        <location filename="../src/simplewallet/simplewallet.cpp" line="5195"/>
        <source> (Some owned outputs have partial key images - import_multisig_info needed)</source>
        <translation type="unfinished"></translation>
    </message>
    <message>
        <location filename="../src/simplewallet/simplewallet.cpp" line="5198"/>
        <source>Currently selected account: [</source>
        <translation type="unfinished"></translation>
    </message>
    <message>
        <location filename="../src/simplewallet/simplewallet.cpp" line="5198"/>
        <source>] </source>
        <translation>] </translation>
    </message>
    <message>
        <location filename="../src/simplewallet/simplewallet.cpp" line="5200"/>
        <source>Tag: </source>
        <translation>タグ： </translation>
    </message>
    <message>
        <location filename="../src/simplewallet/simplewallet.cpp" line="5200"/>
        <source>(No tag assigned)</source>
        <translation type="unfinished"></translation>
    </message>
    <message>
        <location filename="../src/simplewallet/simplewallet.cpp" line="5212"/>
        <source>Balance per address:</source>
        <translation type="unfinished"></translation>
    </message>
    <message>
        <location filename="../src/simplewallet/simplewallet.cpp" line="5213"/>
        <source>Address</source>
        <translation>アドレス</translation>
    </message>
    <message>
        <location filename="../src/simplewallet/simplewallet.cpp" line="5213"/>
        <location filename="../src/simplewallet/simplewallet.cpp" line="8538"/>
        <source>Balance</source>
        <translation>残高</translation>
    </message>
    <message>
        <location filename="../src/simplewallet/simplewallet.cpp" line="5213"/>
        <location filename="../src/simplewallet/simplewallet.cpp" line="8538"/>
        <source>Unlocked balance</source>
        <translation>ロック解除された残高</translation>
    </message>
    <message>
        <location filename="../src/simplewallet/simplewallet.cpp" line="5213"/>
        <source>Outputs</source>
        <translation>アウトプット</translation>
    </message>
    <message>
        <location filename="../src/simplewallet/simplewallet.cpp" line="5213"/>
        <location filename="../src/simplewallet/simplewallet.cpp" line="8538"/>
        <location filename="../src/simplewallet/simplewallet.cpp" line="9694"/>
        <source>Label</source>
        <translation>ラベル</translation>
    </message>
    <message>
        <location filename="../src/simplewallet/simplewallet.cpp" line="5221"/>
        <source>%8u %6s %21s %21s %7u %21s</source>
        <translation type="unfinished"></translation>
    </message>
    <message>
        <location filename="../src/simplewallet/simplewallet.cpp" line="5314"/>
        <source>spent</source>
        <translation type="unfinished"></translation>
    </message>
    <message>
        <location filename="../src/simplewallet/simplewallet.cpp" line="5314"/>
        <source>global index</source>
        <translation type="unfinished"></translation>
    </message>
    <message>
        <location filename="../src/simplewallet/simplewallet.cpp" line="5314"/>
        <source>tx id</source>
        <translation>tx id</translation>
    </message>
    <message>
        <location filename="../src/simplewallet/simplewallet.cpp" line="5314"/>
        <location filename="../src/simplewallet/simplewallet.cpp" line="5376"/>
        <source>addr index</source>
        <translation type="unfinished"></translation>
    </message>
    <message>
        <location filename="../src/simplewallet/simplewallet.cpp" line="5324"/>
        <source>Used at heights: </source>
        <translation type="unfinished"></translation>
    </message>
    <message>
        <location filename="../src/simplewallet/simplewallet.cpp" line="5330"/>
        <source>[frozen]</source>
        <translation type="unfinished"></translation>
    </message>
    <message>
        <location filename="../src/simplewallet/simplewallet.cpp" line="5344"/>
        <source>No incoming transfers</source>
        <translation type="unfinished"></translation>
    </message>
    <message>
        <location filename="../src/simplewallet/simplewallet.cpp" line="5348"/>
        <source>No incoming available transfers</source>
        <translation type="unfinished"></translation>
    </message>
    <message>
        <location filename="../src/simplewallet/simplewallet.cpp" line="5352"/>
        <source>No incoming unavailable transfers</source>
        <translation type="unfinished"></translation>
    </message>
    <message>
        <location filename="../src/simplewallet/simplewallet.cpp" line="5376"/>
        <source>payment</source>
        <translation>ペイメント</translation>
    </message>
    <message>
        <location filename="../src/simplewallet/simplewallet.cpp" line="5376"/>
        <source>transaction</source>
        <translation>取引</translation>
    </message>
    <message>
        <location filename="../src/simplewallet/simplewallet.cpp" line="5376"/>
        <source>height</source>
        <translation type="unfinished"></translation>
    </message>
    <message>
        <location filename="../src/simplewallet/simplewallet.cpp" line="5376"/>
        <source>unlock time</source>
        <translation type="unfinished"></translation>
    </message>
    <message>
        <location filename="../src/simplewallet/simplewallet.cpp" line="5388"/>
        <source>No payments with id </source>
        <translation type="unfinished"></translation>
    </message>
    <message>
        <location filename="../src/simplewallet/simplewallet.cpp" line="5436"/>
        <location filename="../src/simplewallet/simplewallet.cpp" line="5526"/>
        <location filename="../src/simplewallet/simplewallet.cpp" line="5892"/>
        <location filename="../src/simplewallet/simplewallet.cpp" line="6360"/>
        <source>failed to get blockchain height: </source>
        <translation type="unfinished"></translation>
    </message>
    <message>
        <location filename="../src/simplewallet/simplewallet.cpp" line="5534"/>
        <source>
Transaction %llu/%llu: txid=%s</source>
        <translation type="unfinished"></translation>
    </message>
    <message>
        <location filename="../src/simplewallet/simplewallet.cpp" line="5571"/>
        <source>failed to get output: </source>
        <translation type="unfinished"></translation>
    </message>
    <message>
        <location filename="../src/simplewallet/simplewallet.cpp" line="5579"/>
        <source>output key&apos;s originating block height shouldn&apos;t be higher than the blockchain height</source>
        <translation type="unfinished"></translation>
    </message>
    <message>
        <location filename="../src/simplewallet/simplewallet.cpp" line="5583"/>
        <source>
Originating block heights: </source>
        <translation type="unfinished"></translation>
    </message>
    <message>
        <location filename="../src/simplewallet/simplewallet.cpp" line="5595"/>
        <source>
|</source>
        <translation>
|</translation>
    </message>
    <message>
        <location filename="../src/simplewallet/simplewallet.cpp" line="5595"/>
        <location filename="../src/simplewallet/simplewallet.cpp" line="8197"/>
        <source>|
</source>
        <translation>|
</translation>
    </message>
    <message>
        <location filename="../src/simplewallet/simplewallet.cpp" line="5612"/>
        <source>
Warning: Some input keys being spent are from </source>
        <translation type="unfinished"></translation>
    </message>
    <message>
        <location filename="../src/simplewallet/simplewallet.cpp" line="5614"/>
        <source>, which can break the anonymity of ring signature. Make sure this is intentional!</source>
        <translation type="unfinished"></translation>
    </message>
    <message>
        <location filename="../src/simplewallet/simplewallet.cpp" line="5645"/>
        <source>Transaction spends more than one very old output. Privacy would be better if they were sent separately.</source>
        <translation type="unfinished"></translation>
    </message>
    <message>
        <location filename="../src/simplewallet/simplewallet.cpp" line="5646"/>
        <source>Spend them now anyway?</source>
        <translation type="unfinished"></translation>
    </message>
    <message>
        <location filename="../src/simplewallet/simplewallet.cpp" line="5691"/>
        <location filename="../src/simplewallet/simplewallet.cpp" line="6312"/>
        <location filename="../src/simplewallet/simplewallet.cpp" line="6611"/>
        <source>Ring size must not be 0</source>
        <translation type="unfinished"></translation>
    </message>
    <message>
        <location filename="../src/simplewallet/simplewallet.cpp" line="5703"/>
        <location filename="../src/simplewallet/simplewallet.cpp" line="6324"/>
        <location filename="../src/simplewallet/simplewallet.cpp" line="6623"/>
        <source>ring size %u is too small, minimum is %u</source>
        <translation type="unfinished"></translation>
    </message>
    <message>
        <location filename="../src/simplewallet/simplewallet.cpp" line="5715"/>
        <source>wrong number of arguments</source>
        <translation type="unfinished"></translation>
    </message>
    <message>
        <location filename="../src/simplewallet/simplewallet.cpp" line="5735"/>
        <location filename="../src/simplewallet/simplewallet.cpp" line="5845"/>
        <source>Warning: Unencrypted payment IDs will harm your privacy: ask the recipient to use subaddresses instead</source>
        <translation type="unfinished"></translation>
    </message>
    <message>
        <location filename="../src/simplewallet/simplewallet.cpp" line="5908"/>
        <location filename="../src/simplewallet/simplewallet.cpp" line="6465"/>
        <source>No outputs found, or daemon is not ready</source>
        <translation type="unfinished"></translation>
    </message>
    <message>
        <location filename="../src/simplewallet/simplewallet.cpp" line="6017"/>
        <source>.
This transaction (including %s change) will unlock on block %llu, in approximately %s days (assuming 2 minutes per block)</source>
        <translation type="unfinished"></translation>
    </message>
    <message>
        <location filename="../src/simplewallet/simplewallet.cpp" line="6882"/>
        <source>Failed to parse donation address: </source>
        <translation type="unfinished"></translation>
    </message>
    <message>
        <location filename="../src/simplewallet/simplewallet.cpp" line="6896"/>
        <source>Donating %s %s to The Monero Project (donate.getmonero.org or %s).</source>
        <translation type="unfinished"></translation>
    </message>
    <message>
        <location filename="../src/simplewallet/simplewallet.cpp" line="6898"/>
        <source>Donating %s %s to %s.</source>
        <translation type="unfinished"></translation>
    </message>
    <message>
        <location filename="../src/simplewallet/simplewallet.cpp" line="7230"/>
        <location filename="../src/simplewallet/simplewallet.cpp" line="7241"/>
        <location filename="../src/simplewallet/simplewallet.cpp" line="7248"/>
        <source>failed to parse tx_key</source>
        <translation type="unfinished"></translation>
    </message>
    <message>
        <location filename="../src/simplewallet/simplewallet.cpp" line="7257"/>
        <source>Tx key successfully stored.</source>
        <translation type="unfinished"></translation>
    </message>
    <message>
        <location filename="../src/simplewallet/simplewallet.cpp" line="7261"/>
        <source>Failed to store tx key: </source>
        <translation type="unfinished"></translation>
    </message>
    <message>
        <location filename="../src/simplewallet/simplewallet.cpp" line="7764"/>
        <location filename="../src/simplewallet/simplewallet.cpp" line="8009"/>
        <source>block</source>
        <translation type="unfinished"></translation>
    </message>
    <message>
        <location filename="../src/simplewallet/simplewallet.cpp" line="7931"/>
        <source>usage: show_transfers [in|out|all|pending|failed|coinbase] [index=&lt;N1&gt;[,&lt;N2&gt;,...]] [&lt;min_height&gt; [&lt;max_height&gt;]]</source>
        <translation type="unfinished"></translation>
    </message>
    <message>
        <location filename="../src/simplewallet/simplewallet.cpp" line="7984"/>
        <source>usage: export_transfers [in|out|all|pending|failed|coinbase] [index=&lt;N1&gt;[,&lt;N2&gt;,...]] [&lt;min_height&gt; [&lt;max_height&gt;]] [output=&lt;path&gt;]</source>
        <translation type="unfinished"></translation>
    </message>
    <message>
        <location filename="../src/simplewallet/simplewallet.cpp" line="8009"/>
        <source>direction</source>
        <translation type="unfinished"></translation>
    </message>
    <message>
        <location filename="../src/simplewallet/simplewallet.cpp" line="8009"/>
        <source>timestamp</source>
        <translation type="unfinished"></translation>
    </message>
    <message>
        <location filename="../src/simplewallet/simplewallet.cpp" line="8009"/>
        <source>running balance</source>
        <translation type="unfinished"></translation>
    </message>
    <message>
        <location filename="../src/simplewallet/simplewallet.cpp" line="8009"/>
        <source>hash</source>
        <translation type="unfinished"></translation>
    </message>
    <message>
        <location filename="../src/simplewallet/simplewallet.cpp" line="8009"/>
        <source>payment ID</source>
        <translation type="unfinished"></translation>
    </message>
    <message>
        <location filename="../src/simplewallet/simplewallet.cpp" line="8009"/>
        <source>fee</source>
        <translation type="unfinished"></translation>
    </message>
    <message>
        <location filename="../src/simplewallet/simplewallet.cpp" line="8009"/>
        <source>destination</source>
        <translation type="unfinished"></translation>
    </message>
    <message>
        <location filename="../src/simplewallet/simplewallet.cpp" line="8009"/>
        <source>index</source>
        <translation type="unfinished"></translation>
    </message>
    <message>
        <location filename="../src/simplewallet/simplewallet.cpp" line="8009"/>
        <source>note</source>
        <translation type="unfinished"></translation>
    </message>
    <message>
        <location filename="../src/simplewallet/simplewallet.cpp" line="8063"/>
        <source>CSV exported to </source>
        <translation type="unfinished"></translation>
    </message>
    <message>
        <location filename="../src/simplewallet/simplewallet.cpp" line="8246"/>
        <source>Warning: this will lose any information which can not be recovered from the blockchain.</source>
        <translation type="unfinished"></translation>
    </message>
    <message>
        <location filename="../src/simplewallet/simplewallet.cpp" line="8247"/>
        <source>This includes destination addresses, tx secret keys, tx notes, etc</source>
        <translation type="unfinished"></translation>
    </message>
    <message>
        <location filename="../src/simplewallet/simplewallet.cpp" line="8259"/>
        <source>Warning: your restore height is higher than wallet restore height: </source>
        <translation type="unfinished"></translation>
    </message>
    <message>
        <location filename="../src/simplewallet/simplewallet.cpp" line="8260"/>
        <source>Rescan anyway ? (Y/Yes/N/No): </source>
        <translation type="unfinished"></translation>
    </message>
    <message>
        <location filename="../src/simplewallet/simplewallet.cpp" line="8279"/>
        <source>MMS received new message</source>
        <translation type="unfinished"></translation>
    </message>
    <message>
        <location filename="../src/simplewallet/simplewallet.cpp" line="8665"/>
        <source>&lt;index&gt; is out of bounds</source>
        <translation type="unfinished"></translation>
    </message>
    <message>
        <location filename="../src/simplewallet/simplewallet.cpp" line="8962"/>
        <source>Network type: </source>
        <translation type="unfinished"></translation>
    </message>
    <message>
        <location filename="../src/simplewallet/simplewallet.cpp" line="8963"/>
        <source>Testnet</source>
        <translation type="unfinished"></translation>
    </message>
    <message>
        <location filename="../src/simplewallet/simplewallet.cpp" line="8964"/>
        <source>Stagenet</source>
        <translation type="unfinished"></translation>
    </message>
    <message>
        <location filename="../src/simplewallet/simplewallet.cpp" line="8964"/>
        <source>Mainnet</source>
        <translation type="unfinished"></translation>
    </message>
    <message>
        <location filename="../src/simplewallet/simplewallet.cpp" line="9129"/>
        <location filename="../src/simplewallet/simplewallet.cpp" line="9175"/>
        <source>command only supported by HW wallet</source>
        <translation type="unfinished"></translation>
    </message>
    <message>
        <location filename="../src/simplewallet/simplewallet.cpp" line="9134"/>
        <source>hw wallet does not support cold KI sync</source>
        <translation type="unfinished"></translation>
    </message>
    <message>
        <location filename="../src/simplewallet/simplewallet.cpp" line="9146"/>
        <source>Please confirm the key image sync on the device</source>
        <translation type="unfinished"></translation>
    </message>
    <message>
        <location filename="../src/simplewallet/simplewallet.cpp" line="9152"/>
        <source>Key images synchronized to height </source>
        <translation type="unfinished"></translation>
    </message>
    <message>
        <location filename="../src/simplewallet/simplewallet.cpp" line="9155"/>
        <source>Running untrusted daemon, cannot determine which transaction output is spent. Use a trusted daemon with --trusted-daemon and run rescan_spent</source>
        <translation type="unfinished"></translation>
    </message>
    <message>
        <location filename="../src/simplewallet/simplewallet.cpp" line="9158"/>
        <source> spent, </source>
        <translation type="unfinished"></translation>
    </message>
    <message>
        <location filename="../src/simplewallet/simplewallet.cpp" line="9158"/>
        <source> unspent</source>
        <translation type="unfinished"></translation>
    </message>
    <message>
        <location filename="../src/simplewallet/simplewallet.cpp" line="9162"/>
        <source>Failed to import key images</source>
        <translation type="unfinished"></translation>
    </message>
    <message>
        <location filename="../src/simplewallet/simplewallet.cpp" line="9167"/>
        <source>Failed to import key images: </source>
        <translation type="unfinished">キーイメージをインポートできませんでした： </translation>
    </message>
    <message>
        <location filename="../src/simplewallet/simplewallet.cpp" line="9184"/>
        <source>Failed to reconnect device</source>
        <translation type="unfinished"></translation>
    </message>
    <message>
        <location filename="../src/simplewallet/simplewallet.cpp" line="9189"/>
        <source>Failed to reconnect device: </source>
        <translation type="unfinished"></translation>
    </message>
    <message>
        <location filename="../src/simplewallet/simplewallet.cpp" line="9453"/>
        <source>Transaction successfully saved to </source>
        <translation type="unfinished"></translation>
    </message>
    <message>
        <location filename="../src/simplewallet/simplewallet.cpp" line="9453"/>
        <location filename="../src/simplewallet/simplewallet.cpp" line="9455"/>
        <source>, txid </source>
        <translation>、txid </translation>
    </message>
    <message>
        <location filename="../src/simplewallet/simplewallet.cpp" line="9455"/>
        <source>Failed to save transaction to </source>
        <translation type="unfinished"></translation>
    </message>
    <message>
        <location filename="../src/simplewallet/simplewallet.cpp" line="7080"/>
        <source>This is a watch only wallet</source>
        <translation>これは閲覧専用ウォレットです</translation>
    </message>
    <message>
        <location filename="../src/simplewallet/simplewallet.cpp" line="9383"/>
        <source>Double spend seen on the network: this transaction may or may not end up being mined</source>
        <translation type="unfinished"></translation>
    </message>
    <message>
        <location filename="../src/simplewallet/simplewallet.cpp" line="9418"/>
        <source>Transaction ID not found</source>
        <translation type="unfinished"></translation>
    </message>
    <message>
        <location filename="../src/simplewallet/simplewallet.cpp" line="359"/>
        <source>true</source>
        <translation type="unfinished"></translation>
    </message>
    <message>
        <location filename="../src/simplewallet/simplewallet.cpp" line="412"/>
        <source>failed to parse refresh type</source>
        <translation type="unfinished"></translation>
    </message>
    <message>
        <location filename="../src/simplewallet/simplewallet.cpp" line="744"/>
        <location filename="../src/simplewallet/simplewallet.cpp" line="810"/>
        <location filename="../src/simplewallet/simplewallet.cpp" line="964"/>
        <location filename="../src/simplewallet/simplewallet.cpp" line="1009"/>
        <location filename="../src/simplewallet/simplewallet.cpp" line="1092"/>
        <location filename="../src/simplewallet/simplewallet.cpp" line="1149"/>
        <location filename="../src/simplewallet/simplewallet.cpp" line="1216"/>
        <location filename="../src/simplewallet/simplewallet.cpp" line="1282"/>
        <location filename="../src/simplewallet/simplewallet.cpp" line="1376"/>
        <location filename="../src/simplewallet/simplewallet.cpp" line="1492"/>
        <location filename="../src/simplewallet/simplewallet.cpp" line="1573"/>
        <location filename="../src/simplewallet/simplewallet.cpp" line="7070"/>
        <location filename="../src/simplewallet/simplewallet.cpp" line="7134"/>
        <location filename="../src/simplewallet/simplewallet.cpp" line="7171"/>
        <location filename="../src/simplewallet/simplewallet.cpp" line="7476"/>
        <location filename="../src/simplewallet/simplewallet.cpp" line="7560"/>
        <location filename="../src/simplewallet/simplewallet.cpp" line="8972"/>
        <location filename="../src/simplewallet/simplewallet.cpp" line="9049"/>
        <location filename="../src/simplewallet/simplewallet.cpp" line="9092"/>
        <location filename="../src/simplewallet/simplewallet.cpp" line="9200"/>
        <location filename="../src/simplewallet/simplewallet.cpp" line="9240"/>
        <source>command not supported by HW wallet</source>
        <translation type="unfinished"></translation>
    </message>
    <message>
        <location filename="../src/simplewallet/simplewallet.cpp" line="749"/>
        <location filename="../src/simplewallet/simplewallet.cpp" line="820"/>
        <source>wallet is watch-only and has no seed</source>
        <translation type="unfinished"></translation>
    </message>
    <message>
        <location filename="../src/simplewallet/simplewallet.cpp" line="767"/>
        <location filename="../src/simplewallet/simplewallet.cpp" line="830"/>
        <source>wallet is non-deterministic and has no seed</source>
        <translation type="unfinished"></translation>
    </message>
    <message>
        <location filename="../src/simplewallet/simplewallet.cpp" line="774"/>
        <source>Enter optional seed offset passphrase, empty to see raw seed</source>
        <translation type="unfinished"></translation>
    </message>
    <message>
        <location filename="../src/simplewallet/simplewallet.cpp" line="840"/>
        <source>Incorrect password</source>
        <translation type="unfinished"></translation>
    </message>
    <message>
        <location filename="../src/simplewallet/simplewallet.cpp" line="908"/>
        <source>Current fee is %s %s per %s</source>
        <translation type="unfinished"></translation>
    </message>
    <message>
        <location filename="../src/simplewallet/simplewallet.cpp" line="1061"/>
        <location filename="../src/simplewallet/simplewallet.cpp" line="1183"/>
        <source>Send this multisig info to all other participants, then use exchange_multisig_keys &lt;info1&gt; [&lt;info2&gt;...] with others&apos; multisig info</source>
        <translation type="unfinished"></translation>
    </message>
    <message>
        <location filename="../src/simplewallet/simplewallet.cpp" line="1192"/>
        <source>Multisig wallet has been successfully created. Current wallet type: </source>
        <translation type="unfinished"></translation>
    </message>
    <message>
        <location filename="../src/simplewallet/simplewallet.cpp" line="1198"/>
        <source>Failed to perform multisig keys exchange: </source>
        <translation type="unfinished"></translation>
    </message>
    <message>
        <location filename="../src/simplewallet/simplewallet.cpp" line="1525"/>
        <source>Failed to load multisig transaction from MMS</source>
        <translation type="unfinished"></translation>
    </message>
    <message>
        <location filename="../src/simplewallet/simplewallet.cpp" line="1657"/>
        <location filename="../src/simplewallet/simplewallet.cpp" line="1814"/>
        <source>Invalid key image</source>
        <translation type="unfinished"></translation>
    </message>
    <message>
        <location filename="../src/simplewallet/simplewallet.cpp" line="1663"/>
        <source>Invalid txid</source>
        <translation type="unfinished"></translation>
    </message>
    <message>
        <location filename="../src/simplewallet/simplewallet.cpp" line="1675"/>
        <source>Key image either not spent, or spent with mixin 0</source>
        <translation type="unfinished"></translation>
    </message>
    <message>
        <location filename="../src/simplewallet/simplewallet.cpp" line="1690"/>
        <source>Failed to get key image ring: </source>
        <translation type="unfinished"></translation>
    </message>
    <message>
        <location filename="../src/simplewallet/simplewallet.cpp" line="1705"/>
        <source>File doesn&apos;t exist</source>
        <translation type="unfinished"></translation>
    </message>
    <message>
        <location filename="../src/simplewallet/simplewallet.cpp" line="1727"/>
        <source>Invalid ring specification: </source>
        <translation type="unfinished"></translation>
    </message>
    <message>
        <location filename="../src/simplewallet/simplewallet.cpp" line="1735"/>
        <source>Invalid key image: </source>
        <translation type="unfinished"></translation>
    </message>
    <message>
        <location filename="../src/simplewallet/simplewallet.cpp" line="1740"/>
        <source>Invalid ring type, expected relative or abosolute: </source>
        <translation type="unfinished"></translation>
    </message>
    <message>
        <location filename="../src/simplewallet/simplewallet.cpp" line="1746"/>
        <location filename="../src/simplewallet/simplewallet.cpp" line="1758"/>
        <source>Error reading line: </source>
        <translation type="unfinished"></translation>
    </message>
    <message>
        <location filename="../src/simplewallet/simplewallet.cpp" line="1769"/>
        <source>Invalid ring: </source>
        <translation type="unfinished"></translation>
    </message>
    <message>
        <location filename="../src/simplewallet/simplewallet.cpp" line="1778"/>
        <source>Invalid relative ring: </source>
        <translation type="unfinished"></translation>
    </message>
    <message>
        <location filename="../src/simplewallet/simplewallet.cpp" line="1790"/>
        <source>Invalid absolute ring: </source>
        <translation type="unfinished"></translation>
    </message>
    <message>
        <location filename="../src/simplewallet/simplewallet.cpp" line="1799"/>
        <source>Failed to set ring for key image: </source>
        <translation type="unfinished"></translation>
    </message>
    <message>
        <location filename="../src/simplewallet/simplewallet.cpp" line="1799"/>
        <source>Continuing.</source>
        <translation type="unfinished"></translation>
    </message>
    <message>
        <location filename="../src/simplewallet/simplewallet.cpp" line="1829"/>
        <source>Missing absolute or relative keyword</source>
        <translation type="unfinished"></translation>
    </message>
    <message>
        <location filename="../src/simplewallet/simplewallet.cpp" line="1839"/>
        <location filename="../src/simplewallet/simplewallet.cpp" line="1846"/>
        <source>invalid index: must be a strictly positive unsigned integer</source>
        <translation type="unfinished"></translation>
    </message>
    <message>
        <location filename="../src/simplewallet/simplewallet.cpp" line="1854"/>
        <source>invalid index: indices wrap</source>
        <translation type="unfinished"></translation>
    </message>
    <message>
        <location filename="../src/simplewallet/simplewallet.cpp" line="1864"/>
        <source>invalid index: indices should be in strictly ascending order</source>
        <translation type="unfinished"></translation>
    </message>
    <message>
        <location filename="../src/simplewallet/simplewallet.cpp" line="1871"/>
        <source>failed to set ring</source>
        <translation type="unfinished"></translation>
    </message>
    <message>
        <location filename="../src/simplewallet/simplewallet.cpp" line="1948"/>
        <source>First line is not an amount</source>
        <translation type="unfinished"></translation>
    </message>
    <message>
        <location filename="../src/simplewallet/simplewallet.cpp" line="1962"/>
        <source>Invalid output: </source>
        <translation type="unfinished"></translation>
    </message>
    <message>
        <location filename="../src/simplewallet/simplewallet.cpp" line="1972"/>
        <source>Bad argument: </source>
        <translation type="unfinished"></translation>
    </message>
    <message>
        <location filename="../src/simplewallet/simplewallet.cpp" line="1972"/>
        <source>should be &quot;add&quot;</source>
        <translation type="unfinished"></translation>
    </message>
    <message>
        <location filename="../src/simplewallet/simplewallet.cpp" line="1981"/>
        <source>Failed to open file</source>
        <translation type="unfinished"></translation>
    </message>
    <message>
        <location filename="../src/simplewallet/simplewallet.cpp" line="1987"/>
        <source>Invalid output key, and file doesn&apos;t exist</source>
        <translation type="unfinished"></translation>
    </message>
    <message>
        <location filename="../src/simplewallet/simplewallet.cpp" line="1993"/>
        <source>Failed to mark output spent: </source>
        <translation type="unfinished"></translation>
    </message>
    <message>
        <location filename="../src/simplewallet/simplewallet.cpp" line="2010"/>
        <location filename="../src/simplewallet/simplewallet.cpp" line="2037"/>
        <source>Invalid output</source>
        <translation type="unfinished"></translation>
    </message>
    <message>
        <location filename="../src/simplewallet/simplewallet.cpp" line="2020"/>
        <source>Failed to mark output unspent: </source>
        <translation type="unfinished"></translation>
    </message>
    <message>
        <location filename="../src/simplewallet/simplewallet.cpp" line="2044"/>
        <source>Spent: </source>
        <translation type="unfinished"></translation>
    </message>
    <message>
        <location filename="../src/simplewallet/simplewallet.cpp" line="2046"/>
        <source>Not spent: </source>
        <translation type="unfinished"></translation>
    </message>
    <message>
        <location filename="../src/simplewallet/simplewallet.cpp" line="2050"/>
        <source>Failed to check whether output is spent: </source>
        <translation type="unfinished"></translation>
    </message>
    <message>
        <location filename="../src/simplewallet/simplewallet.cpp" line="2065"/>
        <source>Failed to save known rings: </source>
        <translation type="unfinished"></translation>
    </message>
    <message>
        <location filename="../src/simplewallet/simplewallet.cpp" line="2173"/>
        <source>Please confirm the transaction on the device</source>
        <translation type="unfinished"></translation>
    </message>
    <message>
        <location filename="../src/simplewallet/simplewallet.cpp" line="2220"/>
        <location filename="../src/simplewallet/simplewallet.cpp" line="2239"/>
        <source>wallet is watch-only and cannot transfer</source>
        <translation type="unfinished"></translation>
    </message>
    <message>
        <location filename="../src/simplewallet/simplewallet.cpp" line="2257"/>
        <location filename="../src/simplewallet/simplewallet.cpp" line="6039"/>
        <source>WARNING: this is a non default ring size, which may harm your privacy. Default is recommended.</source>
        <translation type="unfinished"></translation>
    </message>
    <message>
        <location filename="../src/simplewallet/simplewallet.cpp" line="2259"/>
        <source>WARNING: from v8, ring size will be fixed and this setting will be ignored.</source>
        <translation type="unfinished"></translation>
    </message>
    <message>
        <location filename="../src/simplewallet/simplewallet.cpp" line="2288"/>
        <location filename="../src/simplewallet/simplewallet.cpp" line="2311"/>
        <location filename="../src/simplewallet/simplewallet.cpp" line="2327"/>
        <source>priority must be either 0, 1, 2, 3, or 4, or one of: </source>
        <translation type="unfinished"></translation>
    </message>
    <message>
        <location filename="../src/simplewallet/simplewallet.cpp" line="2332"/>
        <source>could not change default priority</source>
        <translation type="unfinished"></translation>
    </message>
    <message>
        <location filename="../src/simplewallet/simplewallet.cpp" line="2402"/>
        <source>invalid argument: must be either 0/never, 1/action, or 2/encrypt/decrypt</source>
        <translation type="unfinished"></translation>
    </message>
    <message>
        <location filename="../src/simplewallet/simplewallet.cpp" line="2688"/>
        <source>Device name not specified</source>
        <translation type="unfinished"></translation>
    </message>
    <message>
        <location filename="../src/simplewallet/simplewallet.cpp" line="2697"/>
        <source>Device reconnect failed</source>
        <translation type="unfinished"></translation>
    </message>
    <message>
        <location filename="../src/simplewallet/simplewallet.cpp" line="2702"/>
        <source>Device reconnect failed: </source>
        <translation type="unfinished"></translation>
    </message>
    <message>
        <location filename="../src/simplewallet/simplewallet.cpp" line="2773"/>
        <source>Transfer &lt;amount&gt; to &lt;address&gt;. If the parameter &quot;index=&lt;N1&gt;[,&lt;N2&gt;,...]&quot; is specified, the wallet uses outputs received by addresses of those indices. If omitted, the wallet randomly chooses address indices to be used. In any case, it tries its best not to combine outputs across multiple addresses. &lt;priority&gt; is the priority of the transaction. The higher the priority, the higher the transaction fee. Valid values in priority order (from lowest to highest) are: unimportant, normal, elevated, priority. If omitted, the default value (see the command &quot;set priority&quot;) is used. &lt;ring_size&gt; is the number of inputs to include for untraceability. Multiple payments can be made at once by adding URI_2 or &lt;address_2&gt; &lt;amount_2&gt; etcetera (before the payment ID, if it&apos;s included)</source>
        <translation type="unfinished"></translation>
    </message>
    <message>
        <location filename="../src/simplewallet/simplewallet.cpp" line="2777"/>
        <source>Transfer &lt;amount&gt; to &lt;address&gt; and lock it for &lt;lockblocks&gt; (max. 1000000). If the parameter &quot;index=&lt;N1&gt;[,&lt;N2&gt;,...]&quot; is specified, the wallet uses outputs received by addresses of those indices. If omitted, the wallet randomly chooses address indices to be used. In any case, it tries its best not to combine outputs across multiple addresses. &lt;priority&gt; is the priority of the transaction. The higher the priority, the higher the transaction fee. Valid values in priority order (from lowest to highest) are: unimportant, normal, elevated, priority. If omitted, the default value (see the command &quot;set priority&quot;) is used. &lt;ring_size&gt; is the number of inputs to include for untraceability. Multiple payments can be made at once by adding URI_2 or &lt;address_2&gt; &lt;amount_2&gt; etcetera (before the payment ID, if it&apos;s included)</source>
        <translation type="unfinished"></translation>
    </message>
    <message>
        <location filename="../src/simplewallet/simplewallet.cpp" line="2781"/>
        <source>Send all unlocked balance to an address and lock it for &lt;lockblocks&gt; (max. 1000000). If the parameter &quot;index&lt;N1&gt;[,&lt;N2&gt;,...]&quot; is specified, the wallet sweeps outputs received by those address indices. If omitted, the wallet randomly chooses an address index to be used. &lt;priority&gt; is the priority of the sweep. The higher the priority, the higher the transaction fee. Valid values in priority order (from lowest to highest) are: unimportant, normal, elevated, priority. If omitted, the default value (see the command &quot;set priority&quot;) is used. &lt;ring_size&gt; is the number of inputs to include for untraceability.</source>
        <translation type="unfinished"></translation>
    </message>
    <message>
        <location filename="../src/simplewallet/simplewallet.cpp" line="2787"/>
        <source>Send all unlocked balance to an address. If the parameter &quot;index&lt;N1&gt;[,&lt;N2&gt;,...]&quot; is specified, the wallet sweeps outputs received by those address indices. If omitted, the wallet randomly chooses an address index to be used. If the parameter &quot;outputs=&lt;N&gt;&quot; is specified and  N &gt; 0, wallet splits the transaction into N even outputs.</source>
        <translation type="unfinished"></translation>
    </message>
    <message>
        <location filename="../src/simplewallet/simplewallet.cpp" line="2803"/>
        <source>Sign a transaction from a file. If the parameter &quot;export_raw&quot; is specified, transaction raw hex data suitable for the daemon RPC /sendrawtransaction is exported.</source>
        <translation type="unfinished"></translation>
    </message>
    <message>
        <location filename="../src/simplewallet/simplewallet.cpp" line="2910"/>
        <source>Set the transaction key (r) for a given &lt;txid&gt; in case the tx was made by some other device or 3rd party wallet.</source>
        <translation type="unfinished"></translation>
    </message>
    <message>
        <location filename="../src/simplewallet/simplewallet.cpp" line="2945"/>
        <source>Show the incoming/outgoing transfers within an optional height range.

Output format:
In or Coinbase:    Block Number, &quot;block&quot;|&quot;in&quot;,              Time, Amount,  Transaction Hash, Payment ID, Subaddress Index,                     &quot;-&quot;, Note
Out:               Block Number, &quot;out&quot;,                     Time, Amount*, Transaction Hash, Payment ID, Fee, Destinations, Input addresses**, &quot;-&quot;, Note
Pool:                            &quot;pool&quot;, &quot;in&quot;,              Time, Amount,  Transaction Hash, Payment Id, Subaddress Index,                     &quot;-&quot;, Note, Double Spend Note
Pending or Failed:               &quot;failed&quot;|&quot;pending&quot;, &quot;out&quot;, Time, Amount*, Transaction Hash, Payment ID, Fee, Input addresses**,               &quot;-&quot;, Note

* Excluding change and fee.
** Set of address indices used as inputs in this transfer.</source>
        <translation type="unfinished"></translation>
    </message>
    <message>
        <location filename="../src/simplewallet/simplewallet.cpp" line="2955"/>
        <source>export_transfers [in|out|all|pending|failed|coinbase] [index=&lt;N1&gt;[,&lt;N2&gt;,...]] [&lt;min_height&gt; [&lt;max_height&gt;]] [output=&lt;filepath&gt;]</source>
        <translation type="unfinished"></translation>
    </message>
    <message>
        <location filename="../src/simplewallet/simplewallet.cpp" line="2956"/>
        <source>Export to CSV the incoming/outgoing transfers within an optional height range.</source>
        <translation type="unfinished"></translation>
    </message>
    <message>
        <location filename="../src/simplewallet/simplewallet.cpp" line="2998"/>
        <source>Export a signed set of key images to a &lt;filename&gt;.</source>
        <translation type="unfinished"></translation>
    </message>
    <message>
        <location filename="../src/simplewallet/simplewallet.cpp" line="3006"/>
        <source>Synchronizes key images with the hw wallet.</source>
        <translation type="unfinished"></translation>
    </message>
    <message>
        <location filename="../src/simplewallet/simplewallet.cpp" line="3010"/>
        <source>Attempts to reconnect HW wallet.</source>
        <translation type="unfinished"></translation>
    </message>
    <message>
        <location filename="../src/simplewallet/simplewallet.cpp" line="3029"/>
        <source>Generate a new random full size payment id (obsolete). These will be unencrypted on the blockchain, see integrated_address for encrypted short payment ids.</source>
        <translation type="unfinished"></translation>
    </message>
    <message>
        <location filename="../src/simplewallet/simplewallet.cpp" line="3045"/>
        <source>Performs extra multisig keys exchange rounds. Needed for arbitrary M/N multisig wallets</source>
        <translation type="unfinished"></translation>
    </message>
    <message>
        <location filename="../src/simplewallet/simplewallet.cpp" line="3069"/>
        <source>Interface with the MMS (Multisig Messaging System)
&lt;subcommand&gt; is one of:
  init, info, signer, list, next, sync, transfer, delete, send, receive, export, note, show, set, help
  send_signer_config, start_auto_config, stop_auto_config, auto_config
Get help about a subcommand with: help mms &lt;subcommand&gt;, or mms help &lt;subcommand&gt;</source>
        <translation type="unfinished"></translation>
    </message>
    <message>
        <location filename="../src/simplewallet/simplewallet.cpp" line="3077"/>
        <source>Initialize and configure the MMS for M/N = number of required signers/number of authorized signers multisig</source>
        <translation type="unfinished"></translation>
    </message>
    <message>
        <location filename="../src/simplewallet/simplewallet.cpp" line="3081"/>
        <source>Display current MMS configuration</source>
        <translation type="unfinished"></translation>
    </message>
    <message>
        <location filename="../src/simplewallet/simplewallet.cpp" line="3085"/>
        <source>Set or modify authorized signer info (single-word label, transport address, Monero address), or list all signers</source>
        <translation type="unfinished"></translation>
    </message>
    <message>
        <location filename="../src/simplewallet/simplewallet.cpp" line="3089"/>
        <source>List all messages</source>
        <translation type="unfinished"></translation>
    </message>
    <message>
        <location filename="../src/simplewallet/simplewallet.cpp" line="3093"/>
        <source>Evaluate the next possible multisig-related action(s) according to wallet state, and execute or offer for choice
By using &apos;sync&apos; processing of waiting messages with multisig sync info can be forced regardless of wallet state</source>
        <translation type="unfinished"></translation>
    </message>
    <message>
        <location filename="../src/simplewallet/simplewallet.cpp" line="3098"/>
        <source>Force generation of multisig sync info regardless of wallet state, to recover from special situations like &quot;stale data&quot; errors</source>
        <translation type="unfinished"></translation>
    </message>
    <message>
        <location filename="../src/simplewallet/simplewallet.cpp" line="3102"/>
        <source>Initiate transfer with MMS support; arguments identical to normal &apos;transfer&apos; command arguments, for info see there</source>
        <translation type="unfinished"></translation>
    </message>
    <message>
        <location filename="../src/simplewallet/simplewallet.cpp" line="3106"/>
        <source>Delete a single message by giving its id, or delete all messages by using &apos;all&apos;</source>
        <translation type="unfinished"></translation>
    </message>
    <message>
        <location filename="../src/simplewallet/simplewallet.cpp" line="3110"/>
        <source>Send a single message by giving its id, or send all waiting messages</source>
        <translation type="unfinished"></translation>
    </message>
    <message>
        <location filename="../src/simplewallet/simplewallet.cpp" line="3114"/>
        <source>Check right away for new messages to receive</source>
        <translation type="unfinished"></translation>
    </message>
    <message>
        <location filename="../src/simplewallet/simplewallet.cpp" line="3118"/>
        <source>Write the content of a message to a file &quot;mms_message_content&quot;</source>
        <translation type="unfinished"></translation>
    </message>
    <message>
        <location filename="../src/simplewallet/simplewallet.cpp" line="3122"/>
        <source>Send a one-line message to an authorized signer, identified by its label, or show any waiting unread notes</source>
        <translation type="unfinished"></translation>
    </message>
    <message>
        <location filename="../src/simplewallet/simplewallet.cpp" line="3126"/>
        <source>Show detailed info about a single message</source>
        <translation type="unfinished"></translation>
    </message>
    <message>
        <location filename="../src/simplewallet/simplewallet.cpp" line="3130"/>
        <source>Available options:
 auto-send &lt;1|0&gt;
   Whether to automatically send newly generated messages right away.
 </source>
        <translation type="unfinished"></translation>
    </message>
    <message>
        <location filename="../src/simplewallet/simplewallet.cpp" line="3136"/>
        <source>Send completed signer config to all other authorized signers</source>
        <translation type="unfinished"></translation>
    </message>
    <message>
        <location filename="../src/simplewallet/simplewallet.cpp" line="3140"/>
        <source>Start auto-config at the auto-config manager&apos;s wallet by issuing auto-config tokens and optionally set others&apos; labels</source>
        <translation type="unfinished"></translation>
    </message>
    <message>
        <location filename="../src/simplewallet/simplewallet.cpp" line="3144"/>
        <source>Delete any auto-config tokens and abort a auto-config process</source>
        <translation type="unfinished"></translation>
    </message>
    <message>
        <location filename="../src/simplewallet/simplewallet.cpp" line="3148"/>
        <source>Start auto-config by using the token received from the auto-config manager</source>
        <translation type="unfinished"></translation>
    </message>
    <message>
        <location filename="../src/simplewallet/simplewallet.cpp" line="3152"/>
        <source>Print the ring(s) used to spend a given key image or transaction (if the ring size is &gt; 1)

Output format:
Key Image, &quot;absolute&quot;, list of rings</source>
        <translation type="unfinished"></translation>
    </message>
    <message>
        <location filename="../src/simplewallet/simplewallet.cpp" line="3158"/>
        <source>Set the ring used for a given key image, so it can be reused in a fork</source>
        <translation type="unfinished"></translation>
    </message>
    <message>
        <location filename="../src/simplewallet/simplewallet.cpp" line="3166"/>
        <source>Save known rings to the shared rings database</source>
        <translation type="unfinished"></translation>
    </message>
    <message>
        <location filename="../src/simplewallet/simplewallet.cpp" line="3170"/>
        <source>Mark output(s) as spent so they never get selected as fake outputs in a ring</source>
        <translation type="unfinished"></translation>
    </message>
    <message>
        <location filename="../src/simplewallet/simplewallet.cpp" line="3174"/>
        <source>Marks an output as unspent so it may get selected as a fake output in a ring</source>
        <translation type="unfinished"></translation>
    </message>
    <message>
        <location filename="../src/simplewallet/simplewallet.cpp" line="3178"/>
        <source>Checks whether an output is marked as spent</source>
        <translation type="unfinished"></translation>
    </message>
    <message>
        <location filename="../src/simplewallet/simplewallet.cpp" line="3202"/>
        <source>Returns version information</source>
        <translation type="unfinished"></translation>
    </message>
    <message>
        <location filename="../src/simplewallet/simplewallet.cpp" line="3299"/>
        <source>full (slowest, no assumptions); optimize-coinbase (fast, assumes the whole coinbase is paid to a single address); no-coinbase (fastest, assumes we receive no coinbase transaction), default (same as optimize-coinbase)</source>
        <translation type="unfinished"></translation>
    </message>
    <message>
        <location filename="../src/simplewallet/simplewallet.cpp" line="3300"/>
        <source>0, 1, 2, 3, or 4, or one of </source>
        <translation type="unfinished"></translation>
    </message>
    <message>
        <location filename="../src/simplewallet/simplewallet.cpp" line="3302"/>
        <source>0|1|2 (or never|action|decrypt)</source>
        <translation type="unfinished"></translation>
    </message>
    <message>
        <location filename="../src/simplewallet/simplewallet.cpp" line="3303"/>
        <source>monero, millinero, micronero, nanonero, piconero</source>
        <translation type="unfinished"></translation>
    </message>
    <message>
        <location filename="../src/simplewallet/simplewallet.cpp" line="3314"/>
        <source>&lt;major&gt;:&lt;minor&gt;</source>
        <translation type="unfinished"></translation>
    </message>
    <message>
        <location filename="../src/simplewallet/simplewallet.cpp" line="3319"/>
        <source>&lt;device_name[:device_spec]&gt;</source>
        <translation type="unfinished"></translation>
    </message>
    <message>
        <location filename="../src/simplewallet/simplewallet.cpp" line="3340"/>
        <source>wrong number range, use: %s</source>
        <translation type="unfinished"></translation>
    </message>
    <message>
        <location filename="../src/simplewallet/simplewallet.cpp" line="3379"/>
        <source>Wallet name not valid. Please try again or use Ctrl-C to quit.</source>
        <translation type="unfinished"></translation>
    </message>
    <message>
        <location filename="../src/simplewallet/simplewallet.cpp" line="3396"/>
        <source>Wallet and key files found, loading...</source>
        <translation type="unfinished"></translation>
    </message>
    <message>
        <location filename="../src/simplewallet/simplewallet.cpp" line="3402"/>
        <source>Key file found but not wallet file. Regenerating...</source>
        <translation type="unfinished"></translation>
    </message>
    <message>
        <location filename="../src/simplewallet/simplewallet.cpp" line="3408"/>
        <source>Key file not found. Failed to open wallet: </source>
        <translation type="unfinished"></translation>
    </message>
    <message>
        <location filename="../src/simplewallet/simplewallet.cpp" line="3427"/>
        <source>Generating new wallet...</source>
        <translation>新しいウォレットを生じてます...</translation>
    </message>
    <message>
        <location filename="../src/simplewallet/simplewallet.cpp" line="3445"/>
        <source>NOTE: the following %s can be used to recover access to your wallet. Write them down and store them somewhere safe and secure. Please do not store them in your email or on file storage services outside of your immediate control.
</source>
        <translation type="unfinished"></translation>
    </message>
    <message>
        <location filename="../src/simplewallet/simplewallet.cpp" line="3447"/>
        <source>string</source>
        <translation type="unfinished"></translation>
    </message>
    <message>
        <location filename="../src/simplewallet/simplewallet.cpp" line="3447"/>
        <source>25 words</source>
        <translation type="unfinished"></translation>
    </message>
    <message>
        <location filename="../src/simplewallet/simplewallet.cpp" line="3508"/>
        <source>Can&apos;t specify more than one of --testnet and --stagenet</source>
        <translation type="unfinished"></translation>
    </message>
    <message>
        <location filename="../src/simplewallet/simplewallet.cpp" line="3523"/>
        <source>can&apos;t specify more than one of --generate-new-wallet=&quot;wallet_name&quot;, --wallet-file=&quot;wallet_name&quot;, --generate-from-view-key=&quot;wallet_name&quot;, --generate-from-spend-key=&quot;wallet_name&quot;, --generate-from-keys=&quot;wallet_name&quot;, --generate-from-multisig-keys=&quot;wallet_name&quot;, --generate-from-json=&quot;jsonfilename&quot; and --generate-from-device=&quot;wallet_name&quot;</source>
        <translation type="unfinished"></translation>
    </message>
    <message>
        <location filename="../src/simplewallet/simplewallet.cpp" line="3602"/>
        <source>Electrum-style word list failed verification</source>
        <translation>Electrumな単語表の検証に失敗しました</translation>
    </message>
    <message>
        <location filename="../src/simplewallet/simplewallet.cpp" line="3607"/>
        <source>Enter seed offset passphrase, empty if none</source>
        <translation type="unfinished"></translation>
    </message>
    <message>
        <location filename="../src/simplewallet/simplewallet.cpp" line="3632"/>
        <location filename="../src/simplewallet/simplewallet.cpp" line="3652"/>
        <location filename="../src/simplewallet/simplewallet.cpp" line="3688"/>
        <location filename="../src/simplewallet/simplewallet.cpp" line="3709"/>
        <location filename="../src/simplewallet/simplewallet.cpp" line="3729"/>
        <location filename="../src/simplewallet/simplewallet.cpp" line="3744"/>
        <location filename="../src/simplewallet/simplewallet.cpp" line="3793"/>
        <location filename="../src/simplewallet/simplewallet.cpp" line="3818"/>
        <location filename="../src/simplewallet/simplewallet.cpp" line="3834"/>
        <location filename="../src/simplewallet/simplewallet.cpp" line="3873"/>
        <source>No data supplied, cancelled</source>
        <translation>データをもらいませんでしたのでキャンセルしました</translation>
    </message>
    <message>
        <location filename="../src/simplewallet/simplewallet.cpp" line="3638"/>
        <location filename="../src/simplewallet/simplewallet.cpp" line="3715"/>
        <location filename="../src/simplewallet/simplewallet.cpp" line="3824"/>
        <location filename="../src/simplewallet/simplewallet.cpp" line="5819"/>
        <location filename="../src/simplewallet/simplewallet.cpp" line="6418"/>
        <location filename="../src/simplewallet/simplewallet.cpp" line="6695"/>
        <location filename="../src/simplewallet/simplewallet.cpp" line="7284"/>
        <location filename="../src/simplewallet/simplewallet.cpp" line="7352"/>
        <location filename="../src/simplewallet/simplewallet.cpp" line="7416"/>
        <location filename="../src/simplewallet/simplewallet.cpp" line="7620"/>
        <location filename="../src/simplewallet/simplewallet.cpp" line="8766"/>
        <location filename="../src/simplewallet/simplewallet.cpp" line="9029"/>
        <source>failed to parse address</source>
        <translation>アドレスの解析に失敗しました</translation>
    </message>
    <message>
        <location filename="../src/simplewallet/simplewallet.cpp" line="3658"/>
        <location filename="../src/simplewallet/simplewallet.cpp" line="3750"/>
        <source>failed to parse view key secret key</source>
        <translation>秘密なビューキーの解析に失敗しました</translation>
    </message>
    <message>
        <location filename="../src/simplewallet/simplewallet.cpp" line="3667"/>
        <location filename="../src/simplewallet/simplewallet.cpp" line="3767"/>
        <source>failed to verify view key secret key</source>
        <translation>秘密なビューキーの検証に失敗しました</translation>
    </message>
    <message>
        <location filename="../src/simplewallet/simplewallet.cpp" line="3671"/>
        <location filename="../src/simplewallet/simplewallet.cpp" line="3771"/>
        <location filename="../src/simplewallet/simplewallet.cpp" line="3853"/>
        <source>view key does not match standard address</source>
        <translation>ビューキーが一般的なアドレスと一致しませんでした</translation>
    </message>
    <message>
        <location filename="../src/simplewallet/simplewallet.cpp" line="3676"/>
        <location filename="../src/simplewallet/simplewallet.cpp" line="3697"/>
        <location filename="../src/simplewallet/simplewallet.cpp" line="3775"/>
        <location filename="../src/simplewallet/simplewallet.cpp" line="3909"/>
        <location filename="../src/simplewallet/simplewallet.cpp" line="3936"/>
        <location filename="../src/simplewallet/simplewallet.cpp" line="3968"/>
        <source>account creation failed</source>
        <translation type="unfinished"></translation>
    </message>
    <message>
        <location filename="../src/simplewallet/simplewallet.cpp" line="3693"/>
        <location filename="../src/simplewallet/simplewallet.cpp" line="3735"/>
        <location filename="../src/simplewallet/simplewallet.cpp" line="3878"/>
        <source>failed to parse spend key secret key</source>
        <translation>秘密なスペンドキーの解析に失敗しました</translation>
    </message>
    <message>
        <location filename="../src/simplewallet/simplewallet.cpp" line="3759"/>
        <location filename="../src/simplewallet/simplewallet.cpp" line="3898"/>
        <source>failed to verify spend key secret key</source>
        <translation>秘密なスペンドキーの検証に失敗しました</translation>
    </message>
    <message>
        <location filename="../src/simplewallet/simplewallet.cpp" line="3763"/>
        <location filename="../src/simplewallet/simplewallet.cpp" line="3903"/>
        <source>spend key does not match standard address</source>
        <translation>スペンドキーが一般的なアドレスと一致しませんでした</translation>
    </message>
    <message>
        <location filename="../src/simplewallet/simplewallet.cpp" line="3868"/>
        <source>Secret spend key (%u of %u)</source>
        <translation type="unfinished"></translation>
    </message>
    <message>
        <location filename="../src/simplewallet/simplewallet.cpp" line="3943"/>
        <source>No restore height is specified.</source>
        <translation type="unfinished"></translation>
    </message>
    <message>
        <location filename="../src/simplewallet/simplewallet.cpp" line="3944"/>
        <source>Assumed you are creating a new account, restore will be done from current estimated blockchain height.</source>
        <translation type="unfinished"></translation>
    </message>
    <message>
        <location filename="../src/simplewallet/simplewallet.cpp" line="3949"/>
        <source>account creation aborted</source>
        <translation type="unfinished"></translation>
    </message>
    <message>
        <location filename="../src/simplewallet/simplewallet.cpp" line="4071"/>
        <source>can&apos;t specify --subaddress-lookahead and --wallet-file at the same time</source>
        <translation type="unfinished"></translation>
    </message>
    <message>
        <location filename="../src/simplewallet/simplewallet.cpp" line="4075"/>
        <source>failed to open account</source>
        <translation type="unfinished"></translation>
    </message>
    <message>
        <location filename="../src/simplewallet/simplewallet.cpp" line="4080"/>
        <location filename="../src/simplewallet/simplewallet.cpp" line="4789"/>
        <location filename="../src/simplewallet/simplewallet.cpp" line="4842"/>
        <location filename="../src/simplewallet/simplewallet.cpp" line="4927"/>
        <location filename="../src/simplewallet/simplewallet.cpp" line="7320"/>
        <source>wallet is null</source>
        <translation type="unfinished"></translation>
    </message>
    <message>
        <location filename="../src/simplewallet/simplewallet.cpp" line="4088"/>
        <source>Failed to initialize ring database: privacy enhancing features will be inactive</source>
        <translation type="unfinished"></translation>
    </message>
    <message>
        <location filename="../src/simplewallet/simplewallet.cpp" line="4196"/>
        <source>If your display freezes, exit blind with ^C, then run again with --use-english-language-names</source>
        <translation type="unfinished"></translation>
    </message>
    <message>
        <location filename="../src/simplewallet/simplewallet.cpp" line="4214"/>
        <location filename="../src/simplewallet/simplewallet.cpp" line="4219"/>
        <source>invalid language choice entered. Please try again.
</source>
        <translation type="unfinished"></translation>
    </message>
    <message>
        <location filename="../src/simplewallet/simplewallet.cpp" line="4300"/>
        <source>View key: </source>
        <translation>ビューキー： </translation>
    </message>
    <message>
        <location filename="../src/simplewallet/simplewallet.cpp" line="4415"/>
        <source>Generated new wallet on hw device: </source>
        <translation type="unfinished"></translation>
    </message>
    <message>
        <location filename="../src/simplewallet/simplewallet.cpp" line="4496"/>
        <source>Key file not found. Failed to open wallet</source>
        <translation type="unfinished"></translation>
    </message>
    <message>
        <location filename="../src/simplewallet/simplewallet.cpp" line="4573"/>
        <source>You may want to remove the file &quot;%s&quot; and try again</source>
        <translation type="unfinished"></translation>
    </message>
    <message>
        <location filename="../src/simplewallet/simplewallet.cpp" line="4601"/>
        <source>failed to deinitialize wallet</source>
        <translation type="unfinished"></translation>
    </message>
    <message>
        <location filename="../src/simplewallet/simplewallet.cpp" line="4654"/>
        <source>Watch only wallet saved as: </source>
        <translation type="unfinished"></translation>
    </message>
    <message>
        <location filename="../src/simplewallet/simplewallet.cpp" line="4658"/>
        <source>Failed to save watch only wallet: </source>
        <translation type="unfinished"></translation>
    </message>
    <message>
        <location filename="../src/simplewallet/simplewallet.cpp" line="4780"/>
        <location filename="../src/simplewallet/simplewallet.cpp" line="5444"/>
        <location filename="../src/simplewallet/simplewallet.cpp" line="9097"/>
        <source>this command requires a trusted daemon. Enable with --trusted-daemon</source>
        <translation type="unfinished"></translation>
    </message>
    <message>
        <location filename="../src/simplewallet/simplewallet.cpp" line="4896"/>
        <source>Expected trusted or untrusted, got </source>
        <translation type="unfinished"></translation>
    </message>
    <message>
        <location filename="../src/simplewallet/simplewallet.cpp" line="4913"/>
        <source>trusted</source>
        <translation type="unfinished"></translation>
    </message>
    <message>
        <location filename="../src/simplewallet/simplewallet.cpp" line="4913"/>
        <source>untrusted</source>
        <translation type="unfinished"></translation>
    </message>
    <message>
        <location filename="../src/simplewallet/simplewallet.cpp" line="4937"/>
        <source>blockchain can&apos;t be saved: </source>
        <translation type="unfinished"></translation>
    </message>
    <message>
        <location filename="../src/simplewallet/simplewallet.cpp" line="5004"/>
        <source>Password needed (%s) - use the refresh command</source>
        <translation type="unfinished"></translation>
    </message>
    <message>
        <location filename="../src/simplewallet/simplewallet.cpp" line="5012"/>
        <source>Enter password</source>
        <translation type="unfinished"></translation>
    </message>
    <message>
        <location filename="../src/simplewallet/simplewallet.cpp" line="5027"/>
        <source>Device requires attention</source>
        <translation type="unfinished"></translation>
    </message>
    <message>
        <location filename="../src/simplewallet/simplewallet.cpp" line="5035"/>
        <source>Enter device PIN</source>
        <translation type="unfinished"></translation>
    </message>
    <message>
        <location filename="../src/simplewallet/simplewallet.cpp" line="5037"/>
        <source>Failed to read device PIN</source>
        <translation type="unfinished"></translation>
    </message>
    <message>
        <location filename="../src/simplewallet/simplewallet.cpp" line="5044"/>
        <source>Please enter the device passphrase on the device</source>
        <translation type="unfinished"></translation>
    </message>
    <message>
        <location filename="../src/simplewallet/simplewallet.cpp" line="5051"/>
        <source>Enter device passphrase</source>
        <translation type="unfinished"></translation>
    </message>
    <message>
        <location filename="../src/simplewallet/simplewallet.cpp" line="5053"/>
        <source>Failed to read device passphrase</source>
        <translation type="unfinished"></translation>
    </message>
    <message>
        <location filename="../src/simplewallet/simplewallet.cpp" line="5069"/>
        <source>The first refresh has finished for the HW-based wallet with received money. hw_key_images_sync is needed. </source>
        <translation type="unfinished"></translation>
    </message>
    <message>
        <location filename="../src/simplewallet/simplewallet.cpp" line="4763"/>
        <location filename="../src/simplewallet/simplewallet.cpp" line="5071"/>
        <source>Do you want to do it now? (Y/Yes/N/No): </source>
        <translation type="unfinished"></translation>
    </message>
    <message>
        <location filename="../src/simplewallet/simplewallet.cpp" line="5073"/>
        <source>hw_key_images_sync skipped. Run command manually before a transfer.</source>
        <translation type="unfinished"></translation>
    </message>
    <message>
        <location filename="../src/simplewallet/simplewallet.cpp" line="5135"/>
        <location filename="../src/simplewallet/simplewallet.cpp" line="5458"/>
        <source>daemon is busy. Please try again later.</source>
        <translation>デーモンは忙しいです。後でもう一度試してください。</translation>
    </message>
    <message>
        <location filename="../src/simplewallet/simplewallet.cpp" line="5139"/>
        <location filename="../src/simplewallet/simplewallet.cpp" line="5462"/>
        <source>no connection to daemon. Please make sure daemon is running.</source>
        <translation>デーモンの接続が確立ありません。デーモンが実行中になっていることを確認してください。</translation>
    </message>
    <message>
        <location filename="../src/simplewallet/simplewallet.cpp" line="5149"/>
        <source>refresh error: </source>
        <translation type="unfinished"></translation>
    </message>
    <message>
        <location filename="../src/simplewallet/simplewallet.cpp" line="5197"/>
        <source> (Some owned outputs have missing key images - import_key_images needed)</source>
        <translation type="unfinished"></translation>
    </message>
    <message>
        <location filename="../src/simplewallet/simplewallet.cpp" line="5206"/>
        <source>Balance: </source>
        <translation>残高： </translation>
    </message>
    <message>
        <location filename="../src/simplewallet/simplewallet.cpp" line="5275"/>
        <source>Invalid keyword: </source>
        <translation type="unfinished"></translation>
    </message>
    <message>
        <location filename="../src/simplewallet/simplewallet.cpp" line="5313"/>
        <source>pubkey</source>
        <translation type="unfinished"></translation>
    </message>
    <message>
        <location filename="../src/simplewallet/simplewallet.cpp" line="5313"/>
        <source>key image</source>
        <translation>キーイメージ</translation>
    </message>
    <message>
        <location filename="../src/simplewallet/simplewallet.cpp" line="5314"/>
        <location filename="../src/simplewallet/simplewallet.cpp" line="5330"/>
        <location filename="../src/simplewallet/simplewallet.cpp" line="8009"/>
        <source>unlocked</source>
        <translation></translation>
    </message>
    <message>
        <location filename="../src/simplewallet/simplewallet.cpp" line="5314"/>
        <source>ringct</source>
        <translation>ringct</translation>
    </message>
    <message>
        <location filename="../src/simplewallet/simplewallet.cpp" line="5329"/>
        <source>T</source>
        <translation>T</translation>
    </message>
    <message>
        <location filename="../src/simplewallet/simplewallet.cpp" line="5329"/>
        <source>F</source>
        <translation>F</translation>
    </message>
    <message>
        <location filename="../src/simplewallet/simplewallet.cpp" line="5330"/>
        <source>locked</source>
        <translation type="unfinished"></translation>
    </message>
    <message>
        <location filename="../src/simplewallet/simplewallet.cpp" line="5331"/>
        <source>RingCT</source>
        <translation>RingCT</translation>
    </message>
    <message>
        <location filename="../src/simplewallet/simplewallet.cpp" line="5331"/>
        <source>-</source>
        <translation>-</translation>
    </message>
    <message>
        <location filename="../src/simplewallet/simplewallet.cpp" line="5410"/>
        <source>payment ID has invalid format, expected 16 or 64 character hex string: </source>
        <translation type="unfinished"></translation>
    </message>
    <message>
        <location filename="../src/simplewallet/simplewallet.cpp" line="5466"/>
        <source>failed to get spent status</source>
        <translation type="unfinished"></translation>
    </message>
    <message>
        <location filename="../src/simplewallet/simplewallet.cpp" line="5550"/>
        <source>failed to find construction data for tx input</source>
        <translation type="unfinished"></translation>
    </message>
    <message>
        <location filename="../src/simplewallet/simplewallet.cpp" line="5555"/>
        <source>
Input %llu/%llu (%s): amount=%s</source>
        <translation type="unfinished"></translation>
    </message>
    <message>
        <location filename="../src/simplewallet/simplewallet.cpp" line="5613"/>
        <source>the same transaction</source>
        <translation>同じ取引</translation>
    </message>
    <message>
        <location filename="../src/simplewallet/simplewallet.cpp" line="5613"/>
        <source>blocks that are temporally very close</source>
        <translation type="unfinished"></translation>
    </message>
    <message>
<<<<<<< HEAD
        <location filename="../src/simplewallet/simplewallet.cpp" line="5709"/>
        <location filename="../src/simplewallet/simplewallet.cpp" line="6295"/>
        <source>Locked blocks too high, max 1000000 (~4 yrs)</source>
=======
        <location filename="../src/simplewallet/simplewallet.cpp" line="5758"/>
        <location filename="../src/simplewallet/simplewallet.cpp" line="6353"/>
        <source>Locked blocks too high, max 1000000 (˜4 yrs)</source>
>>>>>>> 0a42fddd
        <translation type="unfinished"></translation>
    </message>
    <message>
        <location filename="../src/simplewallet/simplewallet.cpp" line="5867"/>
        <location filename="../src/simplewallet/simplewallet.cpp" line="6445"/>
        <location filename="../src/simplewallet/simplewallet.cpp" line="6720"/>
        <source>No payment id is included with this transaction. Is this okay?</source>
        <translation type="unfinished"></translation>
    </message>
    <message>
        <location filename="../src/simplewallet/simplewallet.cpp" line="5931"/>
        <location filename="../src/simplewallet/simplewallet.cpp" line="5941"/>
        <source>Is this okay anyway?</source>
        <translation type="unfinished"></translation>
    </message>
    <message>
        <location filename="../src/simplewallet/simplewallet.cpp" line="5936"/>
        <source>There is currently a %u block backlog at that fee level. Is this okay?</source>
        <translation type="unfinished"></translation>
    </message>
    <message>
        <location filename="../src/simplewallet/simplewallet.cpp" line="6182"/>
        <location filename="../src/simplewallet/simplewallet.cpp" line="6499"/>
        <source>Sweeping %s in %llu transactions for a total fee of %s.  Is this okay?</source>
        <translation type="unfinished"></translation>
    </message>
    <message>
        <location filename="../src/simplewallet/simplewallet.cpp" line="6188"/>
        <location filename="../src/simplewallet/simplewallet.cpp" line="6505"/>
        <location filename="../src/simplewallet/simplewallet.cpp" line="6762"/>
        <source>Sweeping %s for a total fee of %s.  Is this okay?</source>
        <translation type="unfinished"></translation>
    </message>
    <message>
        <location filename="../src/simplewallet/simplewallet.cpp" line="6235"/>
        <source>Discarding %s of unmixable outputs that cannot be spent, which can be undone by &quot;rescan_spent&quot;.  Is this okay?</source>
        <translation type="unfinished"></translation>
    </message>
    <message>
        <location filename="../src/simplewallet/simplewallet.cpp" line="7046"/>
        <source>Loaded %lu transactions, for %s, fee %s, %s, %s, with min ring size %lu, %s. %sIs this okay?</source>
        <translation type="unfinished"></translation>
    </message>
    <message>
        <location filename="../src/simplewallet/simplewallet.cpp" line="8248"/>
        <source>Rescan anyway?</source>
        <translation type="unfinished"></translation>
    </message>
    <message>
        <location filename="../src/simplewallet/simplewallet.cpp" line="8784"/>
        <source>Short payment IDs are to be used within an integrated address only</source>
        <translation type="unfinished"></translation>
    </message>
    <message>
        <location filename="../src/simplewallet/simplewallet.cpp" line="9587"/>
        <source> (Y/Yes/N/No): </source>
        <translation type="unfinished"></translation>
    </message>
    <message>
        <location filename="../src/simplewallet/simplewallet.cpp" line="9614"/>
        <source>Choose processing:</source>
        <translation type="unfinished"></translation>
    </message>
    <message>
        <location filename="../src/simplewallet/simplewallet.cpp" line="9623"/>
        <source>Sign tx</source>
        <translation type="unfinished"></translation>
    </message>
    <message>
        <location filename="../src/simplewallet/simplewallet.cpp" line="9631"/>
        <source>Send the tx for submission to </source>
        <translation type="unfinished"></translation>
    </message>
    <message>
        <location filename="../src/simplewallet/simplewallet.cpp" line="9635"/>
        <source>Send the tx for signing to </source>
        <translation type="unfinished"></translation>
    </message>
    <message>
        <location filename="../src/simplewallet/simplewallet.cpp" line="9642"/>
        <source>Submit tx</source>
        <translation type="unfinished"></translation>
    </message>
    <message>
        <location filename="../src/simplewallet/simplewallet.cpp" line="9645"/>
        <source>unknown</source>
        <translation type="unfinished"></translation>
    </message>
    <message>
        <location filename="../src/simplewallet/simplewallet.cpp" line="9651"/>
        <source>Choice: </source>
        <translation type="unfinished"></translation>
    </message>
    <message>
        <location filename="../src/simplewallet/simplewallet.cpp" line="9663"/>
        <source>Wrong choice</source>
        <translation type="unfinished"></translation>
    </message>
    <message>
        <location filename="../src/simplewallet/simplewallet.cpp" line="9670"/>
        <source>Id</source>
        <translation type="unfinished"></translation>
    </message>
    <message>
        <location filename="../src/simplewallet/simplewallet.cpp" line="9670"/>
        <source>I/O</source>
        <translation type="unfinished"></translation>
    </message>
    <message>
        <location filename="../src/simplewallet/simplewallet.cpp" line="9670"/>
        <source>Authorized Signer</source>
        <translation type="unfinished"></translation>
    </message>
    <message>
        <location filename="../src/simplewallet/simplewallet.cpp" line="9671"/>
        <source>Message Type</source>
        <translation type="unfinished"></translation>
    </message>
    <message>
        <location filename="../src/simplewallet/simplewallet.cpp" line="9671"/>
        <source>Height</source>
        <translation type="unfinished"></translation>
    </message>
    <message>
        <location filename="../src/simplewallet/simplewallet.cpp" line="9671"/>
        <source>R</source>
        <translation type="unfinished"></translation>
    </message>
    <message>
        <location filename="../src/simplewallet/simplewallet.cpp" line="9671"/>
        <source>Message State</source>
        <translation type="unfinished"></translation>
    </message>
    <message>
        <location filename="../src/simplewallet/simplewallet.cpp" line="9671"/>
        <source>Since</source>
        <translation type="unfinished"></translation>
    </message>
    <message>
        <location filename="../src/simplewallet/simplewallet.cpp" line="9688"/>
        <source> ago</source>
        <translation type="unfinished"></translation>
    </message>
    <message>
        <location filename="../src/simplewallet/simplewallet.cpp" line="9694"/>
        <source>#</source>
        <translation type="unfinished"></translation>
    </message>
    <message>
        <location filename="../src/simplewallet/simplewallet.cpp" line="9694"/>
        <source>Transport Address</source>
        <translation type="unfinished"></translation>
    </message>
    <message>
        <location filename="../src/simplewallet/simplewallet.cpp" line="9695"/>
        <source>Auto-Config Token</source>
        <translation type="unfinished"></translation>
    </message>
    <message>
        <location filename="../src/simplewallet/simplewallet.cpp" line="9695"/>
        <source>Monero Address</source>
        <translation type="unfinished"></translation>
    </message>
    <message>
        <location filename="../src/simplewallet/simplewallet.cpp" line="9699"/>
        <location filename="../src/simplewallet/simplewallet.cpp" line="9707"/>
        <location filename="../src/simplewallet/simplewallet.cpp" line="9709"/>
        <source>&lt;not set&gt;</source>
        <translation type="unfinished"></translation>
    </message>
    <message>
        <location filename="../src/simplewallet/simplewallet.cpp" line="9750"/>
        <source>Message </source>
        <translation type="unfinished"></translation>
    </message>
    <message>
        <location filename="../src/simplewallet/simplewallet.cpp" line="9751"/>
        <source>In/out: </source>
        <translation type="unfinished"></translation>
    </message>
    <message>
        <location filename="../src/simplewallet/simplewallet.cpp" line="9753"/>
        <source>State: </source>
        <translation type="unfinished"></translation>
    </message>
    <message>
        <location filename="../src/simplewallet/simplewallet.cpp" line="9753"/>
        <source>%s since %s, %s ago</source>
        <translation type="unfinished"></translation>
    </message>
    <message>
        <location filename="../src/simplewallet/simplewallet.cpp" line="9757"/>
        <source>Sent: Never</source>
        <translation type="unfinished"></translation>
    </message>
    <message>
        <location filename="../src/simplewallet/simplewallet.cpp" line="9761"/>
        <source>Sent: %s, %s ago</source>
        <translation type="unfinished"></translation>
    </message>
    <message>
        <location filename="../src/simplewallet/simplewallet.cpp" line="9764"/>
        <source>Authorized signer: </source>
        <translation type="unfinished"></translation>
    </message>
    <message>
        <location filename="../src/simplewallet/simplewallet.cpp" line="9765"/>
        <source>Content size: </source>
        <translation type="unfinished"></translation>
    </message>
    <message>
        <location filename="../src/simplewallet/simplewallet.cpp" line="9765"/>
        <source> bytes</source>
        <translation type="unfinished"></translation>
    </message>
    <message>
        <location filename="../src/simplewallet/simplewallet.cpp" line="9766"/>
        <source>Content: </source>
        <translation type="unfinished"></translation>
    </message>
    <message>
        <location filename="../src/simplewallet/simplewallet.cpp" line="9766"/>
        <source>(binary data)</source>
        <translation type="unfinished"></translation>
    </message>
    <message>
        <location filename="../src/simplewallet/simplewallet.cpp" line="9796"/>
        <source>Send these messages now?</source>
        <translation type="unfinished"></translation>
    </message>
    <message>
        <location filename="../src/simplewallet/simplewallet.cpp" line="9806"/>
        <source>Queued for sending.</source>
        <translation type="unfinished"></translation>
    </message>
    <message>
        <location filename="../src/simplewallet/simplewallet.cpp" line="9826"/>
        <source>Invalid message id</source>
        <translation type="unfinished"></translation>
    </message>
    <message>
        <location filename="../src/simplewallet/simplewallet.cpp" line="9835"/>
        <source>usage: mms init &lt;required_signers&gt;/&lt;authorized_signers&gt; &lt;own_label&gt; &lt;own_transport_address&gt;</source>
        <translation type="unfinished"></translation>
    </message>
    <message>
        <location filename="../src/simplewallet/simplewallet.cpp" line="9841"/>
        <source>The MMS is already initialized. Re-initialize by deleting all signer info and messages?</source>
        <translation type="unfinished"></translation>
    </message>
    <message>
        <location filename="../src/simplewallet/simplewallet.cpp" line="9856"/>
        <source>Error in the number of required signers and/or authorized signers</source>
        <translation type="unfinished"></translation>
    </message>
    <message>
        <location filename="../src/simplewallet/simplewallet.cpp" line="9873"/>
        <source>The MMS is not active.</source>
        <translation type="unfinished"></translation>
    </message>
    <message>
        <location filename="../src/simplewallet/simplewallet.cpp" line="9896"/>
        <source>Invalid signer number </source>
        <translation type="unfinished"></translation>
    </message>
    <message>
        <location filename="../src/simplewallet/simplewallet.cpp" line="9901"/>
        <source>mms signer [&lt;number&gt; &lt;label&gt; [&lt;transport_address&gt; [&lt;monero_address&gt;]]]</source>
        <translation type="unfinished"></translation>
    </message>
    <message>
        <location filename="../src/simplewallet/simplewallet.cpp" line="9920"/>
        <source>Invalid Monero address</source>
        <translation type="unfinished"></translation>
    </message>
    <message>
        <location filename="../src/simplewallet/simplewallet.cpp" line="9927"/>
        <source>Wallet state does not allow changing Monero addresses anymore</source>
        <translation type="unfinished"></translation>
    </message>
    <message>
        <location filename="../src/simplewallet/simplewallet.cpp" line="9939"/>
        <source>Usage: mms list</source>
        <translation type="unfinished"></translation>
    </message>
    <message>
        <location filename="../src/simplewallet/simplewallet.cpp" line="9952"/>
        <source>Usage: mms next [sync]</source>
        <translation type="unfinished"></translation>
    </message>
    <message>
        <location filename="../src/simplewallet/simplewallet.cpp" line="9977"/>
        <source>No next step: </source>
        <translation type="unfinished"></translation>
    </message>
    <message>
        <location filename="../src/simplewallet/simplewallet.cpp" line="9987"/>
        <source>prepare_multisig</source>
        <translation type="unfinished"></translation>
    </message>
    <message>
        <location filename="../src/simplewallet/simplewallet.cpp" line="9993"/>
        <source>make_multisig</source>
        <translation type="unfinished"></translation>
    </message>
    <message>
        <location filename="../src/simplewallet/simplewallet.cpp" line="10008"/>
        <source>exchange_multisig_keys</source>
        <translation type="unfinished"></translation>
    </message>
    <message>
        <location filename="../src/simplewallet/simplewallet.cpp" line="10023"/>
        <location filename="../src/simplewallet/simplewallet.cpp" line="10143"/>
        <source>export_multisig_info</source>
        <translation type="unfinished"></translation>
    </message>
    <message>
        <location filename="../src/simplewallet/simplewallet.cpp" line="10032"/>
        <source>import_multisig_info</source>
        <translation type="unfinished"></translation>
    </message>
    <message>
        <location filename="../src/simplewallet/simplewallet.cpp" line="10045"/>
        <source>sign_multisig</source>
        <translation type="unfinished"></translation>
    </message>
    <message>
        <location filename="../src/simplewallet/simplewallet.cpp" line="10055"/>
        <source>submit_multisig</source>
        <translation type="unfinished"></translation>
    </message>
    <message>
        <location filename="../src/simplewallet/simplewallet.cpp" line="10065"/>
        <source>Send tx</source>
        <translation type="unfinished"></translation>
    </message>
    <message>
        <location filename="../src/simplewallet/simplewallet.cpp" line="10076"/>
        <source>Process signer config</source>
        <translation type="unfinished"></translation>
    </message>
    <message>
        <location filename="../src/simplewallet/simplewallet.cpp" line="10088"/>
        <source>Replace current signer config with the one displayed above?</source>
        <translation type="unfinished"></translation>
    </message>
    <message>
        <location filename="../src/simplewallet/simplewallet.cpp" line="10102"/>
        <source>Process auto config data</source>
        <translation type="unfinished"></translation>
    </message>
    <message>
        <location filename="../src/simplewallet/simplewallet.cpp" line="10116"/>
        <source>Nothing ready to process</source>
        <translation type="unfinished"></translation>
    </message>
    <message>
        <location filename="../src/simplewallet/simplewallet.cpp" line="10136"/>
        <source>Usage: mms sync</source>
        <translation type="unfinished"></translation>
    </message>
    <message>
        <location filename="../src/simplewallet/simplewallet.cpp" line="10160"/>
        <source>Usage: mms delete (&lt;message_id&gt; | all)</source>
        <translation type="unfinished"></translation>
    </message>
    <message>
        <location filename="../src/simplewallet/simplewallet.cpp" line="10167"/>
        <source>Delete all messages?</source>
        <translation type="unfinished"></translation>
    </message>
    <message>
        <location filename="../src/simplewallet/simplewallet.cpp" line="10193"/>
        <source>Usage: mms send [&lt;message_id&gt;]</source>
        <translation type="unfinished"></translation>
    </message>
    <message>
        <location filename="../src/simplewallet/simplewallet.cpp" line="10210"/>
        <source>Usage: mms receive</source>
        <translation type="unfinished"></translation>
    </message>
    <message>
        <location filename="../src/simplewallet/simplewallet.cpp" line="10227"/>
        <source>Usage: mms export &lt;message_id&gt;</source>
        <translation type="unfinished"></translation>
    </message>
    <message>
        <location filename="../src/simplewallet/simplewallet.cpp" line="10239"/>
        <source>Message content saved to: </source>
        <translation type="unfinished"></translation>
    </message>
    <message>
        <location filename="../src/simplewallet/simplewallet.cpp" line="10243"/>
        <source>Failed to to save message content</source>
        <translation type="unfinished"></translation>
    </message>
    <message>
        <location filename="../src/simplewallet/simplewallet.cpp" line="10267"/>
        <source>Usage: mms note [&lt;label&gt; &lt;text&gt;]</source>
        <translation type="unfinished"></translation>
    </message>
    <message>
        <location filename="../src/simplewallet/simplewallet.cpp" line="10274"/>
        <source>No signer found with label </source>
        <translation type="unfinished"></translation>
    </message>
    <message>
        <location filename="../src/simplewallet/simplewallet.cpp" line="10296"/>
        <source>Usage: mms show &lt;message_id&gt;</source>
        <translation type="unfinished"></translation>
    </message>
    <message>
        <location filename="../src/simplewallet/simplewallet.cpp" line="10315"/>
        <source>Usage: mms set &lt;option_name&gt; [&lt;option_value&gt;]</source>
        <translation type="unfinished"></translation>
    </message>
    <message>
        <location filename="../src/simplewallet/simplewallet.cpp" line="10332"/>
        <source>Wrong option value</source>
        <translation type="unfinished"></translation>
    </message>
    <message>
        <location filename="../src/simplewallet/simplewallet.cpp" line="10337"/>
        <source>Auto-send is on</source>
        <translation type="unfinished"></translation>
    </message>
    <message>
        <location filename="../src/simplewallet/simplewallet.cpp" line="10337"/>
        <source>Auto-send is off</source>
        <translation type="unfinished"></translation>
    </message>
    <message>
        <location filename="../src/simplewallet/simplewallet.cpp" line="10342"/>
        <source>Unknown option</source>
        <translation type="unfinished"></translation>
    </message>
    <message>
        <location filename="../src/simplewallet/simplewallet.cpp" line="10350"/>
        <source>Usage: mms help [&lt;subcommand&gt;]</source>
        <translation type="unfinished"></translation>
    </message>
    <message>
        <location filename="../src/simplewallet/simplewallet.cpp" line="10366"/>
        <source>Usage: mms send_signer_config</source>
        <translation type="unfinished"></translation>
    </message>
    <message>
        <location filename="../src/simplewallet/simplewallet.cpp" line="10372"/>
        <source>Signer config not yet complete</source>
        <translation type="unfinished"></translation>
    </message>
    <message>
        <location filename="../src/simplewallet/simplewallet.cpp" line="10387"/>
        <source>Usage: mms start_auto_config [&lt;label&gt; &lt;label&gt; ...]</source>
        <translation type="unfinished"></translation>
    </message>
    <message>
        <location filename="../src/simplewallet/simplewallet.cpp" line="10392"/>
        <source>There are signers without a label set. Complete labels before auto-config or specify them as parameters here.</source>
        <translation type="unfinished"></translation>
    </message>
    <message>
        <location filename="../src/simplewallet/simplewallet.cpp" line="10398"/>
        <source>Auto-config is already running. Cancel and restart?</source>
        <translation type="unfinished"></translation>
    </message>
    <message>
        <location filename="../src/simplewallet/simplewallet.cpp" line="10422"/>
        <source>Usage: mms stop_auto_config</source>
        <translation type="unfinished"></translation>
    </message>
    <message>
        <location filename="../src/simplewallet/simplewallet.cpp" line="10425"/>
        <source>Delete any auto-config tokens and stop auto-config?</source>
        <translation type="unfinished"></translation>
    </message>
    <message>
        <location filename="../src/simplewallet/simplewallet.cpp" line="10438"/>
        <source>Usage: mms auto_config &lt;auto_config_token&gt;</source>
        <translation type="unfinished"></translation>
    </message>
    <message>
        <location filename="../src/simplewallet/simplewallet.cpp" line="10445"/>
        <source>Invalid auto-config token</source>
        <translation type="unfinished"></translation>
    </message>
    <message>
        <location filename="../src/simplewallet/simplewallet.cpp" line="10451"/>
        <source>Auto-config already running. Cancel and restart?</source>
        <translation type="unfinished"></translation>
    </message>
    <message>
        <location filename="../src/simplewallet/simplewallet.cpp" line="10469"/>
        <source>MMS not available in this wallet</source>
        <translation type="unfinished"></translation>
    </message>
    <message>
        <location filename="../src/simplewallet/simplewallet.cpp" line="10493"/>
        <source>The MMS is not active. Activate using the &quot;mms init&quot; command</source>
        <translation type="unfinished"></translation>
    </message>
    <message>
        <location filename="../src/simplewallet/simplewallet.cpp" line="10570"/>
        <source>Invalid MMS subcommand</source>
        <translation type="unfinished"></translation>
    </message>
    <message>
        <location filename="../src/simplewallet/simplewallet.cpp" line="10575"/>
        <location filename="../src/simplewallet/simplewallet.cpp" line="10579"/>
        <source>Error in MMS command: </source>
        <translation type="unfinished"></translation>
    </message>
    <message>
        <location filename="../src/simplewallet/simplewallet.cpp" line="7435"/>
        <location filename="../src/simplewallet/simplewallet.cpp" line="7545"/>
        <source>Good signature</source>
        <translation type="unfinished"></translation>
    </message>
    <message>
        <location filename="../src/simplewallet/simplewallet.cpp" line="7462"/>
        <location filename="../src/simplewallet/simplewallet.cpp" line="7547"/>
        <location filename="../src/simplewallet/simplewallet.cpp" line="7647"/>
        <source>Bad signature</source>
        <translation type="unfinished"></translation>
    </message>
    <message>
        <location filename="../src/simplewallet/simplewallet.cpp" line="8742"/>
        <source>Standard address: </source>
        <translation type="unfinished"></translation>
    </message>
    <message>
        <location filename="../src/simplewallet/simplewallet.cpp" line="8747"/>
        <source>failed to parse payment ID or address</source>
        <translation type="unfinished"></translation>
    </message>
    <message>
        <location filename="../src/simplewallet/simplewallet.cpp" line="8789"/>
        <source>failed to parse payment ID</source>
        <translation type="unfinished"></translation>
    </message>
    <message>
        <location filename="../src/simplewallet/simplewallet.cpp" line="8807"/>
        <source>failed to parse index</source>
        <translation type="unfinished"></translation>
    </message>
    <message>
        <location filename="../src/simplewallet/simplewallet.cpp" line="8815"/>
        <source>Address book is empty.</source>
        <translation type="unfinished"></translation>
    </message>
    <message>
        <location filename="../src/simplewallet/simplewallet.cpp" line="8821"/>
        <source>Index: </source>
        <translation>インデックス： </translation>
    </message>
    <message>
        <location filename="../src/simplewallet/simplewallet.cpp" line="8822"/>
        <location filename="../src/simplewallet/simplewallet.cpp" line="8953"/>
        <source>Address: </source>
        <translation>アドレス： </translation>
    </message>
    <message>
        <location filename="../src/simplewallet/simplewallet.cpp" line="8823"/>
        <source>Payment ID: </source>
        <translation>ペイメントID： </translation>
    </message>
    <message>
        <location filename="../src/simplewallet/simplewallet.cpp" line="8824"/>
        <location filename="../src/simplewallet/simplewallet.cpp" line="8952"/>
        <source>Description: </source>
        <translation>記述： </translation>
    </message>
    <message>
        <location filename="../src/simplewallet/simplewallet.cpp" line="8982"/>
        <source>wallet is watch-only and cannot sign</source>
        <translation type="unfinished"></translation>
    </message>
    <message>
        <location filename="../src/simplewallet/simplewallet.cpp" line="1315"/>
        <location filename="../src/simplewallet/simplewallet.cpp" line="8996"/>
        <location filename="../src/simplewallet/simplewallet.cpp" line="9022"/>
        <location filename="../src/simplewallet/simplewallet.cpp" line="9254"/>
        <source>failed to read file </source>
        <translation>ファイルの読み込みに失敗しました </translation>
    </message>
    <message>
        <location filename="../src/simplewallet/simplewallet.cpp" line="3945"/>
        <source>Use --restore-height or --restore-date if you want to restore an already setup account from a specific height.</source>
        <translation type="unfinished"></translation>
    </message>
    <message>
        <location filename="../src/simplewallet/simplewallet.cpp" line="3947"/>
        <location filename="../src/simplewallet/simplewallet.cpp" line="4035"/>
        <location filename="../src/simplewallet/simplewallet.cpp" line="6041"/>
        <source>Is this okay?</source>
        <translation type="unfinished"></translation>
    </message>
    <message>
        <location filename="../src/simplewallet/simplewallet.cpp" line="4058"/>
        <source>Still apply restore height?</source>
        <translation type="unfinished"></translation>
    </message>
    <message>
        <location filename="../src/simplewallet/simplewallet.cpp" line="7424"/>
        <location filename="../src/simplewallet/simplewallet.cpp" line="7538"/>
        <location filename="../src/simplewallet/simplewallet.cpp" line="7632"/>
        <source>failed to load signature file</source>
        <translation type="unfinished"></translation>
    </message>
    <message>
        <location filename="../src/simplewallet/simplewallet.cpp" line="7486"/>
        <source>wallet is watch-only and cannot generate the proof</source>
        <translation type="unfinished"></translation>
    </message>
    <message>
        <location filename="../src/simplewallet/simplewallet.cpp" line="7570"/>
        <source>The reserve proof can be generated only by a full wallet</source>
        <translation type="unfinished"></translation>
    </message>
    <message>
        <location filename="../src/simplewallet/simplewallet.cpp" line="7625"/>
        <source>Address must not be a subaddress</source>
        <translation>アドレスはサブアドレスであってはならないです</translation>
    </message>
    <message>
        <location filename="../src/simplewallet/simplewallet.cpp" line="7643"/>
        <source>Good signature -- total: %s, spent: %s, unspent: %s</source>
        <translation type="unfinished"></translation>
    </message>
    <message>
        <location filename="../src/simplewallet/simplewallet.cpp" line="7854"/>
        <source>[Double spend seen on the network: this transaction may or may not end up being mined] </source>
        <translation type="unfinished"></translation>
    </message>
    <message>
        <location filename="../src/simplewallet/simplewallet.cpp" line="8132"/>
        <source>There is no unspent output in the specified address</source>
        <translation type="unfinished"></translation>
    </message>
    <message>
        <location filename="../src/simplewallet/simplewallet.cpp" line="8329"/>
        <source> (no daemon)</source>
        <translation> (デーモンありません）</translation>
    </message>
    <message>
        <location filename="../src/simplewallet/simplewallet.cpp" line="8331"/>
        <source> (out of sync)</source>
        <translation type="unfinished"></translation>
    </message>
    <message>
        <location filename="../src/simplewallet/simplewallet.cpp" line="8382"/>
        <source>(Untitled account)</source>
        <translation type="unfinished"></translation>
    </message>
    <message>
        <location filename="../src/simplewallet/simplewallet.cpp" line="8395"/>
        <location filename="../src/simplewallet/simplewallet.cpp" line="8413"/>
        <location filename="../src/simplewallet/simplewallet.cpp" line="8438"/>
        <location filename="../src/simplewallet/simplewallet.cpp" line="8461"/>
        <location filename="../src/simplewallet/simplewallet.cpp" line="8609"/>
        <location filename="../src/simplewallet/simplewallet.cpp" line="8632"/>
        <location filename="../src/simplewallet/simplewallet.cpp" line="8660"/>
        <source>failed to parse index: </source>
        <translation>インデックスの解析に失敗しました： </translation>
    </message>
    <message>
        <location filename="../src/simplewallet/simplewallet.cpp" line="8400"/>
        <location filename="../src/simplewallet/simplewallet.cpp" line="8614"/>
        <source>specify an index between 0 and </source>
        <translation type="unfinished"></translation>
    </message>
    <message>
        <location filename="../src/simplewallet/simplewallet.cpp" line="8518"/>
        <source>
Grand total:
  Balance: </source>
        <translation type="unfinished"></translation>
    </message>
    <message>
        <location filename="../src/simplewallet/simplewallet.cpp" line="8518"/>
        <source>, unlocked balance: </source>
        <translation>、ロック解除された残高： </translation>
    </message>
    <message>
        <location filename="../src/simplewallet/simplewallet.cpp" line="8526"/>
        <source>Untagged accounts:</source>
        <translation type="unfinished"></translation>
    </message>
    <message>
        <location filename="../src/simplewallet/simplewallet.cpp" line="8532"/>
        <source>Tag %s is unregistered.</source>
        <translation type="unfinished">タグ %s を登録してません。</translation>
    </message>
    <message>
        <location filename="../src/simplewallet/simplewallet.cpp" line="8535"/>
        <source>Accounts with tag: </source>
        <translation>タグを持ってるアカウント： </translation>
    </message>
    <message>
        <location filename="../src/simplewallet/simplewallet.cpp" line="8536"/>
        <source>Tag&apos;s description: </source>
        <translation>タグの記述： </translation>
    </message>
    <message>
        <location filename="../src/simplewallet/simplewallet.cpp" line="8538"/>
        <source>Account</source>
        <translation type="unfinished"></translation>
    </message>
    <message>
        <location filename="../src/simplewallet/simplewallet.cpp" line="8544"/>
        <source> %c%8u %6s %21s %21s %21s</source>
        <translation> %c%8u %6s %21s %21s %21s</translation>
    </message>
    <message>
        <location filename="../src/simplewallet/simplewallet.cpp" line="8554"/>
        <source>----------------------------------------------------------------------------------</source>
        <translation>----------------------------------------------------------------------------------</translation>
    </message>
    <message>
        <location filename="../src/simplewallet/simplewallet.cpp" line="8555"/>
        <source>%15s %21s %21s</source>
        <translation>%15s %21s %21s</translation>
    </message>
    <message>
        <location filename="../src/simplewallet/simplewallet.cpp" line="8579"/>
        <source>Primary address</source>
        <translation>プライマリアドレス</translation>
    </message>
    <message>
        <location filename="../src/simplewallet/simplewallet.cpp" line="8579"/>
        <source>(used)</source>
        <translation type="unfinished"></translation>
    </message>
    <message>
        <location filename="../src/simplewallet/simplewallet.cpp" line="8600"/>
        <source>(Untitled address)</source>
        <translation type="unfinished"></translation>
    </message>
    <message>
        <location filename="../src/simplewallet/simplewallet.cpp" line="8641"/>
        <source>&lt;index_min&gt; is already out of bound</source>
        <translation type="unfinished"></translation>
    </message>
    <message>
        <location filename="../src/simplewallet/simplewallet.cpp" line="8646"/>
        <source>&lt;index_max&gt; exceeds the bound</source>
        <translation type="unfinished"></translation>
    </message>
    <message>
        <location filename="../src/simplewallet/simplewallet.cpp" line="8710"/>
        <location filename="../src/simplewallet/simplewallet.cpp" line="8723"/>
        <source>Integrated addresses can only be created for account 0</source>
        <translation type="unfinished"></translation>
    </message>
    <message>
        <location filename="../src/simplewallet/simplewallet.cpp" line="8736"/>
        <source>Integrated address: %s, payment ID: %s</source>
        <translation type="unfinished"></translation>
    </message>
    <message>
        <location filename="../src/simplewallet/simplewallet.cpp" line="8742"/>
        <source>Subaddress: </source>
        <translation>サブアドレス： </translation>
    </message>
    <message>
        <location filename="../src/simplewallet/simplewallet.cpp" line="8909"/>
        <source>no description found</source>
        <translation>記述を見つかれませんでした</translation>
    </message>
    <message>
        <location filename="../src/simplewallet/simplewallet.cpp" line="8911"/>
        <source>description found: </source>
        <translation>記述を見つかれました： </translation>
    </message>
    <message>
        <location filename="../src/simplewallet/simplewallet.cpp" line="8951"/>
        <source>Filename: </source>
        <translation>ファイル名： </translation>
    </message>
    <message>
        <location filename="../src/simplewallet/simplewallet.cpp" line="8956"/>
        <source>Watch only</source>
        <translation>閲覧専用</translation>
    </message>
    <message>
        <location filename="../src/simplewallet/simplewallet.cpp" line="8958"/>
        <source>%u/%u multisig%s</source>
        <translation>%u/%u マルチサイン%s</translation>
    </message>
    <message>
        <location filename="../src/simplewallet/simplewallet.cpp" line="8960"/>
        <source>Normal</source>
        <translation>ノーマル</translation>
    </message>
    <message>
        <location filename="../src/simplewallet/simplewallet.cpp" line="8961"/>
        <location filename="../src/simplewallet/simplewallet.cpp" line="9752"/>
        <source>Type: </source>
        <translation>タイプ： </translation>
    </message>
    <message>
        <location filename="../src/simplewallet/simplewallet.cpp" line="8987"/>
        <source>This wallet is multisig and cannot sign</source>
        <translation type="unfinished"></translation>
    </message>
    <message>
        <location filename="../src/simplewallet/simplewallet.cpp" line="9036"/>
        <source>Bad signature from </source>
        <translation type="unfinished"></translation>
    </message>
    <message>
        <location filename="../src/simplewallet/simplewallet.cpp" line="9040"/>
        <source>Good signature from </source>
        <translation type="unfinished"></translation>
    </message>
    <message>
        <location filename="../src/simplewallet/simplewallet.cpp" line="9059"/>
        <source>wallet is watch-only and cannot export key images</source>
        <translation type="unfinished"></translation>
    </message>
    <message>
        <location filename="../src/simplewallet/simplewallet.cpp" line="1254"/>
        <location filename="../src/simplewallet/simplewallet.cpp" line="9073"/>
        <location filename="../src/simplewallet/simplewallet.cpp" line="9221"/>
        <source>failed to save file </source>
        <translation>ファイルを保存できませんでした </translation>
    </message>
    <message>
        <location filename="../src/simplewallet/simplewallet.cpp" line="9084"/>
        <source>Signed key images exported to </source>
        <translation type="unfinished"></translation>
    </message>
    <message>
        <location filename="../src/simplewallet/simplewallet.cpp" line="9232"/>
        <source>Outputs exported to </source>
        <translation type="unfinished"></translation>
    </message>
    <message>
        <location filename="../src/simplewallet/simplewallet.cpp" line="5801"/>
        <location filename="../src/simplewallet/simplewallet.cpp" line="6871"/>
        <location filename="../src/simplewallet/simplewallet.cpp" line="7581"/>
        <location filename="../src/simplewallet/simplewallet.cpp" line="8091"/>
        <location filename="../src/simplewallet/simplewallet.cpp" line="8099"/>
        <source>amount is wrong: </source>
        <translation type="unfinished"></translation>
    </message>
    <message>
        <location filename="../src/simplewallet/simplewallet.cpp" line="5802"/>
        <location filename="../src/simplewallet/simplewallet.cpp" line="6871"/>
        <source>expected number from 0 to </source>
        <translation type="unfinished"></translation>
    </message>
    <message>
        <location filename="../src/simplewallet/simplewallet.cpp" line="6180"/>
        <source>Sweeping </source>
        <translation type="unfinished"></translation>
    </message>
    <message>
        <location filename="../src/simplewallet/simplewallet.cpp" line="6802"/>
        <source>Money successfully sent, transaction: </source>
        <translation type="unfinished"></translation>
    </message>
    <message>
        <location filename="../src/simplewallet/simplewallet.cpp" line="6999"/>
        <source>Change goes to more than one address</source>
        <translation type="unfinished">お釣りは複数のアドレスに送ります</translation>
    </message>
    <message>
        <location filename="../src/simplewallet/simplewallet.cpp" line="7040"/>
        <source>%s change to %s</source>
        <translation>%s のお釣り %s に</translation>
    </message>
    <message>
        <location filename="../src/simplewallet/simplewallet.cpp" line="7043"/>
        <source>no change</source>
        <translation>お釣りありません</translation>
    </message>
    <message>
        <location filename="../src/simplewallet/simplewallet.cpp" line="1461"/>
        <location filename="../src/simplewallet/simplewallet.cpp" line="1474"/>
        <location filename="../src/simplewallet/simplewallet.cpp" line="7115"/>
        <source>Transaction successfully signed to file </source>
        <translation type="unfinished"></translation>
    </message>
    <message>
        <location filename="../src/simplewallet/simplewallet.cpp" line="7182"/>
        <location filename="../src/simplewallet/simplewallet.cpp" line="7220"/>
        <location filename="../src/simplewallet/simplewallet.cpp" line="7277"/>
        <location filename="../src/simplewallet/simplewallet.cpp" line="7326"/>
        <location filename="../src/simplewallet/simplewallet.cpp" line="7408"/>
        <location filename="../src/simplewallet/simplewallet.cpp" line="7493"/>
        <location filename="../src/simplewallet/simplewallet.cpp" line="7528"/>
        <location filename="../src/simplewallet/simplewallet.cpp" line="8841"/>
        <location filename="../src/simplewallet/simplewallet.cpp" line="8869"/>
        <location filename="../src/simplewallet/simplewallet.cpp" line="9284"/>
        <source>failed to parse txid</source>
        <translation>txidの解析に失敗しました</translation>
    </message>
    <message>
        <location filename="../src/simplewallet/simplewallet.cpp" line="7198"/>
        <source>Tx key: </source>
        <translation>txキー： </translation>
    </message>
    <message>
        <location filename="../src/simplewallet/simplewallet.cpp" line="7203"/>
        <source>no tx keys found for this txid</source>
        <translation type="unfinished">このtxidのためにtxキーを見つかれませんでした</translation>
    </message>
    <message>
        <location filename="../src/simplewallet/simplewallet.cpp" line="7295"/>
        <location filename="../src/simplewallet/simplewallet.cpp" line="7507"/>
        <location filename="../src/simplewallet/simplewallet.cpp" line="7596"/>
        <source>signature file saved to: </source>
        <translation type="unfinished"></translation>
    </message>
    <message>
        <location filename="../src/simplewallet/simplewallet.cpp" line="7297"/>
        <location filename="../src/simplewallet/simplewallet.cpp" line="7509"/>
        <location filename="../src/simplewallet/simplewallet.cpp" line="7598"/>
        <source>failed to save signature file</source>
        <translation type="unfinished"></translation>
    </message>
    <message>
        <location filename="../src/simplewallet/simplewallet.cpp" line="7334"/>
        <location filename="../src/simplewallet/simplewallet.cpp" line="7343"/>
        <source>failed to parse tx key</source>
        <translation>txキーの解析に失敗しました</translation>
    </message>
    <message>
        <location filename="../src/simplewallet/simplewallet.cpp" line="7301"/>
        <location filename="../src/simplewallet/simplewallet.cpp" line="7389"/>
        <location filename="../src/simplewallet/simplewallet.cpp" line="7467"/>
        <source>error: </source>
        <translation>エラー： </translation>
    </message>
    <message>
        <location filename="../src/simplewallet/simplewallet.cpp" line="7365"/>
        <location filename="../src/simplewallet/simplewallet.cpp" line="7438"/>
        <source>received</source>
        <translation>貰いました</translation>
    </message>
    <message>
        <location filename="../src/simplewallet/simplewallet.cpp" line="7365"/>
        <location filename="../src/simplewallet/simplewallet.cpp" line="7438"/>
        <source>in txid</source>
        <translation>txidに</translation>
    </message>
    <message>
        <location filename="../src/simplewallet/simplewallet.cpp" line="7384"/>
        <location filename="../src/simplewallet/simplewallet.cpp" line="7457"/>
        <source>received nothing in txid</source>
        <translation type="unfinished"></translation>
    </message>
    <message>
        <location filename="../src/simplewallet/simplewallet.cpp" line="7368"/>
        <location filename="../src/simplewallet/simplewallet.cpp" line="7441"/>
        <source>WARNING: this transaction is not yet included in the blockchain!</source>
        <translation type="unfinished"></translation>
    </message>
    <message>
        <location filename="../src/simplewallet/simplewallet.cpp" line="7374"/>
        <location filename="../src/simplewallet/simplewallet.cpp" line="7447"/>
        <source>This transaction has %u confirmations</source>
        <translation type="unfinished"></translation>
    </message>
    <message>
        <location filename="../src/simplewallet/simplewallet.cpp" line="7378"/>
        <location filename="../src/simplewallet/simplewallet.cpp" line="7451"/>
        <source>WARNING: failed to determine number of confirmations!</source>
        <translation type="unfinished"></translation>
    </message>
    <message>
        <location filename="../src/simplewallet/simplewallet.cpp" line="7732"/>
        <source>bad min_height parameter:</source>
        <translation type="unfinished"></translation>
    </message>
    <message>
        <location filename="../src/simplewallet/simplewallet.cpp" line="7744"/>
        <source>bad max_height parameter:</source>
        <translation type="unfinished"></translation>
    </message>
    <message>
        <location filename="../src/simplewallet/simplewallet.cpp" line="7764"/>
        <source>in</source>
        <translation type="unfinished"></translation>
    </message>
    <message>
        <location filename="../src/simplewallet/simplewallet.cpp" line="8106"/>
        <source>&lt;min_amount&gt; should be smaller than &lt;max_amount&gt;</source>
        <translation type="unfinished"></translation>
    </message>
    <message>
        <location filename="../src/simplewallet/simplewallet.cpp" line="8138"/>
        <source>
Amount: </source>
        <translation>
金額： </translation>
    </message>
    <message>
        <location filename="../src/simplewallet/simplewallet.cpp" line="8138"/>
        <source>, number of keys: </source>
        <translation>、キーの数： </translation>
    </message>
    <message>
        <location filename="../src/simplewallet/simplewallet.cpp" line="8143"/>
        <source> </source>
        <translation> </translation>
    </message>
    <message>
        <location filename="../src/simplewallet/simplewallet.cpp" line="8148"/>
        <source>
Min block height: </source>
        <translation type="unfinished"></translation>
    </message>
    <message>
        <location filename="../src/simplewallet/simplewallet.cpp" line="8149"/>
        <source>
Max block height: </source>
        <translation type="unfinished"></translation>
    </message>
    <message>
        <location filename="../src/simplewallet/simplewallet.cpp" line="8150"/>
        <source>
Min amount found: </source>
        <translation type="unfinished"></translation>
    </message>
    <message>
        <location filename="../src/simplewallet/simplewallet.cpp" line="8151"/>
        <source>
Max amount found: </source>
        <translation type="unfinished"></translation>
    </message>
    <message>
        <location filename="../src/simplewallet/simplewallet.cpp" line="8152"/>
        <source>
Total count: </source>
        <translation type="unfinished"></translation>
    </message>
    <message>
        <location filename="../src/simplewallet/simplewallet.cpp" line="8192"/>
        <source>
Bin size: </source>
        <translation type="unfinished"></translation>
    </message>
    <message>
        <location filename="../src/simplewallet/simplewallet.cpp" line="8193"/>
        <source>
Outputs per *: </source>
        <translation type="unfinished"></translation>
    </message>
    <message>
        <location filename="../src/simplewallet/simplewallet.cpp" line="8195"/>
        <source>count
  ^
</source>
        <translation type="unfinished"></translation>
    </message>
    <message>
        <location filename="../src/simplewallet/simplewallet.cpp" line="8197"/>
        <source>  |</source>
        <translation>  |</translation>
    </message>
    <message>
        <location filename="../src/simplewallet/simplewallet.cpp" line="8199"/>
        <source>  +</source>
        <translation>  +</translation>
    </message>
    <message>
        <location filename="../src/simplewallet/simplewallet.cpp" line="8199"/>
        <source>+--&gt; block height
</source>
        <translation>+--&gt; ブロック高
</translation>
    </message>
    <message>
        <location filename="../src/simplewallet/simplewallet.cpp" line="8200"/>
        <source>   ^</source>
        <translation>   ^</translation>
    </message>
    <message>
        <location filename="../src/simplewallet/simplewallet.cpp" line="8200"/>
        <source>^
</source>
        <translation>^
</translation>
    </message>
    <message>
        <location filename="../src/simplewallet/simplewallet.cpp" line="8201"/>
        <source>  </source>
        <translation>  </translation>
    </message>
    <message>
        <location filename="../src/simplewallet/simplewallet.cpp" line="8327"/>
        <source>wallet</source>
        <translation>ウォレット</translation>
    </message>
    <message>
        <location filename="../src/simplewallet/simplewallet.cpp" line="895"/>
        <location filename="../src/simplewallet/simplewallet.cpp" line="8714"/>
        <source>Random payment ID: </source>
        <translation>ランダムなペイメントID： </translation>
    </message>
    <message>
        <location filename="../src/simplewallet/simplewallet.cpp" line="8715"/>
        <source>Matching integrated address: </source>
        <translation type="unfinished"></translation>
    </message>
</context>
<context>
    <name>genms</name>
    <message>
        <location filename="../src/gen_multisig/gen_multisig.cpp" line="70"/>
        <source>Base filename (-1, -2, etc suffixes will be appended as needed)</source>
        <translation>ベースファイル名（必要があれば－１、－２、とかのサフィックスを追加します）</translation>
    </message>
    <message>
        <location filename="../src/gen_multisig/gen_multisig.cpp" line="71"/>
        <source>Give threshold and participants at once as M/N</source>
        <translation>M/Nってのフォーマットで同じ時に閾値と参加者をください</translation>
    </message>
    <message>
        <location filename="../src/gen_multisig/gen_multisig.cpp" line="72"/>
        <source>How many participants will share parts of the multisig wallet</source>
        <translation>マルチサインウォレットを分ける人はいくついますか</translation>
    </message>
    <message>
        <location filename="../src/gen_multisig/gen_multisig.cpp" line="73"/>
        <source>How many signers are required to sign a valid transaction</source>
        <translation>有効な取引を署名するために必要な人いくついますか</translation>
    </message>
    <message>
        <location filename="../src/gen_multisig/gen_multisig.cpp" line="74"/>
        <source>Create testnet multisig wallets</source>
        <translation>テストネットのマルチサインウォレットを作る</translation>
    </message>
    <message>
        <location filename="../src/gen_multisig/gen_multisig.cpp" line="75"/>
        <source>Create stagenet multisig wallets</source>
        <translation type="unfinished"></translation>
    </message>
    <message>
        <location filename="../src/gen_multisig/gen_multisig.cpp" line="76"/>
        <source>Create an address file for new wallets</source>
        <translation type="unfinished"></translation>
    </message>
    <message>
        <location filename="../src/gen_multisig/gen_multisig.cpp" line="83"/>
        <source>Generating %u %u/%u multisig wallets</source>
        <translation>%u %u/%u マルチサインウォレットを生じてます</translation>
    </message>
    <message>
        <location filename="../src/gen_multisig/gen_multisig.cpp" line="107"/>
        <source>Failed to verify multisig info</source>
        <translation type="unfinished"></translation>
    </message>
    <message>
        <location filename="../src/gen_multisig/gen_multisig.cpp" line="142"/>
        <source>Error verifying multisig extra info</source>
        <translation>マルチサインの追加情報を検証中にエラーありました</translation>
    </message>
    <message>
        <location filename="../src/gen_multisig/gen_multisig.cpp" line="153"/>
        <source>Generated multisig wallets for address </source>
        <translation>アドレスのためにマルチサインウォレットを生じなかった </translation>
    </message>
    <message>
        <location filename="../src/gen_multisig/gen_multisig.cpp" line="157"/>
        <source>Error creating multisig wallets: </source>
        <translation>マルチサインウォレットを樹立中にエラーありました： </translation>
    </message>
    <message>
        <location filename="../src/gen_multisig/gen_multisig.cpp" line="182"/>
        <source>This program generates a set of multisig wallets - use this simpler scheme only if all the participants trust each other</source>
        <translation>このプログラムはマルチサインウォレットのセットを生じます　－　みんながみんなを信用する場合にだけこの単純なスキームを使ってください</translation>
    </message>
    <message>
        <location filename="../src/gen_multisig/gen_multisig.cpp" line="201"/>
        <source>Error: Can&apos;t specify more than one of --testnet and --stagenet</source>
        <translation type="unfinished"></translation>
    </message>
    <message>
        <location filename="../src/gen_multisig/gen_multisig.cpp" line="208"/>
        <source>Error: expected N/M, but got: </source>
        <translation>エラー： N/Mを欲しかったでもこれを貰いました： </translation>
    </message>
    <message>
        <location filename="../src/gen_multisig/gen_multisig.cpp" line="216"/>
        <location filename="../src/gen_multisig/gen_multisig.cpp" line="225"/>
        <source>Error: either --scheme or both of --threshold and --participants may be given</source>
        <translation>エラー： --scheme あるいは--threshold と --participants を上げられる</translation>
    </message>
    <message>
        <location filename="../src/gen_multisig/gen_multisig.cpp" line="232"/>
        <source>Error: expected N &gt; 1 and N &lt;= M, but got N==%u and M==%d</source>
        <translation>エラー： N ＞ 1 と N ＜＝ M のこと欲しかったでも N＝＝%u と M＝＝%d を貰いました</translation>
    </message>
    <message>
        <location filename="../src/gen_multisig/gen_multisig.cpp" line="241"/>
        <source>Error: --filename-base is required</source>
        <translation>エラー： --filename-baseを使う必要だがあります</translation>
    </message>
</context>
<context>
    <name>mms::message_store</name>
    <message>
        <location filename="../src/wallet/message_store.cpp" line="69"/>
        <source>Use PyBitmessage instance at URL &lt;arg&gt;</source>
        <translation type="unfinished"></translation>
    </message>
    <message>
        <location filename="../src/wallet/message_store.cpp" line="70"/>
        <source>Specify &lt;arg&gt; as username:password for PyBitmessage API</source>
        <translation type="unfinished"></translation>
    </message>
    <message>
        <location filename="../src/wallet/message_store.cpp" line="832"/>
        <source>Auto-config cannot proceed because auto config data from other signers is not complete</source>
        <translation type="unfinished"></translation>
    </message>
    <message>
        <location filename="../src/wallet/message_store.cpp" line="857"/>
        <source>The signer config is not complete.</source>
        <translation type="unfinished"></translation>
    </message>
    <message>
        <location filename="../src/wallet/message_store.cpp" line="909"/>
        <source>Wallet can&apos;t go multisig because key sets from other signers are missing or not complete.</source>
        <translation type="unfinished"></translation>
    </message>
    <message>
        <location filename="../src/wallet/message_store.cpp" line="951"/>
        <source>Wallet can&apos;t start another key exchange round because key sets from other signers are missing or not complete.</source>
        <translation type="unfinished"></translation>
    </message>
    <message>
        <location filename="../src/wallet/message_store.cpp" line="1015"/>
        <source>Syncing not done because multisig sync data from other signers are missing or not complete.</source>
        <translation type="unfinished"></translation>
    </message>
    <message>
        <location filename="../src/wallet/message_store.cpp" line="1129"/>
        <source>There are waiting messages, but nothing is ready to process under normal circumstances</source>
        <translation type="unfinished"></translation>
    </message>
    <message>
        <location filename="../src/wallet/message_store.cpp" line="1132"/>
        <source>
Use &quot;mms next sync&quot; if you want to force processing of the waiting sync data</source>
        <translation type="unfinished"></translation>
    </message>
    <message>
        <location filename="../src/wallet/message_store.cpp" line="1136"/>
        <source>
Use &quot;mms note&quot; to display the waiting notes</source>
        <translation type="unfinished"></translation>
    </message>
    <message>
        <location filename="../src/wallet/message_store.cpp" line="1141"/>
        <source>There are no messages waiting to be processed.</source>
        <translation type="unfinished"></translation>
    </message>
    <message>
        <location filename="../src/wallet/message_store.cpp" line="1359"/>
        <source>key set</source>
        <translation type="unfinished"></translation>
    </message>
    <message>
        <location filename="../src/wallet/message_store.cpp" line="1361"/>
        <source>additional key set</source>
        <translation type="unfinished"></translation>
    </message>
    <message>
        <location filename="../src/wallet/message_store.cpp" line="1363"/>
        <source>multisig sync data</source>
        <translation type="unfinished"></translation>
    </message>
    <message>
        <location filename="../src/wallet/message_store.cpp" line="1365"/>
        <source>partially signed tx</source>
        <translation type="unfinished"></translation>
    </message>
    <message>
        <location filename="../src/wallet/message_store.cpp" line="1367"/>
        <source>fully signed tx</source>
        <translation type="unfinished"></translation>
    </message>
    <message>
        <location filename="../src/wallet/message_store.cpp" line="1369"/>
        <source>note</source>
        <translation type="unfinished"></translation>
    </message>
    <message>
        <location filename="../src/wallet/message_store.cpp" line="1371"/>
        <source>signer config</source>
        <translation type="unfinished"></translation>
    </message>
    <message>
        <location filename="../src/wallet/message_store.cpp" line="1373"/>
        <source>auto-config data</source>
        <translation type="unfinished"></translation>
    </message>
    <message>
        <location filename="../src/wallet/message_store.cpp" line="1375"/>
        <source>unknown message type</source>
        <translation type="unfinished"></translation>
    </message>
    <message>
        <location filename="../src/wallet/message_store.cpp" line="1384"/>
        <source>in</source>
        <translation type="unfinished"></translation>
    </message>
    <message>
        <location filename="../src/wallet/message_store.cpp" line="1386"/>
        <source>out</source>
        <translation type="unfinished"></translation>
    </message>
    <message>
        <location filename="../src/wallet/message_store.cpp" line="1388"/>
        <source>unknown message direction</source>
        <translation type="unfinished"></translation>
    </message>
    <message>
        <location filename="../src/wallet/message_store.cpp" line="1397"/>
        <source>ready to send</source>
        <translation type="unfinished"></translation>
    </message>
    <message>
        <location filename="../src/wallet/message_store.cpp" line="1399"/>
        <source>sent</source>
        <translation type="unfinished"></translation>
    </message>
    <message>
        <location filename="../src/wallet/message_store.cpp" line="1401"/>
        <source>waiting</source>
        <translation type="unfinished"></translation>
    </message>
    <message>
        <location filename="../src/wallet/message_store.cpp" line="1403"/>
        <source>processed</source>
        <translation type="unfinished"></translation>
    </message>
    <message>
        <location filename="../src/wallet/message_store.cpp" line="1405"/>
        <source>cancelled</source>
        <translation type="unfinished"></translation>
    </message>
    <message>
        <location filename="../src/wallet/message_store.cpp" line="1407"/>
        <source>unknown message state</source>
        <translation type="unfinished"></translation>
    </message>
</context>
<context>
    <name>sw</name>
    <message>
        <location filename="../src/simplewallet/simplewallet.cpp" line="137"/>
        <source>Generate new wallet and save it to &lt;arg&gt;</source>
        <translation>新しいウォレットを生じろ &lt;arg&gt; をこっちにセーブしてください</translation>
    </message>
    <message>
        <location filename="../src/simplewallet/simplewallet.cpp" line="138"/>
        <source>Generate new wallet from device and save it to &lt;arg&gt;</source>
        <translation type="unfinished"></translation>
    </message>
    <message>
        <location filename="../src/simplewallet/simplewallet.cpp" line="139"/>
        <source>Generate incoming-only wallet from view key</source>
        <translation>ビューキーで閲覧専用ウォレットを生じろください</translation>
    </message>
    <message>
        <location filename="../src/simplewallet/simplewallet.cpp" line="140"/>
        <source>Generate deterministic wallet from spend key</source>
        <translation>スペンドキーで決定論的なウォレットを生じろください</translation>
    </message>
    <message>
        <location filename="../src/simplewallet/simplewallet.cpp" line="141"/>
        <source>Generate wallet from private keys</source>
        <translation>秘密なキーでウォレットを生じろください</translation>
    </message>
    <message>
        <location filename="../src/simplewallet/simplewallet.cpp" line="142"/>
        <source>Generate a master wallet from multisig wallet keys</source>
        <translation>マルチシガーウォレットキーでマスターウォレットを生じろください</translation>
    </message>
    <message>
        <location filename="../src/simplewallet/simplewallet.cpp" line="144"/>
        <source>Language for mnemonic</source>
        <translation>ニーモニックのための言語</translation>
    </message>
    <message>
        <location filename="../src/simplewallet/simplewallet.cpp" line="145"/>
        <source>Specify Electrum seed for wallet recovery/creation</source>
        <translation>ウォレットの回収や作成のためにElectrumなニーモニックシードを指定してください</translation>
    </message>
    <message>
        <location filename="../src/simplewallet/simplewallet.cpp" line="146"/>
        <source>Recover wallet using Electrum-style mnemonic seed</source>
        <translation>Electrumなニーモニックシードでウォレットを復元してください</translation>
    </message>
    <message>
        <location filename="../src/simplewallet/simplewallet.cpp" line="147"/>
        <source>Recover multisig wallet using Electrum-style mnemonic seed</source>
        <translation>Electrumなニーモニックシードでマルチシガーウォレットを復元してください</translation>
    </message>
    <message>
        <location filename="../src/simplewallet/simplewallet.cpp" line="148"/>
        <source>Generate non-deterministic view and spend keys</source>
        <translation>非決定論的のビューとスペンドキーを生じろください</translation>
    </message>
    <message>
        <location filename="../src/simplewallet/simplewallet.cpp" line="151"/>
        <source>Restore from estimated blockchain height on specified date</source>
        <translation type="unfinished"></translation>
    </message>
    <message>
        <location filename="../src/simplewallet/simplewallet.cpp" line="384"/>
        <source>invalid argument: must be either 0/1, true/false, y/n, yes/no</source>
        <translation type="unfinished"></translation>
    </message>
    <message>
        <location filename="../src/simplewallet/simplewallet.cpp" line="440"/>
        <source>DNSSEC validation passed</source>
        <translation type="unfinished"></translation>
    </message>
    <message>
        <location filename="../src/simplewallet/simplewallet.cpp" line="444"/>
        <source>WARNING: DNSSEC validation was unsuccessful, this address may not be correct!</source>
        <translation type="unfinished"></translation>
    </message>
    <message>
        <location filename="../src/simplewallet/simplewallet.cpp" line="447"/>
        <source>For URL: </source>
        <translation type="unfinished"></translation>
    </message>
    <message>
        <location filename="../src/simplewallet/simplewallet.cpp" line="449"/>
        <source> Monero Address = </source>
        <translation type="unfinished"></translation>
    </message>
    <message>
        <location filename="../src/simplewallet/simplewallet.cpp" line="461"/>
        <source>you have cancelled the transfer request</source>
        <translation type="unfinished"></translation>
    </message>
    <message>
        <location filename="../src/simplewallet/simplewallet.cpp" line="482"/>
        <source>failed to parse index: </source>
        <translation type="unfinished">インデックスの解析に失敗しました： </translation>
    </message>
    <message>
        <location filename="../src/simplewallet/simplewallet.cpp" line="495"/>
        <source>invalid format for subaddress lookahead; must be &lt;major&gt;:&lt;minor&gt;</source>
        <translation type="unfinished"></translation>
    </message>
    <message>
        <location filename="../src/simplewallet/simplewallet.cpp" line="512"/>
        <source>no connection to daemon. Please make sure daemon is running.</source>
        <translation type="unfinished">デーモンの接続が確立ありません。デーモンが実行中になっていることを確認してください。</translation>
    </message>
    <message>
        <location filename="../src/simplewallet/simplewallet.cpp" line="517"/>
        <source>RPC error: </source>
        <translation type="unfinished">RPCエラー： </translation>
    </message>
    <message>
        <location filename="../src/simplewallet/simplewallet.cpp" line="521"/>
        <source>failed to get random outputs to mix: </source>
        <translation type="unfinished"></translation>
    </message>
    <message>
        <location filename="../src/simplewallet/simplewallet.cpp" line="528"/>
        <location filename="../src/simplewallet/simplewallet.cpp" line="536"/>
        <source>Not enough money in unlocked balance</source>
        <translation type="unfinished"></translation>
    </message>
    <message>
        <location filename="../src/simplewallet/simplewallet.cpp" line="546"/>
        <source>Failed to find a way to create transactions. This is usually due to dust which is so small it cannot pay for itself in fees, or trying to send more money than the unlocked balance, or not leaving enough for fees</source>
        <translation type="unfinished"></translation>
    </message>
    <message>
        <location filename="../src/simplewallet/simplewallet.cpp" line="552"/>
        <source>not enough outputs for specified ring size</source>
        <translation type="unfinished">指定したリングサイズのアウトプットが不十分です</translation>
    </message>
    <message>
        <location filename="../src/simplewallet/simplewallet.cpp" line="555"/>
        <source>output amount</source>
        <translation type="unfinished">アウトプットの金額</translation>
    </message>
    <message>
        <location filename="../src/simplewallet/simplewallet.cpp" line="555"/>
        <source>found outputs to use</source>
        <translation type="unfinished">使うためにアウトプットを見つかれました</translation>
    </message>
    <message>
        <location filename="../src/simplewallet/simplewallet.cpp" line="557"/>
        <source>Please use sweep_unmixable.</source>
        <translation type="unfinished"></translation>
    </message>
    <message>
        <location filename="../src/simplewallet/simplewallet.cpp" line="561"/>
        <source>transaction was not constructed</source>
        <translation type="unfinished">取引を作りませんでした</translation>
    </message>
    <message>
        <location filename="../src/simplewallet/simplewallet.cpp" line="569"/>
        <source>Reason: </source>
        <translation type="unfinished"></translation>
    </message>
    <message>
        <location filename="../src/simplewallet/simplewallet.cpp" line="578"/>
        <source>one of destinations is zero</source>
        <translation type="unfinished">宛先の1つはゼロです</translation>
    </message>
    <message>
        <location filename="../src/simplewallet/simplewallet.cpp" line="583"/>
        <source>failed to find a suitable way to split transactions</source>
        <translation type="unfinished">取引を分割する適切な方法を見つけることができませんでした</translation>
    </message>
    <message>
        <location filename="../src/simplewallet/simplewallet.cpp" line="589"/>
        <source>unknown transfer error: </source>
        <translation type="unfinished">不明な転送エラー： </translation>
    </message>
    <message>
        <location filename="../src/simplewallet/simplewallet.cpp" line="594"/>
        <source>Multisig error: </source>
        <translation type="unfinished">マルチサインエラー： </translation>
    </message>
    <message>
        <location filename="../src/simplewallet/simplewallet.cpp" line="600"/>
        <source>internal error: </source>
        <translation type="unfinished">内部エラー： </translation>
    </message>
    <message>
        <location filename="../src/simplewallet/simplewallet.cpp" line="605"/>
        <source>unexpected error: </source>
        <translation type="unfinished">予期せぬエラー： </translation>
    </message>
    <message>
        <location filename="../src/simplewallet/simplewallet.cpp" line="609"/>
        <source>There was an error, which could mean the node may be trying to get you to retry creating a transaction, and zero in on which outputs you own. Or it could be a bona fide error. It may be prudent to disconnect from this node, and not try to send a transaction immediately. Alternatively, connect to another node so the original node cannot correlate information.</source>
        <translation type="unfinished"></translation>
    </message>
    <message>
        <location filename="../src/simplewallet/simplewallet.cpp" line="619"/>
        <source>File %s likely stores wallet private keys! Use a different file name.</source>
        <translation type="unfinished"></translation>
    </message>
    <message>
        <location filename="../src/simplewallet/simplewallet.cpp" line="7661"/>
        <source> seconds</source>
        <translation type="unfinished"></translation>
    </message>
    <message>
        <location filename="../src/simplewallet/simplewallet.cpp" line="7663"/>
        <source> minutes</source>
        <translation type="unfinished"></translation>
    </message>
    <message>
        <location filename="../src/simplewallet/simplewallet.cpp" line="7665"/>
        <source> hours</source>
        <translation type="unfinished"></translation>
    </message>
    <message>
        <location filename="../src/simplewallet/simplewallet.cpp" line="7667"/>
        <source> days</source>
        <translation type="unfinished"></translation>
    </message>
    <message>
        <location filename="../src/simplewallet/simplewallet.cpp" line="7669"/>
        <source> months</source>
        <translation type="unfinished"></translation>
    </message>
    <message>
        <location filename="../src/simplewallet/simplewallet.cpp" line="7670"/>
        <source>a long time</source>
        <translation type="unfinished"></translation>
    </message>
    <message>
        <location filename="../src/simplewallet/simplewallet.cpp" line="9512"/>
        <source>This is the command line monero wallet. It needs to connect to a monero
daemon to work correctly.
WARNING: Do not reuse your Monero keys on another fork, UNLESS this fork has key reuse mitigations built in. Doing so will harm your privacy.</source>
        <translation type="unfinished"></translation>
    </message>
    <message>
        <location filename="../src/simplewallet/simplewallet.cpp" line="9537"/>
        <source>Unknown command: </source>
        <translation type="unfinished">未知のコマンド： </translation>
    </message>
    <message>
        <location filename="../src/simplewallet/simplewallet.cpp" line="149"/>
        <source>Allow communicating with a daemon that uses a different RPC version</source>
        <translation>別のRPCバージョンを使用してるデーモンとの通信を許可してください</translation>
    </message>
    <message>
        <location filename="../src/simplewallet/simplewallet.cpp" line="150"/>
        <source>Restore from specific blockchain height</source>
        <translation>特定ブロックチェイン高で復元してください</translation>
    </message>
    <message>
        <location filename="../src/simplewallet/simplewallet.cpp" line="152"/>
        <source>The newly created transaction will not be relayed to the monero network</source>
        <translation>新しい取引をネットワークに中継しません</translation>
    </message>
    <message>
        <location filename="../src/simplewallet/simplewallet.cpp" line="153"/>
        <source>Create an address file for new wallets</source>
        <translation type="unfinished"></translation>
    </message>
    <message>
        <location filename="../src/simplewallet/simplewallet.cpp" line="155"/>
        <source>Display English language names</source>
        <translation type="unfinished"></translation>
    </message>
    <message>
        <location filename="../src/simplewallet/simplewallet.cpp" line="156"/>
        <source>Support obsolete long (unencrypted) payment ids (using them harms your privacy)</source>
        <translation type="unfinished"></translation>
    </message>
    <message>
        <location filename="../src/simplewallet/simplewallet.cpp" line="299"/>
        <source>failed to read wallet password</source>
        <translation type="unfinished"></translation>
    </message>
    <message>
        <location filename="../src/simplewallet/simplewallet.cpp" line="306"/>
        <source>Enter a new password for the wallet</source>
        <translation type="unfinished"></translation>
    </message>
    <message>
        <location filename="../src/simplewallet/simplewallet.cpp" line="306"/>
        <source>Wallet password</source>
        <translation type="unfinished"></translation>
    </message>
    <message>
        <location filename="../src/simplewallet/simplewallet.cpp" line="316"/>
        <location filename="../src/simplewallet/simplewallet.cpp" line="508"/>
        <source>daemon is busy. Please try again later.</source>
        <translation>デーモンは忙しいです。後でもう一度試してください。</translation>
    </message>
    <message>
        <location filename="../src/simplewallet/simplewallet.cpp" line="325"/>
        <source>possibly lost connection to daemon</source>
        <translation>デモンの接続が切れましたかもしりません</translation>
    </message>
    <message>
        <location filename="../src/simplewallet/simplewallet.cpp" line="342"/>
        <source>Error: </source>
        <translation>エラー： </translation>
    </message>
    <message>
        <location filename="../src/simplewallet/simplewallet.cpp" line="451"/>
        <source>Is this OK?</source>
        <translation type="unfinished"></translation>
    </message>
    <message>
        <location filename="../src/simplewallet/simplewallet.cpp" line="566"/>
        <source>transaction %s was rejected by daemon</source>
        <translation type="unfinished"></translation>
    </message>
    <message>
        <location filename="../src/simplewallet/simplewallet.cpp" line="622"/>
        <source>File %s already exists. Are you sure to overwrite it?</source>
        <translation type="unfinished"></translation>
    </message>
    <message>
        <location filename="../src/simplewallet/simplewallet.cpp" line="9531"/>
        <source>Failed to initialize wallet</source>
        <translation>ウォレットを初期化できませんでした</translation>
    </message>
</context>
<context>
    <name>tools::wallet2</name>
    <message>
        <location filename="../src/wallet/wallet2.cpp" line="240"/>
        <source>Use daemon instance at &lt;host&gt;:&lt;port&gt;</source>
        <translation>&lt;host&gt;:&lt;port&gt;でデーモンインスタンスを使ってください</translation>
    </message>
    <message>
        <location filename="../src/wallet/wallet2.cpp" line="241"/>
        <source>Use daemon instance at host &lt;arg&gt; instead of localhost</source>
        <translation>localhostの代わりにホスト &lt;arg&gt;でデーモンインスタンスを使ってください</translation>
    </message>
    <message>
        <location filename="../src/wallet/wallet2.cpp" line="246"/>
        <source>Wallet password file</source>
        <translation>ウォレットのパスワードファイル</translation>
    </message>
    <message>
        <location filename="../src/wallet/wallet2.cpp" line="247"/>
        <source>Use daemon instance at port &lt;arg&gt; instead of 18081</source>
        <translation>１８０８１の代わりにポート &lt;arg&gt;でデーモンインスタンスを使ってください</translation>
    </message>
    <message>
        <location filename="../src/wallet/wallet2.cpp" line="256"/>
        <source>For testnet. Daemon must also be launched with --testnet flag</source>
        <translation>テストネットのためにデーモンは --testnet のフラグで開始する必要があります</translation>
    </message>
    <message>
        <location filename="../src/wallet/wallet2.cpp" line="372"/>
        <source>can&apos;t specify daemon host or port more than once</source>
        <translation>デーモンのホストやポートを複数回指定することはできません</translation>
    </message>
    <message>
        <location filename="../src/wallet/wallet2.cpp" line="494"/>
        <source>can&apos;t specify more than one of --password and --password-file</source>
        <translation>--password と --passwordfile を1つしか指定しません</translation>
    </message>
    <message>
        <location filename="../src/wallet/wallet2.cpp" line="507"/>
        <source>the password file specified could not be read</source>
        <translation>指定されたパスワードファイルを読み取れません</translation>
    </message>
    <message>
        <location filename="../src/wallet/wallet2.cpp" line="533"/>
        <source>Failed to load file </source>
        <translation>ファイルのロードに失敗しました </translation>
    </message>
    <message>
        <location filename="../src/wallet/wallet2.cpp" line="245"/>
        <source>Wallet password (escape/quote as needed)</source>
        <translation>ウォレットのパスワード(随時にエスケープ文字を使ってください)</translation>
    </message>
    <message>
        <location filename="../src/wallet/wallet2.cpp" line="242"/>
        <source>[&lt;ip&gt;:]&lt;port&gt; socks proxy to use for daemon connections</source>
        <translation type="unfinished"></translation>
    </message>
    <message>
        <location filename="../src/wallet/wallet2.cpp" line="243"/>
        <source>Enable commands which rely on a trusted daemon</source>
        <translation type="unfinished">必要な信用できるデーモンのコマンドをエネーブルしてください</translation>
    </message>
    <message>
        <location filename="../src/wallet/wallet2.cpp" line="244"/>
        <source>Disable commands which rely on a trusted daemon</source>
        <translation type="unfinished"></translation>
    </message>
    <message>
        <location filename="../src/wallet/wallet2.cpp" line="248"/>
        <source>Specify username[:password] for daemon RPC client</source>
        <translation>デーモンのRPCクライアントを使うためにユーザー名[：パスワード]を指定してください</translation>
    </message>
    <message>
        <location filename="../src/wallet/wallet2.cpp" line="249"/>
        <source>Enable SSL on daemon RPC connections: enabled|disabled|autodetect</source>
        <translation type="unfinished"></translation>
    </message>
    <message>
        <location filename="../src/wallet/wallet2.cpp" line="253"/>
        <source>List of valid fingerprints of allowed RPC servers</source>
        <translation type="unfinished"></translation>
    </message>
    <message>
        <location filename="../src/wallet/wallet2.cpp" line="254"/>
        <source>Allow any SSL certificate from the daemon</source>
        <translation type="unfinished"></translation>
    </message>
    <message>
        <location filename="../src/wallet/wallet2.cpp" line="255"/>
        <source>Allow user (via --daemon-ssl-ca-certificates) chain certificates</source>
        <translation type="unfinished"></translation>
    </message>
    <message>
        <location filename="../src/wallet/wallet2.cpp" line="257"/>
        <source>For stagenet. Daemon must also be launched with --stagenet flag</source>
        <translation type="unfinished"></translation>
    </message>
    <message>
        <location filename="../src/wallet/wallet2.cpp" line="259"/>
        <source>Set shared ring database path</source>
        <translation type="unfinished"></translation>
    </message>
    <message>
        <location filename="../src/wallet/wallet2.cpp" line="270"/>
        <source>Number of rounds for the key derivation function</source>
        <translation type="unfinished"></translation>
    </message>
    <message>
        <location filename="../src/wallet/wallet2.cpp" line="271"/>
        <source>HW device to use</source>
        <translation type="unfinished"></translation>
    </message>
    <message>
        <location filename="../src/wallet/wallet2.cpp" line="272"/>
        <source>HW device wallet derivation path (e.g., SLIP-10)</source>
        <translation type="unfinished"></translation>
    </message>
    <message>
        <location filename="../src/wallet/wallet2.cpp" line="274"/>
        <source>Do not use DNS</source>
        <translation type="unfinished"></translation>
    </message>
    <message>
        <location filename="../src/wallet/wallet2.cpp" line="275"/>
        <source>Do not connect to a daemon, nor use DNS</source>
        <translation type="unfinished"></translation>
    </message>
    <message>
        <location filename="../src/wallet/wallet2.cpp" line="364"/>
        <source>Invalid argument for </source>
        <translation type="unfinished"></translation>
    </message>
    <message>
        <location filename="../src/wallet/wallet2.cpp" line="411"/>
        <source>Enabling --</source>
        <translation type="unfinished"></translation>
    </message>
    <message>
        <location filename="../src/wallet/wallet2.cpp" line="411"/>
        <source> requires --</source>
        <translation type="unfinished"></translation>
    </message>
    <message>
        <location filename="../src/wallet/wallet2.cpp" line="412"/>
        <source> or --</source>
        <translation type="unfinished"></translation>
    </message>
    <message>
        <location filename="../src/wallet/wallet2.cpp" line="412"/>
        <source> or use of a .onion/.i2p domain</source>
        <translation type="unfinished"></translation>
    </message>
    <message>
        <location filename="../src/wallet/wallet2.cpp" line="446"/>
        <source>--trusted-daemon and --untrusted-daemon are both seen, assuming untrusted</source>
        <translation type="unfinished"></translation>
    </message>
    <message>
        <location filename="../src/wallet/wallet2.cpp" line="456"/>
        <source>Daemon is local, assuming trusted</source>
        <translation type="unfinished">デーモンはローカルです。信頼できるデーモン予期してます</translation>
    </message>
    <message>
        <location filename="../src/wallet/wallet2.cpp" line="514"/>
        <source>no password specified; use --prompt-for-password to prompt for a password</source>
        <translation>パスワードを指定しませんでした。パスワードプロンプトを見るために--prompt-for-password を使ってください</translation>
    </message>
    <message>
        <location filename="../src/wallet/wallet2.cpp" line="516"/>
        <source>Enter a new password for the wallet</source>
        <translation type="unfinished"></translation>
    </message>
    <message>
        <location filename="../src/wallet/wallet2.cpp" line="516"/>
        <source>Wallet password</source>
        <translation type="unfinished"></translation>
    </message>
    <message>
        <location filename="../src/wallet/wallet2.cpp" line="539"/>
        <source>Failed to parse JSON</source>
        <translation>JSONを解析に失敗しました</translation>
    </message>
    <message>
        <location filename="../src/wallet/wallet2.cpp" line="546"/>
        <source>Version %u too new, we can only grok up to %u</source>
        <translation>バージョン %u 新しすぎるです。%u までグロークできます</translation>
    </message>
    <message>
        <location filename="../src/wallet/wallet2.cpp" line="562"/>
        <source>failed to parse view key secret key</source>
        <translation>秘密なビューキーの解析に失敗しました</translation>
    </message>
    <message>
        <location filename="../src/wallet/wallet2.cpp" line="567"/>
        <location filename="../src/wallet/wallet2.cpp" line="635"/>
        <location filename="../src/wallet/wallet2.cpp" line="680"/>
        <source>failed to verify view key secret key</source>
        <translation>秘密なビューキーの検証に失敗しました</translation>
    </message>
    <message>
        <location filename="../src/wallet/wallet2.cpp" line="578"/>
        <source>failed to parse spend key secret key</source>
        <translation>秘密なスペンドキーの解析に失敗しました</translation>
    </message>
    <message>
        <location filename="../src/wallet/wallet2.cpp" line="583"/>
        <location filename="../src/wallet/wallet2.cpp" line="645"/>
        <location filename="../src/wallet/wallet2.cpp" line="706"/>
        <source>failed to verify spend key secret key</source>
        <translation>秘密なスペンドキーの検証に失敗しました</translation>
    </message>
    <message>
        <location filename="../src/wallet/wallet2.cpp" line="595"/>
        <source>Electrum-style word list failed verification</source>
        <translation>Electrumな単語表の検証に失敗しました</translation>
    </message>
    <message>
        <location filename="../src/wallet/wallet2.cpp" line="615"/>
        <source>At least one of either an Electrum-style word list, private view key, or private spend key must be specified</source>
        <translation type="unfinished"></translation>
    </message>
    <message>
        <location filename="../src/wallet/wallet2.cpp" line="619"/>
        <source>Both Electrum-style word list and private key(s) specified</source>
        <translation>Electrumな単語表と秘密なキーを指定しました</translation>
    </message>
    <message>
        <location filename="../src/wallet/wallet2.cpp" line="629"/>
        <source>invalid address</source>
        <translation>不正なアドレス</translation>
    </message>
    <message>
        <location filename="../src/wallet/wallet2.cpp" line="638"/>
        <source>view key does not match standard address</source>
        <translation>ビューキーが一般的なアドレスと一致しませんでした</translation>
    </message>
    <message>
        <location filename="../src/wallet/wallet2.cpp" line="648"/>
        <source>spend key does not match standard address</source>
        <translation>スペンドキーが一般的なアドレスと一致しませんでした</translation>
    </message>
    <message>
        <location filename="../src/wallet/wallet2.cpp" line="656"/>
        <source>Cannot generate deprecated wallets from JSON</source>
        <translation>JSONで非推奨のウォレットを生成することはできません</translation>
    </message>
    <message>
        <location filename="../src/wallet/wallet2.cpp" line="692"/>
        <source>failed to parse address: </source>
        <translation>アドレスの解析に失敗しました： </translation>
    </message>
    <message>
        <location filename="../src/wallet/wallet2.cpp" line="698"/>
        <source>Address must be specified in order to create watch-only wallet</source>
        <translation>閲覧専用ウォレットを作るためにアドレスを指定する必要があります</translation>
    </message>
    <message>
        <location filename="../src/wallet/wallet2.cpp" line="715"/>
        <source>failed to generate new wallet: </source>
        <translation>新しいウォレットの生成に失敗しました： </translation>
    </message>
    <message>
        <location filename="../src/wallet/wallet2.cpp" line="1678"/>
        <source>Password is needed to compute key image for incoming monero</source>
        <translation type="unfinished"></translation>
    </message>
    <message>
        <location filename="../src/wallet/wallet2.cpp" line="1679"/>
        <source>Invalid password: password is needed to compute key image for incoming monero</source>
        <translation type="unfinished"></translation>
    </message>
    <message>
        <location filename="../src/wallet/wallet2.cpp" line="4175"/>
        <location filename="../src/wallet/wallet2.cpp" line="4765"/>
        <location filename="../src/wallet/wallet2.cpp" line="5365"/>
        <source>Primary account</source>
        <translation>プライマリア カウント</translation>
    </message>
    <message>
        <location filename="../src/wallet/wallet2.cpp" line="10928"/>
        <source>No funds received in this tx.</source>
        <translation>この取引から資金貰いませんでした。</translation>
    </message>
    <message>
        <location filename="../src/wallet/wallet2.cpp" line="11692"/>
        <source>failed to read file </source>
        <translation>ファイルの読み込みに失敗しました </translation>
    </message>
    <message>
        <location filename="../src/simplewallet/simplewallet.cpp" line="154"/>
        <source>Set subaddress lookahead sizes to &lt;major&gt;:&lt;minor&gt;</source>
        <translation type="unfinished"></translation>
    </message>
    <message>
        <location filename="../src/wallet/wallet2.cpp" line="250"/>
        <source>Path to a PEM format private key</source>
        <translation type="unfinished"></translation>
    </message>
    <message>
        <location filename="../src/wallet/wallet2.cpp" line="251"/>
        <source>Path to a PEM format certificate</source>
        <translation type="unfinished"></translation>
    </message>
    <message>
        <location filename="../src/wallet/wallet2.cpp" line="252"/>
        <source>Path to file containing concatenated PEM format certificate(s) to replace system CA(s).</source>
        <translation type="unfinished"></translation>
    </message>
</context>
<context>
    <name>tools::wallet_rpc_server</name>
    <message>
        <location filename="../src/wallet/wallet_rpc_server.cpp" line="186"/>
        <source>Failed to create directory </source>
        <translation>ディレクトリの作成に失敗しました </translation>
    </message>
    <message>
        <location filename="../src/wallet/wallet_rpc_server.cpp" line="188"/>
        <source>Failed to create directory %s: %s</source>
        <translation>%s %s ディレクトリの作成に失敗しました</translation>
    </message>
    <message>
        <location filename="../src/wallet/wallet_rpc_server.cpp" line="199"/>
        <source>Cannot specify --</source>
        <translation>これを指定しません： --</translation>
    </message>
    <message>
        <location filename="../src/wallet/wallet_rpc_server.cpp" line="199"/>
        <source> and --</source>
        <translation> と --</translation>
    </message>
    <message>
        <location filename="../src/wallet/wallet_rpc_server.cpp" line="218"/>
        <source>Failed to create file </source>
        <translation>ファイルの作成に失敗しました </translation>
    </message>
    <message>
        <location filename="../src/wallet/wallet_rpc_server.cpp" line="218"/>
        <source>. Check permissions or remove file</source>
        <translation>。 パーミッションを確認するか、ファイルを削除してください</translation>
    </message>
    <message>
        <location filename="../src/wallet/wallet_rpc_server.cpp" line="228"/>
        <source>Error writing to file </source>
        <translation>ファイルへの書き込みエラー </translation>
    </message>
    <message>
        <location filename="../src/wallet/wallet_rpc_server.cpp" line="231"/>
        <source>RPC username/password is stored in file </source>
        <translation>RPCユーザー名/パスワードはファイルに保存しました </translation>
    </message>
    <message>
        <location filename="../src/wallet/wallet_rpc_server.cpp" line="584"/>
        <source>Tag %s is unregistered.</source>
        <translation>タグ %s を登録してません。</translation>
    </message>
    <message>
        <location filename="../src/wallet/wallet_rpc_server.cpp" line="3224"/>
        <source>Transaction not possible. Available only %s, transaction amount %s = %s + %s (fee)</source>
        <translation>取引は無理です。利用可能な金額 %s、 取引の金額 %s = %s + %s (手数料)</translation>
    </message>
    <message>
        <location filename="../src/wallet/wallet_rpc_server.cpp" line="4392"/>
        <source>This is the RPC monero wallet. It needs to connect to a monero
daemon to work correctly.</source>
        <translation>これはMoneroのRPCウォレットです。正しく動作させるには
Moneroデーモンに接続する必要があります。</translation>
    </message>
    <message>
        <location filename="../src/wallet/wallet_rpc_server.cpp" line="4233"/>
        <source>Can&apos;t specify more than one of --wallet-file and --generate-from-json</source>
        <translation>--wallet-file と --generate-from-json を1つしか指定しません</translation>
    </message>
    <message>
        <location filename="../src/wallet/wallet_rpc_server.cpp" line="4218"/>
        <source>Can&apos;t specify more than one of --testnet and --stagenet</source>
        <translation type="unfinished"></translation>
    </message>
    <message>
        <location filename="../src/wallet/wallet_rpc_server.cpp" line="4245"/>
        <source>Must specify --wallet-file or --generate-from-json or --wallet-dir</source>
        <translation>--wallet-file や --generate-from-json や --wallet-dir を指定する必要があります</translation>
    </message>
    <message>
        <location filename="../src/wallet/wallet_rpc_server.cpp" line="4249"/>
        <source>Loading wallet...</source>
        <translation>ウォレットをロードしてます...</translation>
    </message>
    <message>
        <location filename="../src/wallet/wallet_rpc_server.cpp" line="4283"/>
        <location filename="../src/wallet/wallet_rpc_server.cpp" line="4315"/>
        <source>Saving wallet...</source>
        <translation>ウォレットを保存してます...</translation>
    </message>
    <message>
        <location filename="../src/wallet/wallet_rpc_server.cpp" line="4285"/>
        <location filename="../src/wallet/wallet_rpc_server.cpp" line="4317"/>
        <source>Successfully saved</source>
        <translation>保存しました</translation>
    </message>
    <message>
        <location filename="../src/wallet/wallet_rpc_server.cpp" line="4288"/>
        <source>Successfully loaded</source>
        <translation>ロードしました</translation>
    </message>
    <message>
        <location filename="../src/wallet/wallet_rpc_server.cpp" line="4292"/>
        <source>Wallet initialization failed: </source>
        <translation>ウォレットを初期化できませんでした: </translation>
    </message>
    <message>
        <location filename="../src/wallet/wallet_rpc_server.cpp" line="4298"/>
        <source>Failed to initialize wallet RPC server</source>
        <translation>ウォレットのRPCサーバを初期化できませんでした</translation>
    </message>
    <message>
        <location filename="../src/wallet/wallet_rpc_server.cpp" line="4302"/>
        <source>Starting wallet RPC server</source>
        <translation>ウォレットのRPCサーバを開始してます</translation>
    </message>
    <message>
        <location filename="../src/wallet/wallet_rpc_server.cpp" line="4309"/>
        <source>Failed to run wallet: </source>
        <translation>ウォレットを起動することできませんでした： </translation>
    </message>
    <message>
        <location filename="../src/wallet/wallet_rpc_server.cpp" line="4312"/>
        <source>Stopped wallet RPC server</source>
        <translation>ウォレットのRPCサーバを停止しました</translation>
    </message>
    <message>
        <location filename="../src/wallet/wallet_rpc_server.cpp" line="4321"/>
        <source>Failed to save wallet: </source>
        <translation>ウォレットを保存することできませんでした： </translation>
    </message>
</context>
<context>
    <name>wallet_args</name>
    <message>
        <location filename="../src/gen_multisig/gen_multisig.cpp" line="168"/>
        <location filename="../src/wallet/wallet_rpc_server.cpp" line="4373"/>
        <location filename="../src/simplewallet/simplewallet.cpp" line="9478"/>
        <source>Wallet options</source>
        <translation>ウォレットのオプション</translation>
    </message>
    <message>
        <location filename="../src/wallet/wallet_args.cpp" line="73"/>
        <source>Generate wallet from JSON format file</source>
        <translation>JSONフォーマットファイルでウォレットを生じてください</translation>
    </message>
    <message>
        <location filename="../src/wallet/wallet_args.cpp" line="77"/>
        <source>Use wallet &lt;arg&gt;</source>
        <translation>ウォレットの &lt;arg&gt; を使てください</translation>
    </message>
    <message>
        <location filename="../src/wallet/wallet_args.cpp" line="105"/>
        <source>Max number of threads to use for a parallel job</source>
        <translation>並列ジョブのために最大スレッドの数</translation>
    </message>
    <message>
        <location filename="../src/wallet/wallet_args.cpp" line="106"/>
        <source>Specify log file</source>
        <translation>ログファイルを指定してください</translation>
    </message>
    <message>
        <location filename="../src/wallet/wallet_args.cpp" line="107"/>
        <source>Config file</source>
        <translation>設定ファイル</translation>
    </message>
    <message>
        <location filename="../src/wallet/wallet_args.cpp" line="119"/>
        <source>General options</source>
        <translation>ジェネラルオプション</translation>
    </message>
    <message>
        <location filename="../src/wallet/wallet_args.cpp" line="144"/>
        <source>This is the command line monero wallet. It needs to connect to a monero
daemon to work correctly.</source>
        <translation>これはMoneroのコマンドラインウォレットです。正しく動作させるには
Moneroデーモンに接続する必要があります。</translation>
    </message>
    <message>
        <location filename="../src/wallet/wallet_args.cpp" line="169"/>
        <source>Can&apos;t find config file </source>
        <translation>設定ファイルを見つかりませんでした </translation>
    </message>
    <message>
        <location filename="../src/wallet/wallet_args.cpp" line="210"/>
        <source>Logging to: </source>
        <translation>こっちにログをしてます: </translation>
    </message>
    <message>
        <location filename="../src/wallet/wallet_args.cpp" line="212"/>
        <source>Logging to %s</source>
        <translation>%s にログをしてます</translation>
    </message>
    <message>
        <location filename="../src/wallet/wallet_args.cpp" line="216"/>
        <source>WARNING: You may not have a high enough lockable memory limit</source>
        <translation type="unfinished"></translation>
    </message>
    <message>
        <location filename="../src/wallet/wallet_args.cpp" line="218"/>
        <source>see ulimit -l</source>
        <translation type="unfinished"></translation>
    </message>
    <message>
        <location filename="../src/wallet/wallet_args.cpp" line="146"/>
        <source>Usage:</source>
        <translation>使用：</translation>
    </message>
</context>
</TS><|MERGE_RESOLUTION|>--- conflicted
+++ resolved
@@ -3689,15 +3689,9 @@
         <translation type="unfinished"></translation>
     </message>
     <message>
-<<<<<<< HEAD
         <location filename="../src/simplewallet/simplewallet.cpp" line="5709"/>
         <location filename="../src/simplewallet/simplewallet.cpp" line="6295"/>
         <source>Locked blocks too high, max 1000000 (~4 yrs)</source>
-=======
-        <location filename="../src/simplewallet/simplewallet.cpp" line="5758"/>
-        <location filename="../src/simplewallet/simplewallet.cpp" line="6353"/>
-        <source>Locked blocks too high, max 1000000 (˜4 yrs)</source>
->>>>>>> 0a42fddd
         <translation type="unfinished"></translation>
     </message>
     <message>
