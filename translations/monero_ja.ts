--- conflicted
+++ resolved
@@ -3799,13 +3799,8 @@
         <translation type="unfinished"></translation>
     </message>
     <message>
-<<<<<<< HEAD
-        <location filename="../src/simplewallet/simplewallet.cpp" line="5709"/>
-        <location filename="../src/simplewallet/simplewallet.cpp" line="6295"/>
-        <source>Locked blocks too high, max 1000000 (~4 yrs)</source>
-=======
         <location filename="../src/simplewallet/simplewallet.cpp" line="5805"/>
-        <source>I locked your Monero wallet to protect you while you were away</source>
+        <source>I locked your Loki wallet to protect you while you were away</source>
         <translation type="unfinished"></translation>
     </message>
     <message>
@@ -3817,7 +3812,6 @@
         <location filename="../src/simplewallet/simplewallet.cpp" line="5955"/>
         <location filename="../src/simplewallet/simplewallet.cpp" line="6550"/>
         <source>Locked blocks too high, max 1000000 (˜4 yrs)</source>
->>>>>>> 15b9b4e0
         <translation type="unfinished"></translation>
     </message>
     <message>
