// Copyright (c) 2014-2018, The Monero Project
// 
// All rights reserved.
// 
// Redistribution and use in source and binary forms, with or without modification, are
// permitted provided that the following conditions are met:
// 
// 1. Redistributions of source code must retain the above copyright notice, this list of
//    conditions and the following disclaimer.
// 
// 2. Redistributions in binary form must reproduce the above copyright notice, this list
//    of conditions and the following disclaimer in the documentation and/or other
//    materials provided with the distribution.
// 
// 3. Neither the name of the copyright holder nor the names of its contributors may be
//    used to endorse or promote products derived from this software without specific
//    prior written permission.
// 
// THIS SOFTWARE IS PROVIDED BY THE COPYRIGHT HOLDERS AND CONTRIBUTORS "AS IS" AND ANY
// EXPRESS OR IMPLIED WARRANTIES, INCLUDING, BUT NOT LIMITED TO, THE IMPLIED WARRANTIES OF
// MERCHANTABILITY AND FITNESS FOR A PARTICULAR PURPOSE ARE DISCLAIMED. IN NO EVENT SHALL
// THE COPYRIGHT HOLDER OR CONTRIBUTORS BE LIABLE FOR ANY DIRECT, INDIRECT, INCIDENTAL,
// SPECIAL, EXEMPLARY, OR CONSEQUENTIAL DAMAGES (INCLUDING, BUT NOT LIMITED TO,
// PROCUREMENT OF SUBSTITUTE GOODS OR SERVICES; LOSS OF USE, DATA, OR PROFITS; OR BUSINESS
// INTERRUPTION) HOWEVER CAUSED AND ON ANY THEORY OF LIABILITY, WHETHER IN CONTRACT,
// STRICT LIABILITY, OR TORT (INCLUDING NEGLIGENCE OR OTHERWISE) ARISING IN ANY WAY OUT OF
// THE USE OF THIS SOFTWARE, EVEN IF ADVISED OF THE POSSIBILITY OF SUCH DAMAGE.
//
// Parts of this file are originally copyright (c) 2012-2013 The Cryptonote developers

#include "gtest/gtest.h"
#include "cryptonote_core/cryptonote_core.h"
#include "p2p/net_node.h"
#include "p2p/net_node.inl"
#include "cryptonote_protocol/cryptonote_protocol_handler.h"
#include "cryptonote_protocol/cryptonote_protocol_handler.inl"
#include "cryptonote_core/blockchain.h"

#define MAKE_IPV4_ADDRESS(a,b,c,d) epee::net_utils::ipv4_network_address{MAKE_IP(a,b,c,d),0}
<<<<<<< HEAD
#define MAKE_IPV4_ADDRESS_PORT(a,b,c,d,e) epee::net_utils::ipv4_network_address{MAKE_IP(a,b,c,d),e}
#define MAKE_IPV4_SUBNET(a,b,c,d,e) epee::net_utils::ipv4_network_subnet{MAKE_IP(a,b,c,d),e}
=======
#define MAKE_IPV4_SUBNET(a,b,c,d,e) epee::net_utils::ipv4_network_subnet{MAKE_IP(a,b,c,d),e}

namespace cryptonote {
  class blockchain_storage;
}
>>>>>>> 1880c1a5

class test_core
{
public:
  void on_synchronized(){}
  void safesyncmode(const bool){}
  uint64_t get_current_blockchain_height() const {return 1;}
  void set_target_blockchain_height(uint64_t) {}
  bool init(const boost::program_options::variables_map& vm) {return true ;}
  bool deinit(){return true;}
  bool get_short_chain_history(std::list<crypto::hash>& ids) const { return true; }
  bool get_stat_info(cryptonote::core_stat_info& st_inf) const {return true;}
  bool have_block(const crypto::hash& id) const {return true;}
  void get_blockchain_top(uint64_t& height, crypto::hash& top_id)const{height=0;top_id=crypto::null_hash;}
  std::vector<cryptonote::core::tx_verification_batch_info> parse_incoming_txs(const std::vector<cryptonote::blobdata>& tx_blobs, const cryptonote::tx_pool_options &opts) { return {}; }
  bool handle_parsed_txs(std::vector<cryptonote::core::tx_verification_batch_info> &parsed_txs, const cryptonote::tx_pool_options &opts, uint64_t *blink_rollback_height = nullptr) { if (blink_rollback_height) *blink_rollback_height = 0; return true; }
  std::vector<cryptonote::core::tx_verification_batch_info> handle_incoming_txs(const std::vector<cryptonote::blobdata>& tx_blobs, const cryptonote::tx_pool_options &opts) { return {}; }
  bool handle_incoming_tx(const cryptonote::blobdata& tx_blob, cryptonote::tx_verification_context& tvc, const cryptonote::tx_pool_options &opts) { return true; }
  std::pair<std::vector<std::shared_ptr<cryptonote::blink_tx>>, std::unordered_set<crypto::hash>> parse_incoming_blinks(const std::vector<cryptonote::serializable_blink_metadata> &blinks) { return {}; }
  int add_blinks(const std::vector<std::shared_ptr<cryptonote::blink_tx>> &blinks) { return 0; }
  bool handle_incoming_block(const cryptonote::blobdata& block_blob, const cryptonote::block *block, cryptonote::block_verification_context& bvc, cryptonote::checkpoint_t const *checkpoint, bool update_miner_blocktemplate = true) { return true; }
  bool handle_uptime_proof(const cryptonote::NOTIFY_UPTIME_PROOF::request &proof, bool &my_uptime_proof_confirmation) { return false; }
  void pause_mine(){}
  void resume_mine(){}
  bool on_idle(){return true;}
  bool find_blockchain_supplement(const std::list<crypto::hash>& qblock_ids, cryptonote::NOTIFY_RESPONSE_CHAIN_ENTRY::request& resp){return true;}
  bool handle_get_blocks(cryptonote::NOTIFY_REQUEST_GET_BLOCKS::request& arg, cryptonote::NOTIFY_RESPONSE_GET_BLOCKS::request& rsp, cryptonote::cryptonote_connection_context& context){return true;}
  cryptonote::Blockchain &get_blockchain_storage() { throw std::runtime_error("Called invalid member function: please never call get_blockchain_storage on the TESTING class test_core."); }
  bool get_test_drop_download() const {return true;}
  bool get_test_drop_download_height() const {return true;}
  bool prepare_handle_incoming_blocks(const std::vector<cryptonote::block_complete_entry>  &blocks_entry, std::vector<cryptonote::block> &blocks) { return true; }
  bool cleanup_handle_incoming_blocks(bool force_sync = false) { return true; }
  uint64_t get_target_blockchain_height() const { return 1; }
  size_t get_block_sync_size(uint64_t height) const { return BLOCKS_SYNCHRONIZING_DEFAULT_COUNT; }
  virtual crypto::hash on_transaction_relayed(const cryptonote::blobdata& tx) { return crypto::null_hash; }
  cryptonote::network_type get_nettype() const { return cryptonote::MAINNET; }
  bool get_blocks(uint64_t start_offset, size_t count, std::vector<std::pair<cryptonote::blobdata, cryptonote::block>>& blocks, std::vector<cryptonote::blobdata>& txs) const { return false; }
  bool get_transactions(const std::vector<crypto::hash>& txs_ids, std::vector<cryptonote::transaction>& txs, std::vector<crypto::hash>& missed_txs) const { return false; }
  bool get_block_by_hash(const crypto::hash &h, cryptonote::block &blk, bool *orphan = NULL) const { return false; }
  uint8_t get_ideal_hard_fork_version() const { return 0; }
  uint8_t get_ideal_hard_fork_version(uint64_t height) const { return 0; }
  uint8_t get_hard_fork_version(uint64_t height) const { return 0; }
  uint64_t get_earliest_ideal_height_for_version(uint8_t version) const { return 0; }
  cryptonote::difficulty_type get_block_cumulative_difficulty(uint64_t height) const { return 0; }
  uint64_t prevalidate_block_hashes(uint64_t height, const std::vector<crypto::hash> &hashes) { return 0; }
  bool pad_transactions() { return false; }
  uint32_t get_blockchain_pruning_seed() const { return 0; }
  bool prune_blockchain(uint32_t pruning_seed = 0) { return true; }
  void stop() {}

  // TODO(loki): Write tests
  bool add_service_node_vote(const service_nodes::quorum_vote_t& vote, cryptonote::vote_verification_context &vvc) { return false; }
  void set_service_node_votes_relayed(const std::vector<service_nodes::quorum_vote_t> &votes) {}

  bool handle_incoming_blinks(const std::vector<cryptonote::serializable_blink_metadata> &blinks, std::vector<crypto::hash> *bad_blinks = nullptr, std::vector<crypto::hash> *missing_txs = nullptr) { return true; }

  struct fake_lock { ~fake_lock() { /* avoid unused variable warning by having a destructor */ } };
  fake_lock incoming_tx_lock() { return {}; }

  class fake_pool {
  public:
      void add_missing_blink_hashes(const std::map<uint64_t, std::vector<crypto::hash>> &potential) {}
      template <typename... Args>
      int blink_shared_lock(Args &&...args) { return 42; }
      void lock() {}
      void unlock() {}
      bool try_lock() { return true; }
      std::shared_ptr<cryptonote::blink_tx> get_blink(crypto::hash &) { return nullptr; }
      bool get_transaction(const crypto::hash& id, cryptonote::blobdata& tx_blob) const { return false; }
      bool have_tx(const crypto::hash &txid) const { return false; }
      std::map<uint64_t, crypto::hash> get_blink_checksums() const { return {}; }
      std::vector<crypto::hash> get_mined_blinks(const std::set<uint64_t> &) const { return {}; }
      void keep_missing_blinks(std::vector<crypto::hash> &tx_hashes) const {}
  };
  fake_pool &get_pool() { return m_pool; }

private:
  fake_pool m_pool;
};

typedef nodetool::node_server<cryptonote::t_cryptonote_protocol_handler<test_core>> Server;

static bool is_blocked(Server &server, const epee::net_utils::network_address &address, time_t *t = NULL)
{
<<<<<<< HEAD
  std::map<std::string, time_t> hosts = server.get_blocked_hosts();
  for (auto rec: hosts)
  {
    if (rec.first == address.host_str())
=======
  std::map<epee::net_utils::network_address, time_t> hosts = server.get_blocked_hosts();
  for (auto rec: hosts)
  {
    if (rec.first == address)
>>>>>>> 1880c1a5
    {
      if (t)
        *t = rec.second;
      return true;
    }
  }
  return false;
}

TEST(ban, add)
{
  test_core pr_core;
  cryptonote::t_cryptonote_protocol_handler<test_core> cprotocol(pr_core, NULL);
  Server server(cprotocol);
  cprotocol.set_p2p_endpoint(&server);

  // starts empty
  ASSERT_TRUE(server.get_blocked_hosts().empty());
  ASSERT_FALSE(is_blocked(server,MAKE_IPV4_ADDRESS(1,2,3,4)));
  ASSERT_FALSE(is_blocked(server,MAKE_IPV4_ADDRESS(1,2,3,5)));

  // add an IP
  ASSERT_TRUE(server.block_host(MAKE_IPV4_ADDRESS(1,2,3,4)));
  ASSERT_TRUE(server.get_blocked_hosts().size() == 1);
  ASSERT_TRUE(is_blocked(server,MAKE_IPV4_ADDRESS(1,2,3,4)));
  ASSERT_FALSE(is_blocked(server,MAKE_IPV4_ADDRESS(1,2,3,5)));

  // add the same, should not change
  ASSERT_TRUE(server.block_host(MAKE_IPV4_ADDRESS(1,2,3,4)));
  ASSERT_TRUE(server.get_blocked_hosts().size() == 1);
  ASSERT_TRUE(is_blocked(server,MAKE_IPV4_ADDRESS(1,2,3,4)));
  ASSERT_FALSE(is_blocked(server,MAKE_IPV4_ADDRESS(1,2,3,5)));

  // remove an unblocked IP, should not change
  ASSERT_FALSE(server.unblock_host(MAKE_IPV4_ADDRESS(1,2,3,5)));
  ASSERT_TRUE(server.get_blocked_hosts().size() == 1);
  ASSERT_TRUE(is_blocked(server,MAKE_IPV4_ADDRESS(1,2,3,4)));
  ASSERT_FALSE(is_blocked(server,MAKE_IPV4_ADDRESS(1,2,3,5)));

  // remove the IP, ends up empty
  ASSERT_TRUE(server.unblock_host(MAKE_IPV4_ADDRESS(1,2,3,4)));
  ASSERT_TRUE(server.get_blocked_hosts().size() == 0);
  ASSERT_FALSE(is_blocked(server,MAKE_IPV4_ADDRESS(1,2,3,4)));
  ASSERT_FALSE(is_blocked(server,MAKE_IPV4_ADDRESS(1,2,3,5)));

  // remove the IP from an empty list, still empty
  ASSERT_FALSE(server.unblock_host(MAKE_IPV4_ADDRESS(1,2,3,4)));
  ASSERT_TRUE(server.get_blocked_hosts().size() == 0);
  ASSERT_FALSE(is_blocked(server,MAKE_IPV4_ADDRESS(1,2,3,4)));
  ASSERT_FALSE(is_blocked(server,MAKE_IPV4_ADDRESS(1,2,3,5)));

  // add two for known amounts of time, they're both blocked
  ASSERT_TRUE(server.block_host(MAKE_IPV4_ADDRESS(1,2,3,4), 1));
  ASSERT_TRUE(server.block_host(MAKE_IPV4_ADDRESS(1,2,3,5), 3));
  ASSERT_TRUE(server.get_blocked_hosts().size() == 2);
  ASSERT_TRUE(is_blocked(server,MAKE_IPV4_ADDRESS(1,2,3,4)));
  ASSERT_TRUE(is_blocked(server,MAKE_IPV4_ADDRESS(1,2,3,5)));
  ASSERT_TRUE(server.unblock_host(MAKE_IPV4_ADDRESS(1,2,3,4)));
  ASSERT_TRUE(server.unblock_host(MAKE_IPV4_ADDRESS(1,2,3,5)));

  // these tests would need to call is_remote_ip_allowed, which is private
#if 0
  // after two seconds, the first IP is unblocked, but not the second yet
  sleep(2);
  ASSERT_TRUE(server.get_blocked_hosts().size() == 1);
  ASSERT_FALSE(is_blocked(server,MAKE_IPV4_ADDRESS(1,2,3,4)));
  ASSERT_TRUE(is_blocked(server,MAKE_IPV4_ADDRESS(1,2,3,5)));

  // after two more seconds, the second IP is also unblocked
  sleep(2);
  ASSERT_TRUE(server.get_blocked_hosts().size() == 0);
  ASSERT_FALSE(is_blocked(server,MAKE_IPV4_ADDRESS(1,2,3,4)));
  ASSERT_FALSE(is_blocked(server,MAKE_IPV4_ADDRESS(1,2,3,5)));
#endif

  // add an IP again, then re-ban for longer, then shorter
  time_t t;
  ASSERT_TRUE(server.block_host(MAKE_IPV4_ADDRESS(1,2,3,4), 2));
  ASSERT_TRUE(server.get_blocked_hosts().size() == 1);
  ASSERT_TRUE(is_blocked(server,MAKE_IPV4_ADDRESS(1,2,3,4), &t));
  ASSERT_FALSE(is_blocked(server,MAKE_IPV4_ADDRESS(1,2,3,5)));
  ASSERT_TRUE(t >= 1);
  ASSERT_TRUE(server.block_host(MAKE_IPV4_ADDRESS(1,2,3,4), 9));
  ASSERT_TRUE(server.get_blocked_hosts().size() == 1);
  ASSERT_TRUE(is_blocked(server,MAKE_IPV4_ADDRESS(1,2,3,4), &t));
  ASSERT_FALSE(is_blocked(server,MAKE_IPV4_ADDRESS(1,2,3,5)));
  ASSERT_TRUE(t >= 8);
  ASSERT_TRUE(server.block_host(MAKE_IPV4_ADDRESS(1,2,3,4), 5));
  ASSERT_TRUE(server.get_blocked_hosts().size() == 1);
  ASSERT_TRUE(is_blocked(server,MAKE_IPV4_ADDRESS(1,2,3,4), &t));
  ASSERT_FALSE(is_blocked(server,MAKE_IPV4_ADDRESS(1,2,3,5)));
  ASSERT_TRUE(t >= 4);
}

TEST(ban, limit)
{
  test_core pr_core;
  cryptonote::t_cryptonote_protocol_handler<test_core> cprotocol(pr_core, NULL);
  Server server(cprotocol);
  cprotocol.set_p2p_endpoint(&server);

  // starts empty
  ASSERT_TRUE(server.get_blocked_hosts().empty());
  ASSERT_FALSE(is_blocked(server,MAKE_IPV4_ADDRESS(1,2,3,4)));
  ASSERT_TRUE(server.block_host(MAKE_IPV4_ADDRESS(1,2,3,4), std::numeric_limits<time_t>::max() - 1));
  ASSERT_TRUE(is_blocked(server,MAKE_IPV4_ADDRESS(1,2,3,4)));
  ASSERT_TRUE(server.block_host(MAKE_IPV4_ADDRESS(1,2,3,4), 1));
  ASSERT_TRUE(is_blocked(server,MAKE_IPV4_ADDRESS(1,2,3,4)));
}

TEST(ban, subnet)
{
  time_t seconds;
  test_core pr_core;
  cryptonote::t_cryptonote_protocol_handler<test_core> cprotocol(pr_core, NULL);
  Server server(cprotocol);
  cprotocol.set_p2p_endpoint(&server);

  ASSERT_TRUE(server.block_subnet(MAKE_IPV4_SUBNET(1,2,3,4,24), 10));
  ASSERT_TRUE(server.get_blocked_subnets().size() == 1);
  ASSERT_TRUE(server.is_host_blocked(MAKE_IPV4_ADDRESS(1,2,3,4), &seconds));
  ASSERT_TRUE(seconds >= 9);
  ASSERT_TRUE(server.is_host_blocked(MAKE_IPV4_ADDRESS(1,2,3,255), &seconds));
  ASSERT_TRUE(server.is_host_blocked(MAKE_IPV4_ADDRESS(1,2,3,0), &seconds));
  ASSERT_FALSE(server.is_host_blocked(MAKE_IPV4_ADDRESS(1,2,4,0), &seconds));
  ASSERT_FALSE(server.is_host_blocked(MAKE_IPV4_ADDRESS(1,2,2,0), &seconds));
  ASSERT_TRUE(server.unblock_subnet(MAKE_IPV4_SUBNET(1,2,3,8,24)));
  ASSERT_TRUE(server.get_blocked_subnets().size() == 0);
  ASSERT_FALSE(server.is_host_blocked(MAKE_IPV4_ADDRESS(1,2,3,255), &seconds));
  ASSERT_FALSE(server.is_host_blocked(MAKE_IPV4_ADDRESS(1,2,3,0), &seconds));
  ASSERT_TRUE(server.block_subnet(MAKE_IPV4_SUBNET(1,2,3,4,8), 10));
  ASSERT_TRUE(server.get_blocked_subnets().size() == 1);
  ASSERT_TRUE(server.is_host_blocked(MAKE_IPV4_ADDRESS(1,255,3,255), &seconds));
  ASSERT_TRUE(server.is_host_blocked(MAKE_IPV4_ADDRESS(1,0,3,255), &seconds));
  ASSERT_FALSE(server.unblock_subnet(MAKE_IPV4_SUBNET(1,2,3,8,24)));
  ASSERT_TRUE(server.get_blocked_subnets().size() == 1);
  ASSERT_TRUE(server.block_subnet(MAKE_IPV4_SUBNET(1,2,3,4,8), 10));
  ASSERT_TRUE(server.get_blocked_subnets().size() == 1);
  ASSERT_TRUE(server.unblock_subnet(MAKE_IPV4_SUBNET(1,255,0,0,8)));
  ASSERT_TRUE(server.get_blocked_subnets().size() == 0);
}

<<<<<<< HEAD
TEST(ban, ignores_port)
{
  time_t seconds;
  test_core pr_core;
  cryptonote::t_cryptonote_protocol_handler<test_core> cprotocol(pr_core, NULL);
  Server server(cprotocol);
  cprotocol.set_p2p_endpoint(&server);

  ASSERT_FALSE(is_blocked(server,MAKE_IPV4_ADDRESS_PORT(1,2,3,4,5)));
  ASSERT_TRUE(server.block_host(MAKE_IPV4_ADDRESS_PORT(1,2,3,4,5), std::numeric_limits<time_t>::max() - 1));
  ASSERT_TRUE(is_blocked(server,MAKE_IPV4_ADDRESS_PORT(1,2,3,4,5)));
  ASSERT_TRUE(is_blocked(server,MAKE_IPV4_ADDRESS_PORT(1,2,3,4,6)));
  ASSERT_TRUE(server.unblock_host(MAKE_IPV4_ADDRESS_PORT(1,2,3,4,5)));
  ASSERT_FALSE(is_blocked(server,MAKE_IPV4_ADDRESS_PORT(1,2,3,4,5)));
  ASSERT_FALSE(is_blocked(server,MAKE_IPV4_ADDRESS_PORT(1,2,3,4,6)));
}

=======
>>>>>>> 1880c1a5
namespace nodetool { template class node_server<cryptonote::t_cryptonote_protocol_handler<test_core>>; }
namespace cryptonote { template class t_cryptonote_protocol_handler<test_core>; }<|MERGE_RESOLUTION|>--- conflicted
+++ resolved
@@ -37,16 +37,12 @@
 #include "cryptonote_core/blockchain.h"
 
 #define MAKE_IPV4_ADDRESS(a,b,c,d) epee::net_utils::ipv4_network_address{MAKE_IP(a,b,c,d),0}
-<<<<<<< HEAD
 #define MAKE_IPV4_ADDRESS_PORT(a,b,c,d,e) epee::net_utils::ipv4_network_address{MAKE_IP(a,b,c,d),e}
 #define MAKE_IPV4_SUBNET(a,b,c,d,e) epee::net_utils::ipv4_network_subnet{MAKE_IP(a,b,c,d),e}
-=======
-#define MAKE_IPV4_SUBNET(a,b,c,d,e) epee::net_utils::ipv4_network_subnet{MAKE_IP(a,b,c,d),e}
 
 namespace cryptonote {
   class blockchain_storage;
 }
->>>>>>> 1880c1a5
 
 class test_core
 {
@@ -131,17 +127,10 @@
 
 static bool is_blocked(Server &server, const epee::net_utils::network_address &address, time_t *t = NULL)
 {
-<<<<<<< HEAD
   std::map<std::string, time_t> hosts = server.get_blocked_hosts();
   for (auto rec: hosts)
   {
     if (rec.first == address.host_str())
-=======
-  std::map<epee::net_utils::network_address, time_t> hosts = server.get_blocked_hosts();
-  for (auto rec: hosts)
-  {
-    if (rec.first == address)
->>>>>>> 1880c1a5
     {
       if (t)
         *t = rec.second;
@@ -284,7 +273,6 @@
   ASSERT_TRUE(server.get_blocked_subnets().size() == 0);
 }
 
-<<<<<<< HEAD
 TEST(ban, ignores_port)
 {
   time_t seconds;
@@ -302,7 +290,5 @@
   ASSERT_FALSE(is_blocked(server,MAKE_IPV4_ADDRESS_PORT(1,2,3,4,6)));
 }
 
-=======
->>>>>>> 1880c1a5
 namespace nodetool { template class node_server<cryptonote::t_cryptonote_protocol_handler<test_core>>; }
 namespace cryptonote { template class t_cryptonote_protocol_handler<test_core>; }