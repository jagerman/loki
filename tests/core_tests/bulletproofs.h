// Copyright (c) 2014-2018, The Monero Project
// 
// All rights reserved.
// 
// Redistribution and use in source and binary forms, with or without modification, are
// permitted provided that the following conditions are met:
// 
// 1. Redistributions of source code must retain the above copyright notice, this list of
//    conditions and the following disclaimer.
// 
// 2. Redistributions in binary form must reproduce the above copyright notice, this list
//    of conditions and the following disclaimer in the documentation and/or other
//    materials provided with the distribution.
// 
// 3. Neither the name of the copyright holder nor the names of its contributors may be
//    used to endorse or promote products derived from this software without specific
//    prior written permission.
// 
// THIS SOFTWARE IS PROVIDED BY THE COPYRIGHT HOLDERS AND CONTRIBUTORS "AS IS" AND ANY
// EXPRESS OR IMPLIED WARRANTIES, INCLUDING, BUT NOT LIMITED TO, THE IMPLIED WARRANTIES OF
// MERCHANTABILITY AND FITNESS FOR A PARTICULAR PURPOSE ARE DISCLAIMED. IN NO EVENT SHALL
// THE COPYRIGHT HOLDER OR CONTRIBUTORS BE LIABLE FOR ANY DIRECT, INDIRECT, INCIDENTAL,
// SPECIAL, EXEMPLARY, OR CONSEQUENTIAL DAMAGES (INCLUDING, BUT NOT LIMITED TO,
// PROCUREMENT OF SUBSTITUTE GOODS OR SERVICES; LOSS OF USE, DATA, OR PROFITS; OR BUSINESS
// INTERRUPTION) HOWEVER CAUSED AND ON ANY THEORY OF LIABILITY, WHETHER IN CONTRACT,
// STRICT LIABILITY, OR TORT (INCLUDING NEGLIGENCE OR OTHERWISE) ARISING IN ANY WAY OUT OF
// THE USE OF THIS SOFTWARE, EVEN IF ADVISED OF THE POSSIBILITY OF SUCH DAMAGE.
// 
// Parts of this file are originally copyright (c) 2012-2013 The Cryptonote developers

#pragma once 
#include "chaingen.h"

struct gen_bp_tx_validation_base : public test_chain_unit_base
{
  static const int NUM_UNLOCKED_BLOCKS = 48;
  gen_bp_tx_validation_base()
    : m_invalid_tx_index(0)
    , m_invalid_block_index(0)
  {
    REGISTER_CALLBACK_METHOD(gen_bp_tx_validation_base, mark_invalid_tx);
    REGISTER_CALLBACK_METHOD(gen_bp_tx_validation_base, mark_invalid_block);
  }

  bool check_tx_verification_context(const cryptonote::tx_verification_context& tvc, bool tx_added, size_t event_idx, const cryptonote::transaction& /*tx*/)
  {
    if (m_invalid_tx_index == event_idx)
      return tvc.m_verifivation_failed;
    else
      return !tvc.m_verifivation_failed && tx_added;
  }

  bool check_tx_verification_context(const std::vector<cryptonote::tx_verification_context>& tvcs, size_t tx_added, size_t event_idx, const std::vector<cryptonote::transaction>& /*txs*/)
  {
    size_t failed = 0;
    for (const cryptonote::tx_verification_context &tvc: tvcs)
      if (tvc.m_verifivation_failed)
        ++failed;
    if (m_invalid_tx_index == event_idx)
      return failed > 0;
    else
      return failed == 0 && tx_added == tvcs.size();
  }

  bool check_block_verification_context(const cryptonote::block_verification_context& bvc, size_t event_idx, const cryptonote::block& /*block*/)
  {
    if (m_invalid_block_index == event_idx)
      return bvc.m_verifivation_failed;
    else
      return !bvc.m_verifivation_failed;
  }

  bool mark_invalid_block(cryptonote::core& /*c*/, size_t ev_index, const std::vector<test_event_entry>& /*events*/)
  {
    m_invalid_block_index = ev_index + 1;
    return true;
  }

  bool mark_invalid_tx(cryptonote::core& /*c*/, size_t ev_index, const std::vector<test_event_entry>& /*events*/)
  {
    m_invalid_tx_index = ev_index + 1;
    return true;
  }

<<<<<<< HEAD
  bool generate_with(std::vector<test_event_entry>& events,
      size_t n_txes,
      const uint64_t *amounts_paid,
      bool valid,
      const rct::RangeProofType *range_proof_type,
=======
  bool generate_with(std::vector<test_event_entry>& events, size_t mixin,
      size_t n_txes, const uint64_t *amounts_paid, bool valid, const rct::RCTConfig *rct_config,
>>>>>>> 0daa00e0
      const std::function<bool(std::vector<cryptonote::tx_source_entry> &sources, std::vector<cryptonote::tx_destination_entry> &destinations, size_t)> &pre_tx,
      const std::function<bool(cryptonote::transaction &tx, size_t)> &post_tx) const;

  bool check_bp(const cryptonote::transaction &tx, size_t tx_idx, const size_t *sizes, const char *context) const;

private:
  size_t m_invalid_tx_index;
  size_t m_invalid_block_index;
};

template<>
struct get_test_options<gen_bp_tx_validation_base> {
<<<<<<< HEAD
  const std::vector<std::pair<uint8_t, uint64_t>> hard_forks = {
    std::make_pair(7, 0),
    std::make_pair(8, 1),
    std::make_pair(10, gen_bp_tx_validation_base::NUM_UNLOCKED_BLOCKS + CRYPTONOTE_MINED_MONEY_UNLOCK_WINDOW + 1),
  };

=======
  const std::pair<uint8_t, uint64_t> hard_forks[4] = {std::make_pair(1, 0), std::make_pair(2, 1), std::make_pair(10, 73), std::make_pair(0, 0)};
>>>>>>> 0daa00e0
  const cryptonote::test_options test_options = {
    hard_forks
  };
};

// valid
struct gen_bp_tx_valid_1 : public gen_bp_tx_validation_base
{
  bool generate(std::vector<test_event_entry>& events) const;
};
template<> struct get_test_options<gen_bp_tx_valid_1>: public get_test_options<gen_bp_tx_validation_base> {};

struct gen_bp_tx_invalid_1_1 : public gen_bp_tx_validation_base
{
  bool generate(std::vector<test_event_entry>& events) const;
};
template<> struct get_test_options<gen_bp_tx_invalid_1_1>: public get_test_options<gen_bp_tx_validation_base> {};

struct gen_bp_tx_valid_2 : public gen_bp_tx_validation_base
{
  bool generate(std::vector<test_event_entry>& events) const;
};
template<> struct get_test_options<gen_bp_tx_valid_2>: public get_test_options<gen_bp_tx_validation_base> {};

struct gen_bp_tx_valid_3 : public gen_bp_tx_validation_base
{
  bool generate(std::vector<test_event_entry>& events) const;
};
template<> struct get_test_options<gen_bp_tx_valid_3>: public get_test_options<gen_bp_tx_validation_base> {};

struct gen_bp_tx_valid_16 : public gen_bp_tx_validation_base
{
  bool generate(std::vector<test_event_entry>& events) const;
};
template<> struct get_test_options<gen_bp_tx_valid_16>: public get_test_options<gen_bp_tx_validation_base> {};

struct gen_bp_tx_invalid_4_2_1 : public gen_bp_tx_validation_base
{
  bool generate(std::vector<test_event_entry>& events) const;
};
template<> struct get_test_options<gen_bp_tx_invalid_4_2_1>: public get_test_options<gen_bp_tx_validation_base> {};

struct gen_bp_tx_invalid_16_16 : public gen_bp_tx_validation_base
{
  bool generate(std::vector<test_event_entry>& events) const;
};
template<> struct get_test_options<gen_bp_tx_invalid_16_16>: public get_test_options<gen_bp_tx_validation_base> {};

struct gen_bp_txs_valid_2_and_2 : public gen_bp_tx_validation_base
{
  bool generate(std::vector<test_event_entry>& events) const;
};
template<> struct get_test_options<gen_bp_txs_valid_2_and_2>: public get_test_options<gen_bp_tx_validation_base> {};

struct gen_bp_txs_invalid_2_and_8_2_and_16_16_1 : public gen_bp_tx_validation_base
{
  bool generate(std::vector<test_event_entry>& events) const;
};
template<> struct get_test_options<gen_bp_txs_invalid_2_and_8_2_and_16_16_1>: public get_test_options<gen_bp_tx_validation_base> {};

struct gen_bp_txs_valid_2_and_3_and_2_and_4 : public gen_bp_tx_validation_base
{
  bool generate(std::vector<test_event_entry>& events) const;
};
template<> struct get_test_options<gen_bp_txs_valid_2_and_3_and_2_and_4>: public get_test_options<gen_bp_tx_validation_base> {};

struct gen_bp_tx_invalid_not_enough_proofs : public gen_bp_tx_validation_base
{
  bool generate(std::vector<test_event_entry>& events) const;
};
template<> struct get_test_options<gen_bp_tx_invalid_not_enough_proofs>: public get_test_options<gen_bp_tx_validation_base> {};

struct gen_bp_tx_invalid_empty_proofs : public gen_bp_tx_validation_base
{
  bool generate(std::vector<test_event_entry>& events) const;
};
template<> struct get_test_options<gen_bp_tx_invalid_empty_proofs>: public get_test_options<gen_bp_tx_validation_base> {};

struct gen_bp_tx_invalid_too_many_proofs : public gen_bp_tx_validation_base
{
  bool generate(std::vector<test_event_entry>& events) const;
};
template<> struct get_test_options<gen_bp_tx_invalid_too_many_proofs>: public get_test_options<gen_bp_tx_validation_base> {};

struct gen_bp_tx_invalid_wrong_amount : public gen_bp_tx_validation_base
{
  bool generate(std::vector<test_event_entry>& events) const;
};
template<> struct get_test_options<gen_bp_tx_invalid_wrong_amount>: public get_test_options<gen_bp_tx_validation_base> {};

struct gen_bp_tx_invalid_borromean_type : public gen_bp_tx_validation_base
{
  bool generate(std::vector<test_event_entry>& events) const;
};
template<> struct get_test_options<gen_bp_tx_invalid_borromean_type>: public get_test_options<gen_bp_tx_validation_base> {};<|MERGE_RESOLUTION|>--- conflicted
+++ resolved
@@ -82,16 +82,8 @@
     return true;
   }
 
-<<<<<<< HEAD
   bool generate_with(std::vector<test_event_entry>& events,
-      size_t n_txes,
-      const uint64_t *amounts_paid,
-      bool valid,
-      const rct::RangeProofType *range_proof_type,
-=======
-  bool generate_with(std::vector<test_event_entry>& events, size_t mixin,
       size_t n_txes, const uint64_t *amounts_paid, bool valid, const rct::RCTConfig *rct_config,
->>>>>>> 0daa00e0
       const std::function<bool(std::vector<cryptonote::tx_source_entry> &sources, std::vector<cryptonote::tx_destination_entry> &destinations, size_t)> &pre_tx,
       const std::function<bool(cryptonote::transaction &tx, size_t)> &post_tx) const;
 
@@ -104,16 +96,12 @@
 
 template<>
 struct get_test_options<gen_bp_tx_validation_base> {
-<<<<<<< HEAD
   const std::vector<std::pair<uint8_t, uint64_t>> hard_forks = {
     std::make_pair(7, 0),
     std::make_pair(8, 1),
     std::make_pair(10, gen_bp_tx_validation_base::NUM_UNLOCKED_BLOCKS + CRYPTONOTE_MINED_MONEY_UNLOCK_WINDOW + 1),
   };
 
-=======
-  const std::pair<uint8_t, uint64_t> hard_forks[4] = {std::make_pair(1, 0), std::make_pair(2, 1), std::make_pair(10, 73), std::make_pair(0, 0)};
->>>>>>> 0daa00e0
   const cryptonote::test_options test_options = {
     hard_forks
   };
