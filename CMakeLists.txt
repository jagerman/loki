--- conflicted
+++ resolved
@@ -258,18 +258,9 @@
 
 option(BUILD_DOCUMENTATION "Build the Doxygen documentation." ON)
 option(BUILD_TESTS "Build tests." OFF)
-<<<<<<< HEAD
 if (BUILD_TESTS)
   add_definitions(-DUNIT_TEST)
 endif()
-=======
-if (CMAKE_BUILD_TYPE STREQUAL "Debug")
-  set(DEFAULT_BUILD_DEBUG_UTILITIES ON)
-else()
-  set(DEFAULT_BUILD_DEBUG_UTILITIES OFF)
-endif()
-option(BUILD_DEBUG_UTILITIES "Build debug utilities." DEFAULT_BUILD_DEBUG_UTILITIES)
->>>>>>> 6aa3c2f3
 
 # Check whether we're on a 32-bit or 64-bit system
 if(CMAKE_SIZEOF_VOID_P EQUAL "8")
