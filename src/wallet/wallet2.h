// Copyright (c) 2014-2019, The Monero Project
// Copyright (c)      2018, The Loki Project
// 
// All rights reserved.
// 
// Redistribution and use in source and binary forms, with or without modification, are
// permitted provided that the following conditions are met:
// 
// 1. Redistributions of source code must retain the above copyright notice, this list of
//    conditions and the following disclaimer.
// 
// 2. Redistributions in binary form must reproduce the above copyright notice, this list
//    of conditions and the following disclaimer in the documentation and/or other
//    materials provided with the distribution.
// 
// 3. Neither the name of the copyright holder nor the names of its contributors may be
//    used to endorse or promote products derived from this software without specific
//    prior written permission.
// 
// THIS SOFTWARE IS PROVIDED BY THE COPYRIGHT HOLDERS AND CONTRIBUTORS "AS IS" AND ANY
// EXPRESS OR IMPLIED WARRANTIES, INCLUDING, BUT NOT LIMITED TO, THE IMPLIED WARRANTIES OF
// MERCHANTABILITY AND FITNESS FOR A PARTICULAR PURPOSE ARE DISCLAIMED. IN NO EVENT SHALL
// THE COPYRIGHT HOLDER OR CONTRIBUTORS BE LIABLE FOR ANY DIRECT, INDIRECT, INCIDENTAL,
// SPECIAL, EXEMPLARY, OR CONSEQUENTIAL DAMAGES (INCLUDING, BUT NOT LIMITED TO,
// PROCUREMENT OF SUBSTITUTE GOODS OR SERVICES; LOSS OF USE, DATA, OR PROFITS; OR BUSINESS
// INTERRUPTION) HOWEVER CAUSED AND ON ANY THEORY OF LIABILITY, WHETHER IN CONTRACT,
// STRICT LIABILITY, OR TORT (INCLUDING NEGLIGENCE OR OTHERWISE) ARISING IN ANY WAY OUT OF
// THE USE OF THIS SOFTWARE, EVEN IF ADVISED OF THE POSSIBILITY OF SUCH DAMAGE.
// 
// Parts of this file are originally copyright (c) 2012-2013 The Cryptonote developers

#pragma once

#include <memory>

#include <boost/program_options/options_description.hpp>
#include <boost/program_options/variables_map.hpp>
#include <boost/serialization/list.hpp>
#include <boost/serialization/vector.hpp>
#include <boost/serialization/deque.hpp>
#include <boost/thread/lock_guard.hpp>
#include <atomic>
#include <random>

#include "include_base_utils.h"
#include "cryptonote_basic/account.h"
#include "cryptonote_basic/account_boost_serialization.h"
#include "cryptonote_basic/cryptonote_basic_impl.h"
#include "net/http_client.h"
#include "storages/http_abstract_invoke.h"
#include "rpc/core_rpc_server_commands_defs.h"
#include "cryptonote_basic/cryptonote_format_utils.h"
#include "cryptonote_core/cryptonote_tx_utils.h"
#include "cryptonote_core/loki_name_system.h"
#include "common/unordered_containers_boost_serialization.h"
#include "common/util.h"
#include "crypto/chacha.h"
#include "crypto/hash.h"
#include "ringct/rctTypes.h"
#include "ringct/rctOps.h"
#include "checkpoints/checkpoints.h"
#include "serialization/pair.h"

#include "wallet_errors.h"
#include "common/password.h"
#include "node_rpc_proxy.h"
#include "message_store.h"
#include "wallet_light_rpc.h"

#include "common/loki_integration_test_hooks.h"

#undef LOKI_DEFAULT_LOG_CATEGORY
#define LOKI_DEFAULT_LOG_CATEGORY "wallet.wallet2"

#define SUBADDRESS_LOOKAHEAD_MAJOR 50
#define SUBADDRESS_LOOKAHEAD_MINOR 200

class Serialization_portability_wallet_Test;
class wallet_accessor_test;

LOKI_RPC_DOC_INTROSPECT
namespace tools
{
  static const char *ERR_MSG_NETWORK_VERSION_QUERY_FAILED = tr("Could not query the current network version, try later");
  static const char *ERR_MSG_NETWORK_HEIGHT_QUERY_FAILED = tr("Could not query the current network block height, try later: ");
  static const char *ERR_MSG_SERVICE_NODE_LIST_QUERY_FAILED = tr("Failed to query daemon for service node list");
  static const char *ERR_MSG_TOO_MANY_TXS_CONSTRUCTED = tr("Constructed too many transations, please sweep_all first");
  static const char *ERR_MSG_EXCEPTION_THROWN = tr("Exception thrown, staking process could not be completed: ");

  class ringdb;
  class wallet2;
  class Notify;

  class gamma_picker
  {
  public:
    uint64_t pick();
    gamma_picker(const std::vector<uint64_t> &rct_offsets);
    gamma_picker(const std::vector<uint64_t> &rct_offsets, double shape, double scale);

  private:
    struct gamma_engine
    {
      typedef uint64_t result_type;
      static constexpr result_type min() { return 0; }
      static constexpr result_type max() { return std::numeric_limits<result_type>::max(); }
      result_type operator()() { return crypto::rand<result_type>(); }
    } engine;

private:
    std::gamma_distribution<double> gamma;
    const std::vector<uint64_t> &rct_offsets;
    const uint64_t *begin, *end;
    uint64_t num_rct_outputs;
    double average_output_time;
  };

  class wallet_keys_unlocker
  {
  public:
    wallet_keys_unlocker(wallet2 &w, const boost::optional<tools::password_container> &password);
    wallet_keys_unlocker(wallet2 &w, bool locked, const epee::wipeable_string &password);
    ~wallet_keys_unlocker();
  private:
    wallet2 &w;
    bool locked;
    crypto::chacha_key key;
  };

  class i_wallet2_callback
  {
  public:
    // Full wallet callbacks
    virtual void on_new_block(uint64_t height, const cryptonote::block& block) {}
    virtual void on_money_received(uint64_t height, const crypto::hash &txid, const cryptonote::transaction& tx, uint64_t amount, const cryptonote::subaddress_index& subaddr_index, uint64_t unlock_time, bool blink) {}
    virtual void on_unconfirmed_money_received(uint64_t height, const crypto::hash &txid, const cryptonote::transaction& tx, uint64_t amount, const cryptonote::subaddress_index& subaddr_index) {}
    virtual void on_money_spent(uint64_t height, const crypto::hash &txid, const cryptonote::transaction& in_tx, uint64_t amount, const cryptonote::transaction& spend_tx, const cryptonote::subaddress_index& subaddr_index) {}
    virtual void on_skip_transaction(uint64_t height, const crypto::hash &txid, const cryptonote::transaction& tx) {}
    virtual boost::optional<epee::wipeable_string> on_get_password(const char *reason) { return boost::none; }
    // Light wallet callbacks
    virtual void on_lw_new_block(uint64_t height) {}
    virtual void on_lw_money_received(uint64_t height, const crypto::hash &txid, uint64_t amount) {}
    virtual void on_lw_unconfirmed_money_received(uint64_t height, const crypto::hash &txid, uint64_t amount) {}
    virtual void on_lw_money_spent(uint64_t height, const crypto::hash &txid, uint64_t amount) {}
    // Device callbacks
    virtual void on_device_button_request(uint64_t code) {}
    virtual void on_device_button_pressed() {}
    virtual boost::optional<epee::wipeable_string> on_device_pin_request() { return boost::none; }
    virtual boost::optional<epee::wipeable_string> on_device_passphrase_request(bool on_device) { return boost::none; }
    virtual void on_device_progress(const hw::device_progress& event) {};
    // Common callbacks
    virtual void on_pool_tx_removed(const crypto::hash &txid) {}
    virtual ~i_wallet2_callback() {}
  };

  class wallet_device_callback : public hw::i_device_callback
  {
  public:
    wallet_device_callback(wallet2 * wallet): wallet(wallet) {};
    void on_button_request(uint64_t code=0) override;
    void on_button_pressed() override;
    boost::optional<epee::wipeable_string> on_pin_request() override;
    boost::optional<epee::wipeable_string> on_passphrase_request(bool on_device) override;
    void on_progress(const hw::device_progress& event) override;
  private:
    wallet2 * wallet;
  };

  enum struct pay_type
  {
    unspecified, // For serialized data before this was introduced in hardfork 10
    in,
    out,
    stake,
    miner,
    service_node,
    governance
  };

  inline const char *pay_type_string(pay_type type)
  {
    switch(type)
    {
      case pay_type::unspecified:  return "n/a";
      case pay_type::in:           return "in";
      case pay_type::out:          return "out";
      case pay_type::stake:        return "stake";
      case pay_type::miner:        return "miner";
      case pay_type::service_node: return "snode";
      case pay_type::governance:   return "gov";
      default: assert(false);      return "xxxxx";
    }
  }

  struct tx_money_got_in_out
  {
    cryptonote::subaddress_index index;
    pay_type type;
    uint64_t amount;
    uint64_t unlock_time;
  };

  class hashchain
  {
  public:
    hashchain(): m_genesis(crypto::null_hash), m_offset(0) {}

    size_t size() const { return m_blockchain.size() + m_offset; }
    size_t offset() const { return m_offset; }
    const crypto::hash &genesis() const { return m_genesis; }
    void push_back(const crypto::hash &hash) { if (m_offset == 0 && m_blockchain.empty()) m_genesis = hash; m_blockchain.push_back(hash); }
    bool is_in_bounds(size_t idx) const { return idx >= m_offset && idx < size(); }
    const crypto::hash &operator[](size_t idx) const { return m_blockchain[idx - m_offset]; }
    crypto::hash &operator[](size_t idx) { return m_blockchain[idx - m_offset]; }
    void crop(size_t height) { m_blockchain.resize(height - m_offset); }
    void clear() { m_offset = 0; m_blockchain.clear(); }
    bool empty() const { return m_blockchain.empty() && m_offset == 0; }
    void trim(size_t height) { while (height > m_offset && m_blockchain.size() > 1) { m_blockchain.pop_front(); ++m_offset; } m_blockchain.shrink_to_fit(); }
    void refill(const crypto::hash &hash) { m_blockchain.push_back(hash); --m_offset; }

    template <class t_archive>
    inline void serialize(t_archive &a, const unsigned int ver)
    {
      a & m_offset;
      a & m_genesis;
      a & m_blockchain;
    }

  private:
    size_t m_offset;
    crypto::hash m_genesis;
    std::deque<crypto::hash> m_blockchain;
  };

  enum class stake_check_result { allowed, not_allowed, try_later };

  LOKI_RPC_DOC_INTROSPECT
  struct transfer_destination
  {
    std::string address; // Destination public address.
    uint64_t amount;     // Amount to send to each destination, in atomic units.

    BEGIN_KV_SERIALIZE_MAP()
      KV_SERIALIZE(amount)
      KV_SERIALIZE(address)
    END_KV_SERIALIZE_MAP()
  };

  LOKI_RPC_DOC_INTROSPECT
  struct transfer_view
  {
    std::string txid;                                          // Transaction ID for this transfer.
    std::string payment_id;                                    // Payment ID for this transfer.
    uint64_t height;                                           // Height of the first block that confirmed this transfer (0 if not mined yet).
    uint64_t timestamp;                                        // UNIX timestamp for when this transfer was first confirmed in a block (or timestamp submission if not mined yet).
    uint64_t amount;                                           // Amount transferred.
    uint64_t fee;                                              // Transaction fee for this transfer.
    std::string note;                                          // Note about this transfer.
    std::list<transfer_destination> destinations;              // Array of transfer destinations.
    std::string type;                                          // Type of transfer, one of the following: "in", "out", "stake", "miner", "snode", "gov", "pending", "failed", "pool".
    uint64_t unlock_time;                                      // Number of blocks until transfer is safely spendable.
    cryptonote::subaddress_index subaddr_index;                // Major & minor index, account and subaddress index respectively.
    std::vector<cryptonote::subaddress_index> subaddr_indices;
    std::string address;                                       // Address that transferred the funds.
    bool double_spend_seen;                                    // True if the key image(s) for the transfer have been seen before.
    uint64_t confirmations;                                    // Number of block mined since the block containing this transaction (or block height at which the transaction should be added to a block if not yet confirmed).
    uint64_t suggested_confirmations_threshold;                // Estimation of the confirmations needed for the transaction to be included in a block.
    uint64_t checkpointed;                                     // If transfer is backed by atleast 2 Service Node Checkpoints, 0 if it is not, see immutable_height in the daemon rpc call get_info
    bool blink_mempool;                                        // True if this is an approved blink tx in the mempool
    bool was_blink;                                            // True if we saw this as an approved blink (either in the mempool or a recent, uncheckpointed block).  Note that if we didn't see it while an active blink this won't be set.

    // Not serialized, for internal wallet2 use
    tools::pay_type pay_type;                                  // @NoLokiRPCDocGen Internal use only, not serialized
    bool            confirmed;                                 // @NoLokiRPCDocGen Internal use only, not serialized
    crypto::hash    hash;                                      // @NoLokiRPCDocGen Internal use only, not serialized
    std::string     lock_msg;                                  // @NoLokiRPCDocGen Internal use only, not serialized

    BEGIN_KV_SERIALIZE_MAP()
      KV_SERIALIZE(txid);
      KV_SERIALIZE(payment_id);
      KV_SERIALIZE(height);
      KV_SERIALIZE(timestamp);
      KV_SERIALIZE(amount);
      KV_SERIALIZE(fee);
      KV_SERIALIZE(note);
      KV_SERIALIZE(destinations);

      // TODO(loki): This discrepancy between having to use pay_type if type is
      // empty and type if pay type is neither is super unintuitive.
      if (this_ref.type.empty())
      {
        std::string type = pay_type_string(this_ref.pay_type);
        KV_SERIALIZE_VALUE(type)
      }
      else
      {
        KV_SERIALIZE(type)
      }

      KV_SERIALIZE(unlock_time)
      KV_SERIALIZE(subaddr_index);
      KV_SERIALIZE(subaddr_indices);
      KV_SERIALIZE(address);
      KV_SERIALIZE(double_spend_seen)
      KV_SERIALIZE_OPT(confirmations, (uint64_t)0)
      KV_SERIALIZE_OPT(suggested_confirmations_threshold, (uint64_t)0)
      KV_SERIALIZE(checkpointed)
      KV_SERIALIZE(blink_mempool)
      KV_SERIALIZE(was_blink)
    END_KV_SERIALIZE_MAP()
  };

  enum tx_priority
  {
    tx_priority_default     = 0,
    tx_priority_unimportant = 1,
    tx_priority_normal      = 2,
    tx_priority_elevated    = 3,
    tx_priority_priority    = 4,
    tx_priority_blink       = 5,
    tx_priority_last
  };

  class wallet_keys_unlocker;
  class wallet2
  {
    friend class ::Serialization_portability_wallet_Test;
    friend class ::wallet_accessor_test;
    friend class wallet_keys_unlocker;
    friend class wallet_device_callback;
  public:
    static constexpr const std::chrono::seconds rpc_timeout = std::chrono::minutes(3) + std::chrono::seconds(30);
    enum RefreshType {
      RefreshFull,
      RefreshOptimizeCoinbase,
      RefreshNoCoinbase,
      RefreshDefault = RefreshOptimizeCoinbase,
    };

    enum AskPasswordType {
      AskPasswordNever = 0,
      AskPasswordOnAction = 1,
      AskPasswordToDecrypt = 2,
    };

    enum BackgroundMiningSetupType {
      BackgroundMiningMaybe = 0,
      BackgroundMiningYes = 1,
      BackgroundMiningNo = 2,
    };

    static const char* tr(const char* str);

    static bool has_testnet_option(const boost::program_options::variables_map& vm);
    static bool has_stagenet_option(const boost::program_options::variables_map& vm);
    static std::string device_name_option(const boost::program_options::variables_map& vm);
    static std::string device_derivation_path_option(const boost::program_options::variables_map &vm);
    static void init_options(boost::program_options::options_description& desc_params);

    //! Uses stdin and stdout. Returns a wallet2 if no errors.
    static std::pair<std::unique_ptr<wallet2>, password_container> make_from_json(const boost::program_options::variables_map& vm, bool unattended, const std::string& json_file, const std::function<boost::optional<password_container>(const char *, bool)> &password_prompter);

    //! Uses stdin and stdout. Returns a wallet2 and password for `wallet_file` if no errors.
    static std::pair<std::unique_ptr<wallet2>, password_container>
      make_from_file(const boost::program_options::variables_map& vm, bool unattended, const std::string& wallet_file, const std::function<boost::optional<password_container>(const char *, bool)> &password_prompter);

    //! Uses stdin and stdout. Returns a wallet2 and password for wallet with no file if no errors.
    static std::pair<std::unique_ptr<wallet2>, password_container> make_new(const boost::program_options::variables_map& vm, bool unattended, const std::function<boost::optional<password_container>(const char *, bool)> &password_prompter);

    //! Just parses variables.
    static std::unique_ptr<wallet2> make_dummy(const boost::program_options::variables_map& vm, bool unattended, const std::function<boost::optional<password_container>(const char *, bool)> &password_prompter);

    static bool verify_password(const std::string& keys_file_name, const epee::wipeable_string& password, bool no_spend_key, hw::device &hwdev, uint64_t kdf_rounds);
    static bool query_device(hw::device::device_type& device_type, const std::string& keys_file_name, const epee::wipeable_string& password, uint64_t kdf_rounds = 1);

    wallet2(cryptonote::network_type nettype = cryptonote::MAINNET, uint64_t kdf_rounds = 1, bool unattended = false);
    ~wallet2();

    struct multisig_info
    {
      struct LR
      {
        rct::key m_L;
        rct::key m_R;

        BEGIN_SERIALIZE_OBJECT()
          FIELD(m_L)
          FIELD(m_R)
        END_SERIALIZE()
      };

      crypto::public_key m_signer;
      std::vector<LR> m_LR;
      std::vector<crypto::key_image> m_partial_key_images; // one per key the participant has

      BEGIN_SERIALIZE_OBJECT()
        FIELD(m_signer)
        FIELD(m_LR)
        FIELD(m_partial_key_images)
      END_SERIALIZE()
    };

    struct tx_scan_info_t
    {
      cryptonote::keypair in_ephemeral;
      crypto::key_image ki;
      rct::key mask;
      uint64_t amount;
      uint64_t money_transfered;
      uint64_t unlock_time;
      bool error;
      boost::optional<cryptonote::subaddress_receive_info> received;

      tx_scan_info_t(): amount(0), money_transfered(0), error(true) {}
    };

    struct transfer_details
    {
      uint64_t m_block_height;
      cryptonote::transaction_prefix m_tx;
      crypto::hash m_txid;
      size_t m_internal_output_index;
      uint64_t m_global_output_index;
      bool m_spent;
      bool m_frozen;
      bool m_unmined_blink;
      bool m_was_blink;
      uint64_t m_spent_height;
      crypto::key_image m_key_image; //TODO: key_image stored twice :(
      rct::key m_mask;
      uint64_t m_amount;
      bool m_rct;
      bool m_key_image_known;
      bool m_key_image_request; // view wallets: we want to request it; cold wallets: it was requested
      size_t m_pk_index;
      cryptonote::subaddress_index m_subaddr_index;
      bool m_key_image_partial;
      std::vector<rct::key> m_multisig_k;
      std::vector<multisig_info> m_multisig_info; // one per other participant
      std::vector<std::pair<uint64_t, crypto::hash>> m_uses;

      bool is_rct() const { return m_rct; }
      uint64_t amount() const { return m_amount; }
      const crypto::public_key &get_public_key() const { return boost::get<const cryptonote::txout_to_key>(m_tx.vout[m_internal_output_index].target).key; }

      BEGIN_SERIALIZE_OBJECT()
        FIELD(m_block_height)
        FIELD(m_tx)
        FIELD(m_txid)
        FIELD(m_internal_output_index)
        FIELD(m_global_output_index)
        FIELD(m_spent)
        FIELD(m_frozen)
        FIELD(m_unmined_blink)
        FIELD(m_was_blink)
        FIELD(m_spent_height)
        FIELD(m_key_image)
        FIELD(m_mask)
        FIELD(m_amount)
        FIELD(m_rct)
        FIELD(m_key_image_known)
        FIELD(m_key_image_request)
        FIELD(m_pk_index)
        FIELD(m_subaddr_index)
        FIELD(m_key_image_partial)
        FIELD(m_multisig_k)
        FIELD(m_multisig_info)
        FIELD(m_uses)
      END_SERIALIZE()
    };

    struct payment_details
    {
      crypto::hash m_tx_hash;
      uint64_t m_amount;
      uint64_t m_fee;
      uint64_t m_block_height;
      uint64_t m_unlock_time;
      uint64_t m_timestamp;
      pay_type m_type;
      cryptonote::subaddress_index m_subaddr_index;
      bool m_unmined_blink;
      bool m_was_blink;

      bool is_coinbase() const { return ((m_type == pay_type::miner) || (m_type == pay_type::service_node) || (m_type == pay_type::governance)); }
    };

    struct address_tx : payment_details
    {
      bool m_mempool;
      bool m_incoming;
    };

    struct pool_payment_details
    {
      payment_details m_pd;
      bool m_double_spend_seen;
    };

    struct unconfirmed_transfer_details
    {
      cryptonote::transaction_prefix m_tx;
      uint64_t m_amount_in;
      uint64_t m_amount_out;
      uint64_t m_change;
      time_t m_sent_time;
      std::vector<cryptonote::tx_destination_entry> m_dests;
      crypto::hash m_payment_id;
      enum { pending, pending_not_in_pool, failed } m_state;
      uint64_t m_timestamp;
      uint32_t m_subaddr_account;   // subaddress account of your wallet to be used in this transfer
      std::set<uint32_t> m_subaddr_indices;  // set of address indices used as inputs in this transfer
      std::vector<std::pair<crypto::key_image, std::vector<uint64_t>>> m_rings; // relative
    };

    struct confirmed_transfer_details
    {
      uint64_t m_amount_in;
      uint64_t m_amount_out;
      uint64_t m_change;
      uint64_t m_block_height;
      std::vector<cryptonote::tx_destination_entry> m_dests;
      crypto::hash m_payment_id;
      uint64_t m_timestamp;
      uint64_t m_unlock_time; // NOTE(loki): Not used after TX v2.
      std::vector<uint64_t> m_unlock_times;
      uint32_t m_subaddr_account;   // subaddress account of your wallet to be used in this transfer
      std::set<uint32_t> m_subaddr_indices;  // set of address indices used as inputs in this transfer
      std::vector<std::pair<crypto::key_image, std::vector<uint64_t>>> m_rings; // relative

      confirmed_transfer_details(): m_amount_in(0), m_amount_out(0), m_change((uint64_t)-1), m_block_height(0), m_payment_id(crypto::null_hash), m_timestamp(0), m_unlock_time(0), m_subaddr_account((uint32_t)-1) {}
      confirmed_transfer_details(const unconfirmed_transfer_details &utd, uint64_t height):
        m_amount_in(utd.m_amount_in), m_amount_out(utd.m_amount_out), m_change(utd.m_change), m_block_height(height), m_dests(utd.m_dests), m_payment_id(utd.m_payment_id), m_timestamp(utd.m_timestamp), m_unlock_time(utd.m_tx.unlock_time), m_unlock_times(utd.m_tx.output_unlock_times), m_subaddr_account(utd.m_subaddr_account), m_subaddr_indices(utd.m_subaddr_indices), m_rings(utd.m_rings) {}
    };

    struct tx_construction_data
    {
      std::vector<cryptonote::tx_source_entry> sources;
      cryptonote::tx_destination_entry change_dts;
      std::vector<cryptonote::tx_destination_entry> splitted_dsts; // split, includes change
      std::vector<size_t> selected_transfers;
      std::vector<uint8_t> extra;
      uint64_t unlock_time;
      rct::RCTConfig rct_config;
      std::vector<cryptonote::tx_destination_entry> dests; // original setup, does not include change
      uint32_t subaddr_account;   // subaddress account of your wallet to be used in this transfer
      std::set<uint32_t> subaddr_indices;  // set of address indices used as inputs in this transfer

      uint8_t            hf_version;
      cryptonote::txtype tx_type;
      BEGIN_SERIALIZE_OBJECT()
        FIELD(sources)
        FIELD(change_dts)
        FIELD(splitted_dsts)
        FIELD(selected_transfers)
        FIELD(extra)
        FIELD(unlock_time)
        FIELD(rct_config)
        FIELD(dests)
        FIELD(subaddr_account)
        FIELD(subaddr_indices)

        FIELD(hf_version)
        ENUM_FIELD(tx_type, tx_type < cryptonote::txtype::_count)
      END_SERIALIZE()
    };

    typedef std::vector<transfer_details> transfer_container;
    typedef std::unordered_multimap<crypto::hash, payment_details> payment_container;

    struct multisig_sig
    {
      rct::rctSig sigs;
      std::unordered_set<crypto::public_key> ignore;
      std::unordered_set<rct::key> used_L;
      std::unordered_set<crypto::public_key> signing_keys;
      rct::multisig_out msout;
    };

    // The convention for destinations is:
    // dests does not include change
    // splitted_dsts (in construction_data) does
    struct pending_tx
    {
      cryptonote::transaction tx;
      uint64_t dust, fee;
      bool dust_added_to_fee;
      cryptonote::tx_destination_entry change_dts;
      std::vector<size_t> selected_transfers;
      std::string key_images;
      crypto::secret_key tx_key;
      std::vector<crypto::secret_key> additional_tx_keys;
      std::vector<cryptonote::tx_destination_entry> dests;
      std::vector<multisig_sig> multisig_sigs;

      tx_construction_data construction_data;

      BEGIN_SERIALIZE_OBJECT()
        FIELD(tx)
        FIELD(dust)
        FIELD(fee)
        FIELD(dust_added_to_fee)
        FIELD(change_dts)
        FIELD(selected_transfers)
        FIELD(key_images)
        FIELD(tx_key)
        FIELD(additional_tx_keys)
        FIELD(dests)
        FIELD(construction_data)
        FIELD(multisig_sigs)
      END_SERIALIZE()
    };

    // The term "Unsigned tx" is not really a tx since it's not signed yet.
    // It doesnt have tx hash, key and the integrated address is not separated into addr + payment id.
    struct unsigned_tx_set
    {
      std::vector<tx_construction_data> txes;
      std::pair<size_t, wallet2::transfer_container> transfers;
    };

    struct signed_tx_set
    {
      std::vector<pending_tx> ptx;
      std::vector<crypto::key_image> key_images;
      std::unordered_map<crypto::public_key, crypto::key_image> tx_key_images;
    };

    struct multisig_tx_set
    {
      std::vector<pending_tx> m_ptx;
      std::unordered_set<crypto::public_key> m_signers;

      BEGIN_SERIALIZE_OBJECT()
        FIELD(m_ptx)
        FIELD(m_signers)
      END_SERIALIZE()
    };

    struct keys_file_data
    {
      crypto::chacha_iv iv;
      std::string account_data;

      BEGIN_SERIALIZE_OBJECT()
        FIELD(iv)
        FIELD(account_data)
      END_SERIALIZE()
    };

    struct cache_file_data
    {
      crypto::chacha_iv iv;
      std::string cache_data;

      BEGIN_SERIALIZE_OBJECT()
        FIELD(iv)
        FIELD(cache_data)
      END_SERIALIZE()
    };
    
    // GUI Address book
    struct address_book_row
    {
      cryptonote::account_public_address m_address;
      crypto::hash m_payment_id;
      std::string m_description;   
      bool m_is_subaddress;
    };

    struct reserve_proof_entry
    {
      crypto::hash txid;
      uint64_t index_in_tx;
      crypto::public_key shared_secret;
      crypto::key_image key_image;
      crypto::signature shared_secret_sig;
      crypto::signature key_image_sig;
    };

    typedef std::tuple<uint64_t, crypto::public_key, rct::key> get_outs_entry;

    struct parsed_block
    {
      crypto::hash hash;
      cryptonote::block block;
      std::vector<cryptonote::transaction> txes;
      cryptonote::COMMAND_RPC_GET_BLOCKS_FAST::block_output_indices o_indices;
      bool error;
    };

    struct is_out_data
    {
      crypto::public_key pkey;
      crypto::key_derivation derivation;
      std::vector<boost::optional<cryptonote::subaddress_receive_info>> received;
    };

    struct tx_cache_data
    {
      std::vector<cryptonote::tx_extra_field> tx_extra_fields;
      std::vector<is_out_data> primary;
      std::vector<is_out_data> additional;

      bool empty() const { return tx_extra_fields.empty() && primary.empty() && additional.empty(); }
    };

    /*!
     * \brief  Generates a wallet or restores one.
     * \param  wallet_              Name of wallet file
     * \param  password             Password of wallet file
     * \param  multisig_data        The multisig restore info and keys
     * \param  create_address_file  Whether to create an address file
     */
    void generate(const std::string& wallet_, const epee::wipeable_string& password,
      const epee::wipeable_string& multisig_data, bool create_address_file = false);

    /*!
     * \brief Generates a wallet or restores one.
     * \param  wallet_              Name of wallet file
     * \param  password             Password of wallet file
     * \param  recovery_param       If it is a restore, the recovery key
     * \param  recover              Whether it is a restore
     * \param  two_random           Whether it is a non-deterministic wallet
     * \param  create_address_file  Whether to create an address file
     * \return                      The secret key of the generated wallet
     */
    crypto::secret_key generate(const std::string& wallet, const epee::wipeable_string& password,
      const crypto::secret_key& recovery_param = crypto::secret_key(), bool recover = false,
      bool two_random = false, bool create_address_file = false);
    /*!
     * \brief Creates a wallet from a public address and a spend/view secret key pair.
     * \param  wallet_                 Name of wallet file
     * \param  password                Password of wallet file
     * \param  account_public_address  The account's public address
     * \param  spendkey                spend secret key
     * \param  viewkey                 view secret key
     * \param  create_address_file     Whether to create an address file
     */
    void generate(const std::string& wallet, const epee::wipeable_string& password,
      const cryptonote::account_public_address &account_public_address,
      const crypto::secret_key& spendkey, const crypto::secret_key& viewkey, bool create_address_file = false);
    /*!
     * \brief Creates a watch only wallet from a public address and a view secret key.
     * \param  wallet_                 Name of wallet file
     * \param  password                Password of wallet file
     * \param  account_public_address  The account's public address
     * \param  viewkey                 view secret key
     * \param  create_address_file     Whether to create an address file
     */
    void generate(const std::string& wallet, const epee::wipeable_string& password,
      const cryptonote::account_public_address &account_public_address,
      const crypto::secret_key& viewkey = crypto::secret_key(), bool create_address_file = false);
    /*!
     * \brief Restore a wallet hold by an HW.
     * \param  wallet_        Name of wallet file
     * \param  password       Password of wallet file
     * \param  device_name    name of HW to use
     * \param  create_address_file     Whether to create an address file
     */
    void restore(const std::string& wallet_, const epee::wipeable_string& password, const std::string &device_name, bool create_address_file = false);

    /*!
     * \brief Creates a multisig wallet
     * \return empty if done, non empty if we need to send another string
     * to other participants
     */
    std::string make_multisig(const epee::wipeable_string &password,
      const std::vector<std::string> &info,
      uint32_t threshold);
    /*!
     * \brief Creates a multisig wallet
     * \return empty if done, non empty if we need to send another string
     * to other participants
     */
    std::string make_multisig(const epee::wipeable_string &password,
      const std::vector<crypto::secret_key> &view_keys,
      const std::vector<crypto::public_key> &spend_keys,
      uint32_t threshold);
    std::string exchange_multisig_keys(const epee::wipeable_string &password,
      const std::vector<std::string> &info);
    /*!
     * \brief Any but first round of keys exchange
     */
    std::string exchange_multisig_keys(const epee::wipeable_string &password,
      std::unordered_set<crypto::public_key> pkeys,
      std::vector<crypto::public_key> signers);
    /*!
     * \brief Finalizes creation of a multisig wallet
     */
    bool finalize_multisig(const epee::wipeable_string &password, const std::vector<std::string> &info);
    /*!
     * \brief Finalizes creation of a multisig wallet
     */
    bool finalize_multisig(const epee::wipeable_string &password, const std::unordered_set<crypto::public_key> &pkeys, std::vector<crypto::public_key> signers);
    /*!
     * Get a packaged multisig information string
     */
    std::string get_multisig_info() const;
    /*!
     * Verifies and extracts keys from a packaged multisig information string
     */
    static bool verify_multisig_info(const std::string &data, crypto::secret_key &skey, crypto::public_key &pkey);
    /*!
     * Verifies and extracts keys from a packaged multisig information string
     */
    static bool verify_extra_multisig_info(const std::string &data, std::unordered_set<crypto::public_key> &pkeys, crypto::public_key &signer);
    /*!
     * Export multisig info
     * This will generate and remember new k values
     */
    cryptonote::blobdata export_multisig();
    /*!
     * Import a set of multisig info from multisig partners
     * \return the number of inputs which were imported
     */
    size_t import_multisig(std::vector<cryptonote::blobdata> info);
    /*!
     * \brief Rewrites to the wallet file for wallet upgrade (doesn't generate key, assumes it's already there)
     * \param wallet_name Name of wallet file (should exist)
     * \param password    Password for wallet file
     */
    void rewrite(const std::string& wallet_name, const epee::wipeable_string& password);
    void write_watch_only_wallet(const std::string& wallet_name, const epee::wipeable_string& password, std::string &new_keys_filename);
    void load(const std::string& wallet, const epee::wipeable_string& password);
    void store();
    /*!
     * \brief store_to  Stores wallet to another file(s), deleting old ones
     * \param path      Path to the wallet file (keys and address filenames will be generated based on this filename)
     * \param password  Password to protect new wallet (TODO: probably better save the password in the wallet object?)
     */
    void store_to(const std::string &path, const epee::wipeable_string &password);

    std::string path() const;

    /*!
     * \brief verifies given password is correct for default wallet keys file
     */
    bool verify_password(const epee::wipeable_string& password);
    cryptonote::account_base& get_account(){return m_account;}
    const cryptonote::account_base& get_account()const{return m_account;}

    void encrypt_keys(const crypto::chacha_key &key);
    void encrypt_keys(const epee::wipeable_string &password);
    void decrypt_keys(const crypto::chacha_key &key);
    void decrypt_keys(const epee::wipeable_string &password);

    void set_refresh_from_block_height(uint64_t height) {m_refresh_from_block_height = height;}
    uint64_t get_refresh_from_block_height() const {return m_refresh_from_block_height;}

    void explicit_refresh_from_block_height(bool expl) {m_explicit_refresh_from_block_height = expl;}
    bool explicit_refresh_from_block_height() const {return m_explicit_refresh_from_block_height;}

    bool deinit();
    bool init(std::string daemon_address = "http://localhost:8080",
      boost::optional<epee::net_utils::http::login> daemon_login = boost::none,
      boost::asio::ip::tcp::endpoint proxy = {},
      uint64_t upper_transaction_weight_limit = 0,
      bool trusted_daemon = true,
      epee::net_utils::ssl_options_t ssl_options = epee::net_utils::ssl_support_t::e_ssl_support_autodetect);
    bool set_daemon(std::string daemon_address = "http://localhost:8080",
      boost::optional<epee::net_utils::http::login> daemon_login = boost::none, bool trusted_daemon = true,
      epee::net_utils::ssl_options_t ssl_options = epee::net_utils::ssl_support_t::e_ssl_support_autodetect);

    void stop() { m_run.store(false, std::memory_order_relaxed); m_message_store.stop(); }

    i_wallet2_callback* callback() const { return m_callback; }
    void callback(i_wallet2_callback* callback) { m_callback = callback; }

    bool is_trusted_daemon() const { return m_trusted_daemon; }
    void set_trusted_daemon(bool trusted) { m_trusted_daemon = trusted; }

    /*!
     * \brief Checks if deterministic wallet
     */
    bool is_deterministic() const;
    bool get_seed(epee::wipeable_string& electrum_words, const epee::wipeable_string &passphrase = epee::wipeable_string()) const;

    /*!
    * \brief Checks if light wallet. A light wallet sends view key to a server where the blockchain is scanned.
    */
    bool light_wallet() const { return m_light_wallet; }
    void set_light_wallet(bool light_wallet) { m_light_wallet = light_wallet; }
    uint64_t get_light_wallet_scanned_block_height() const { return m_light_wallet_scanned_block_height; }
    uint64_t get_light_wallet_blockchain_height() const { return m_light_wallet_blockchain_height; }

    /*!
     * \brief Gets the seed language
     */
    const std::string &get_seed_language() const;
    /*!
     * \brief Sets the seed language
     */
    void set_seed_language(const std::string &language);

    // Subaddress scheme
    cryptonote::account_public_address get_subaddress(const cryptonote::subaddress_index& index) const;
    cryptonote::account_public_address get_address() const { return get_subaddress({0,0}); }
    boost::optional<cryptonote::subaddress_index> get_subaddress_index(const cryptonote::account_public_address& address) const;
    crypto::public_key get_subaddress_spend_public_key(const cryptonote::subaddress_index& index) const;
    std::vector<crypto::public_key> get_subaddress_spend_public_keys(uint32_t account, uint32_t begin, uint32_t end) const;
    std::string get_subaddress_as_str(const cryptonote::subaddress_index& index) const;
    std::string get_address_as_str() const { return get_subaddress_as_str({0, 0}); }
    std::string get_integrated_address_as_str(const crypto::hash8& payment_id) const;
    void add_subaddress_account(const std::string& label);
    size_t get_num_subaddress_accounts() const { return m_subaddress_labels.size(); }
    size_t get_num_subaddresses(uint32_t index_major) const { return index_major < m_subaddress_labels.size() ? m_subaddress_labels[index_major].size() : 0; }
    void add_subaddress(uint32_t index_major, const std::string& label); // throws when index is out of bound
    void expand_subaddresses(const cryptonote::subaddress_index& index);
    std::string get_subaddress_label(const cryptonote::subaddress_index& index) const;
    void set_subaddress_label(const cryptonote::subaddress_index &index, const std::string &label);
    void set_subaddress_lookahead(size_t major, size_t minor);
    std::pair<size_t, size_t> get_subaddress_lookahead() const { return {m_subaddress_lookahead_major, m_subaddress_lookahead_minor}; }
    bool contains_address(const cryptonote::account_public_address& address) const;
    bool contains_key_image(const crypto::key_image& key_image) const;
    bool generate_signature_for_request_stake_unlock(crypto::key_image const &key_image, crypto::signature &signature, uint32_t &nonce) const;
    /*!
     * \brief Tells if the wallet file is deprecated.
     */
    bool is_deprecated() const;
    void refresh(bool trusted_daemon);
    void refresh(bool trusted_daemon, uint64_t start_height, uint64_t & blocks_fetched);
    void refresh(bool trusted_daemon, uint64_t start_height, uint64_t & blocks_fetched, bool& received_money);
    bool refresh(bool trusted_daemon, uint64_t & blocks_fetched, bool& received_money, bool& ok);

    void set_refresh_type(RefreshType refresh_type) { m_refresh_type = refresh_type; }
    RefreshType get_refresh_type() const { return m_refresh_type; }

    cryptonote::network_type nettype() const { return m_nettype; }
    bool watch_only() const { return m_watch_only; }
    bool multisig(bool *ready = NULL, uint32_t *threshold = NULL, uint32_t *total = NULL) const;
    bool has_multisig_partial_key_images() const;
    bool has_unknown_key_images() const;
    bool get_multisig_seed(epee::wipeable_string& seed, const epee::wipeable_string &passphrase = std::string(), bool raw = true) const;
    bool key_on_device() const { return get_device_type() != hw::device::device_type::SOFTWARE; }
    hw::device::device_type get_device_type() const { return m_key_device_type; }
    bool reconnect_device();

    // locked & unlocked balance of given or current subaddress account
    uint64_t balance(uint32_t subaddr_index_major) const;
    uint64_t unlocked_balance(uint32_t subaddr_index_major, uint64_t *blocks_to_unlock = NULL) const;
    // locked & unlocked balance per subaddress of given or current subaddress account
    std::map<uint32_t, uint64_t> balance_per_subaddress(uint32_t subaddr_index_major) const;
    std::map<uint32_t, std::pair<uint64_t, uint64_t>> unlocked_balance_per_subaddress(uint32_t subaddr_index_major) const;
    // all locked & unlocked balances of all subaddress accounts
    uint64_t balance_all() const;
    uint64_t unlocked_balance_all(uint64_t *blocks_to_unlock = NULL) const;
    void transfer_selected_rct(std::vector<cryptonote::tx_destination_entry> dsts, const std::vector<size_t>& selected_transfers, size_t fake_outputs_count,
      std::vector<std::vector<tools::wallet2::get_outs_entry>> &outs,
      uint64_t unlock_time, uint64_t fee, const std::vector<uint8_t>& extra, cryptonote::transaction& tx, pending_tx &ptx, const rct::RCTConfig &rct_config, const cryptonote::loki_construct_tx_params &loki_tx_params);

    void commit_tx(pending_tx& ptx_vector, bool blink = false);
    void commit_tx(std::vector<pending_tx>& ptx_vector, bool blink = false);
    bool save_tx(const std::vector<pending_tx>& ptx_vector, const std::string &filename) const;
    std::string dump_tx_to_str(const std::vector<pending_tx> &ptx_vector) const;
    std::string save_multisig_tx(multisig_tx_set txs);
    bool save_multisig_tx(const multisig_tx_set &txs, const std::string &filename);
    std::string save_multisig_tx(const std::vector<pending_tx>& ptx_vector);
    bool save_multisig_tx(const std::vector<pending_tx>& ptx_vector, const std::string &filename);
    multisig_tx_set make_multisig_tx_set(const std::vector<pending_tx>& ptx_vector) const;
    // load unsigned tx from file and sign it. Takes confirmation callback as argument. Used by the cli wallet
    bool sign_tx(const std::string &unsigned_filename, const std::string &signed_filename, std::vector<wallet2::pending_tx> &ptx, std::function<bool(const unsigned_tx_set&)> accept_func = NULL, bool export_raw = false);
    // sign unsigned tx. Takes unsigned_tx_set as argument. Used by GUI
    bool sign_tx(unsigned_tx_set &exported_txs, const std::string &signed_filename, std::vector<wallet2::pending_tx> &ptx, bool export_raw = false);
    bool sign_tx(unsigned_tx_set &exported_txs, std::vector<wallet2::pending_tx> &ptx, signed_tx_set &signed_txs);
    std::string sign_tx_dump_to_str(unsigned_tx_set &exported_txs, std::vector<wallet2::pending_tx> &ptx, signed_tx_set &signed_txes);
    // load unsigned_tx_set from file. 
    bool load_unsigned_tx(const std::string &unsigned_filename, unsigned_tx_set &exported_txs) const;
    bool parse_unsigned_tx_from_str(const std::string &unsigned_tx_st, unsigned_tx_set &exported_txs) const;
    bool load_tx(const std::string &signed_filename, std::vector<tools::wallet2::pending_tx> &ptx, std::function<bool(const signed_tx_set&)> accept_func = NULL);
    bool parse_tx_from_str(const std::string &signed_tx_st, std::vector<tools::wallet2::pending_tx> &ptx, std::function<bool(const signed_tx_set &)> accept_func);
    std::vector<wallet2::pending_tx> create_transactions_2(std::vector<cryptonote::tx_destination_entry> dsts, const size_t fake_outs_count, const uint64_t unlock_time, uint32_t priority, const std::vector<uint8_t>& extra_base, uint32_t subaddr_account, std::set<uint32_t> subaddr_indices, cryptonote::loki_construct_tx_params &tx_params);

    std::vector<wallet2::pending_tx> create_transactions_all(uint64_t below, const cryptonote::account_public_address &address, bool is_subaddress, const size_t outputs, const size_t fake_outs_count, const uint64_t unlock_time, uint32_t priority, const std::vector<uint8_t>& extra, uint32_t subaddr_account, std::set<uint32_t> subaddr_indices, cryptonote::txtype tx_type = cryptonote::txtype::standard);
    std::vector<wallet2::pending_tx> create_transactions_single(const crypto::key_image &ki, const cryptonote::account_public_address &address, bool is_subaddress, const size_t outputs, const size_t fake_outs_count, const uint64_t unlock_time, uint32_t priority, const std::vector<uint8_t>& extra, cryptonote::txtype tx_type = cryptonote::txtype::standard);
    std::vector<wallet2::pending_tx> create_transactions_from(const cryptonote::account_public_address &address, bool is_subaddress, const size_t outputs, std::vector<size_t> unused_transfers_indices, std::vector<size_t> unused_dust_indices, const size_t fake_outs_count, const uint64_t unlock_time, uint32_t priority, const std::vector<uint8_t>& extra, cryptonote::txtype tx_type = cryptonote::txtype::standard);

    bool sanity_check(const std::vector<wallet2::pending_tx> &ptx_vector, std::vector<cryptonote::tx_destination_entry> dsts) const;
    void cold_tx_aux_import(const std::vector<pending_tx>& ptx, const std::vector<std::string>& tx_device_aux);
    void cold_sign_tx(const std::vector<pending_tx>& ptx_vector, signed_tx_set &exported_txs, std::vector<cryptonote::address_parse_info> const &dsts_info, std::vector<std::string> & tx_device_aux);
    uint64_t cold_key_image_sync(uint64_t &spent, uint64_t &unspent);
    void device_show_address(uint32_t account_index, uint32_t address_index, const boost::optional<crypto::hash8> &payment_id);
    bool parse_multisig_tx_from_str(std::string multisig_tx_st, multisig_tx_set &exported_txs) const;
    bool load_multisig_tx(cryptonote::blobdata blob, multisig_tx_set &exported_txs, std::function<bool(const multisig_tx_set&)> accept_func = NULL);
    bool load_multisig_tx_from_file(const std::string &filename, multisig_tx_set &exported_txs, std::function<bool(const multisig_tx_set&)> accept_func = NULL);
    bool sign_multisig_tx_from_file(const std::string &filename, std::vector<crypto::hash> &txids, std::function<bool(const multisig_tx_set&)> accept_func);
    bool sign_multisig_tx(multisig_tx_set &exported_txs, std::vector<crypto::hash> &txids);
    bool sign_multisig_tx_to_file(multisig_tx_set &exported_txs, const std::string &filename, std::vector<crypto::hash> &txids);
    std::vector<pending_tx> create_unmixable_sweep_transactions();
    void discard_unmixable_outputs();
    bool is_connected() const;
    bool check_connection(uint32_t *version = NULL, bool *ssl = NULL, uint32_t timeout = 200000);
    transfer_view make_transfer_view(const crypto::hash &txid, const crypto::hash &payment_id, const wallet2::payment_details &pd) const;
    transfer_view make_transfer_view(const crypto::hash &txid, const tools::wallet2::confirmed_transfer_details &pd) const;
    transfer_view make_transfer_view(const crypto::hash &txid, const tools::wallet2::unconfirmed_transfer_details &pd) const;
    transfer_view make_transfer_view(const crypto::hash &payment_id, const tools::wallet2::pool_payment_details &pd) const;
    void get_transfers(wallet2::transfer_container& incoming_transfers) const;

    struct get_transfers_args_t
    {
      bool in = true;
      bool out = true;
      bool pending = true;
      bool failed = true;
      bool pool = true;
      bool coinbase = true;
      bool filter_by_height = false;
      uint64_t min_height = 0;
      uint64_t max_height = CRYPTONOTE_MAX_BLOCK_NUMBER;
      std::set<uint32_t> subaddr_indices;
      uint32_t account_index;
      bool all_accounts;
    };
    void get_transfers(get_transfers_args_t args, std::vector<transfer_view>& transfers);
    std::string transfers_to_csv(const std::vector<transfer_view>& transfers, bool formatting = false) const;
    void get_payments(const crypto::hash& payment_id, std::list<wallet2::payment_details>& payments, uint64_t min_height = 0, const boost::optional<uint32_t>& subaddr_account = boost::none, const std::set<uint32_t>& subaddr_indices = {}) const;
    void get_payments(std::list<std::pair<crypto::hash,wallet2::payment_details>>& payments, uint64_t min_height, uint64_t max_height = (uint64_t)-1, const boost::optional<uint32_t>& subaddr_account = boost::none, const std::set<uint32_t>& subaddr_indices = {}) const;
    void get_payments_out(std::list<std::pair<crypto::hash,wallet2::confirmed_transfer_details>>& confirmed_payments,
      uint64_t min_height, uint64_t max_height = (uint64_t)-1, const boost::optional<uint32_t>& subaddr_account = boost::none, const std::set<uint32_t>& subaddr_indices = {}) const;
    void get_unconfirmed_payments_out(std::list<std::pair<crypto::hash,wallet2::unconfirmed_transfer_details>>& unconfirmed_payments, const boost::optional<uint32_t>& subaddr_account = boost::none, const std::set<uint32_t>& subaddr_indices = {}) const;
    void get_unconfirmed_payments(std::list<std::pair<crypto::hash,wallet2::pool_payment_details>>& unconfirmed_payments, const boost::optional<uint32_t>& subaddr_account = boost::none, const std::set<uint32_t>& subaddr_indices = {}) const;

    // NOTE(loki): get_all_service_node caches the result, get_service_nodes doesn't
    std::vector<cryptonote::COMMAND_RPC_GET_SERVICE_NODES::response::entry> get_all_service_nodes(boost::optional<std::string> &failed)                                             const { return m_node_rpc_proxy.get_all_service_nodes(failed); }
    std::vector<cryptonote::COMMAND_RPC_GET_SERVICE_NODES::response::entry> get_service_nodes    (std::vector<std::string> const &pubkeys, boost::optional<std::string> &failed)    const { return m_node_rpc_proxy.get_service_nodes(pubkeys, failed); }
    std::vector<cryptonote::COMMAND_RPC_GET_SERVICE_NODE_BLACKLISTED_KEY_IMAGES::entry> get_service_node_blacklisted_key_images(boost::optional<std::string> &failed)               const { return m_node_rpc_proxy.get_service_node_blacklisted_key_images(failed); }
    std::vector<cryptonote::COMMAND_RPC_LNS_OWNERS_TO_NAMES::response_entry> lns_owners_to_names(cryptonote::COMMAND_RPC_LNS_OWNERS_TO_NAMES::request const &request, boost::optional<std::string> &failed) const { return m_node_rpc_proxy.lns_owners_to_names(request, failed); }
    std::vector<cryptonote::COMMAND_RPC_LNS_NAMES_TO_OWNERS::response_entry> lns_names_to_owners(cryptonote::COMMAND_RPC_LNS_NAMES_TO_OWNERS::request const &request, boost::optional<std::string> &failed) const { return m_node_rpc_proxy.lns_names_to_owners(request, failed); }

    uint64_t get_blockchain_current_height() const { return m_light_wallet_blockchain_height ? m_light_wallet_blockchain_height : m_blockchain.size(); }
    void rescan_spent();
    void rescan_blockchain(bool hard, bool refresh = true, bool keep_key_images = false);
    bool is_transfer_unlocked(const transfer_details &td) const;
    bool is_transfer_unlocked(uint64_t unlock_time, uint64_t block_height, bool unmined_blink, crypto::key_image const *key_image = nullptr) const;

    uint64_t get_last_block_reward() const { return m_last_block_reward; }
    uint64_t get_device_last_key_image_sync() const { return m_device_last_key_image_sync; }
    uint64_t get_immutable_height() const { return m_immutable_height; }

    template <class t_archive>
    inline void serialize(t_archive &a, const unsigned int ver)
    {
      uint64_t dummy_refresh_height = 0; // moved to keys file
      if(ver < 5)
        return;
      if (ver < 19)
      {
        std::vector<crypto::hash> blockchain;
        a & blockchain;
        for (const auto &b: blockchain)
        {
          m_blockchain.push_back(b);
        }
      }
      else
      {
        a & m_blockchain;
      }
      a & m_transfers;
      a & m_account_public_address;
      a & m_key_images;
      if(ver < 6)
        return;
      a & m_unconfirmed_txs;
      if(ver < 7)
        return;
      a & m_payments;
      if(ver < 8)
        return;
      a & m_tx_keys;
      if(ver < 9)
        return;
      a & m_confirmed_txs;
      if(ver < 11)
        return;
      a & dummy_refresh_height;
      if(ver < 12)
        return;
      a & m_tx_notes;
      if(ver < 13)
        return;
      if (ver < 17)
      {
        // we're loading an old version, where m_unconfirmed_payments was a std::map
        std::unordered_map<crypto::hash, payment_details> m;
        a & m;
        for (std::unordered_map<crypto::hash, payment_details>::const_iterator i = m.begin(); i != m.end(); ++i)
          m_unconfirmed_payments.insert(std::make_pair(i->first, pool_payment_details{i->second, false}));
      }
      if(ver < 14)
        return;
      if(ver < 15)
      {
        // we're loading an older wallet without a pubkey map, rebuild it
        for (size_t i = 0; i < m_transfers.size(); ++i)
        {
          const transfer_details &td = m_transfers[i];
          const cryptonote::tx_out &out = td.m_tx.vout[td.m_internal_output_index];
          const cryptonote::txout_to_key &o = boost::get<const cryptonote::txout_to_key>(out.target);
          m_pub_keys.emplace(o.key, i);
        }
        return;
      }
      a & m_pub_keys;
      if(ver < 16)
        return;
      a & m_address_book;
      if(ver < 17)
        return;
      if (ver < 22)
      {
        // we're loading an old version, where m_unconfirmed_payments payload was payment_details
        std::unordered_multimap<crypto::hash, payment_details> m;
        a & m;
        for (const auto &i: m)
          m_unconfirmed_payments.insert(std::make_pair(i.first, pool_payment_details{i.second, false}));
      }
      if(ver < 18)
        return;
      a & m_scanned_pool_txs[0];
      a & m_scanned_pool_txs[1];
      if (ver < 20)
        return;
      a & m_subaddresses;
      std::unordered_map<cryptonote::subaddress_index, crypto::public_key> dummy_subaddresses_inv;
      a & dummy_subaddresses_inv;
      a & m_subaddress_labels;
      a & m_additional_tx_keys;
      if(ver < 21)
        return;
      a & m_attributes;
      if(ver < 22)
        return;
      a & m_unconfirmed_payments;
      if(ver < 23)
        return;
      a & m_account_tags;
      if(ver < 24)
        return;
      a & m_ring_history_saved;
      if(ver < 25)
        return;
      a & m_last_block_reward;
      if(ver < 26)
        return;
      a & m_tx_device;
      if(ver < 27)
        return;
      a & m_device_last_key_image_sync;
      if(ver < 28)
        return;
      a & m_cold_key_images;
      if(ver < 29)
        return;
      a & m_immutable_height;
    }

    /*!
     * \brief  Check if wallet keys and bin files exist
     * \param  file_path           Wallet file path
     * \param  keys_file_exists    Whether keys file exists
     * \param  wallet_file_exists  Whether bin file exists
     */
    static void wallet_exists(const std::string& file_path, bool& keys_file_exists, bool& wallet_file_exists);
    /*!
     * \brief  Check if wallet file path is valid format
     * \param  file_path      Wallet file path
     * \return                Whether path is valid format
     */
    static bool wallet_valid_path_format(const std::string& file_path);
    static bool parse_long_payment_id(const std::string& payment_id_str, crypto::hash& payment_id);
    static bool parse_short_payment_id(const std::string& payment_id_str, crypto::hash8& payment_id);
    static bool parse_payment_id(const std::string& payment_id_str, crypto::hash& payment_id);

    bool always_confirm_transfers() const { return m_always_confirm_transfers; }
    void always_confirm_transfers(bool always) { m_always_confirm_transfers = always; }
    bool print_ring_members() const { return m_print_ring_members; }
    void print_ring_members(bool value) { m_print_ring_members = value; }
    bool store_tx_info() const { return m_store_tx_info; }
    void store_tx_info(bool store) { m_store_tx_info = store; }
    uint32_t get_default_priority() const { return m_default_priority; }
    void set_default_priority(uint32_t p) { m_default_priority = p; }
    bool auto_refresh() const { return m_auto_refresh; }
    void auto_refresh(bool r) { m_auto_refresh = r; }
    AskPasswordType ask_password() const { return m_ask_password; }
    void ask_password(AskPasswordType ask) { m_ask_password = ask; }
    void set_min_output_count(uint32_t count) { m_min_output_count = count; }
    uint32_t get_min_output_count() const { return m_min_output_count; }
    void set_min_output_value(uint64_t value) { m_min_output_value = value; }
    uint64_t get_min_output_value() const { return m_min_output_value; }
    void merge_destinations(bool merge) { m_merge_destinations = merge; }
    bool merge_destinations() const { return m_merge_destinations; }
    bool confirm_backlog() const { return m_confirm_backlog; }
    void confirm_backlog(bool always) { m_confirm_backlog = always; }
    void set_confirm_backlog_threshold(uint32_t threshold) { m_confirm_backlog_threshold = threshold; };
    uint32_t get_confirm_backlog_threshold() const { return m_confirm_backlog_threshold; };
    bool confirm_export_overwrite() const { return m_confirm_export_overwrite; }
    void confirm_export_overwrite(bool always) { m_confirm_export_overwrite = always; }
    bool segregate_pre_fork_outputs() const { return m_segregate_pre_fork_outputs; }
    void segregate_pre_fork_outputs(bool value) { m_segregate_pre_fork_outputs = value; }
    bool key_reuse_mitigation2() const { return m_key_reuse_mitigation2; }
    void key_reuse_mitigation2(bool value) { m_key_reuse_mitigation2 = value; }
    uint64_t segregation_height() const { return m_segregation_height; }
    void segregation_height(uint64_t height) { m_segregation_height = height; }
    bool ignore_fractional_outputs() const { return m_ignore_fractional_outputs; }
    void ignore_fractional_outputs(bool value) { m_ignore_fractional_outputs = value; }
    bool confirm_non_default_ring_size() const { return m_confirm_non_default_ring_size; }
    void confirm_non_default_ring_size(bool always) { m_confirm_non_default_ring_size = always; }
    bool track_uses() const { return m_track_uses; }
    void track_uses(bool value) { m_track_uses = value; }
    BackgroundMiningSetupType setup_background_mining() const { return m_setup_background_mining; }
    void setup_background_mining(BackgroundMiningSetupType value) { m_setup_background_mining = value; }
    const std::string & device_name() const { return m_device_name; }
    void device_name(const std::string & device_name) { m_device_name = device_name; }
    const std::string & device_derivation_path() const { return m_device_derivation_path; }
    void device_derivation_path(const std::string &device_derivation_path) { m_device_derivation_path = device_derivation_path; }

    bool get_tx_key_cached(const crypto::hash &txid, crypto::secret_key &tx_key, std::vector<crypto::secret_key> &additional_tx_keys) const;
    void set_tx_key(const crypto::hash &txid, const crypto::secret_key &tx_key, const std::vector<crypto::secret_key> &additional_tx_keys);
    bool get_tx_key(const crypto::hash &txid, crypto::secret_key &tx_key, std::vector<crypto::secret_key> &additional_tx_keys);
    void check_tx_key(const crypto::hash &txid, const crypto::secret_key &tx_key, const std::vector<crypto::secret_key> &additional_tx_keys, const cryptonote::account_public_address &address, uint64_t &received, bool &in_pool, uint64_t &confirmations);
    void check_tx_key_helper(const crypto::hash &txid, const crypto::key_derivation &derivation, const std::vector<crypto::key_derivation> &additional_derivations, const cryptonote::account_public_address &address, uint64_t &received, bool &in_pool, uint64_t &confirmations);
    void check_tx_key_helper(const cryptonote::transaction &tx, const crypto::key_derivation &derivation, const std::vector<crypto::key_derivation> &additional_derivations, const cryptonote::account_public_address &address, uint64_t &received) const;
    std::string get_tx_proof(const crypto::hash &txid, const cryptonote::account_public_address &address, bool is_subaddress, const std::string &message);
    std::string get_tx_proof(const cryptonote::transaction &tx, const crypto::secret_key &tx_key, const std::vector<crypto::secret_key> &additional_tx_keys, const cryptonote::account_public_address &address, bool is_subaddress, const std::string &message) const;
    bool check_tx_proof(const crypto::hash &txid, const cryptonote::account_public_address &address, bool is_subaddress, const std::string &message, const std::string &sig_str, uint64_t &received, bool &in_pool, uint64_t &confirmations);
    bool check_tx_proof(const cryptonote::transaction &tx, const cryptonote::account_public_address &address, bool is_subaddress, const std::string &message, const std::string &sig_str, uint64_t &received) const;

    std::string get_spend_proof(const crypto::hash &txid, const std::string &message);
    bool check_spend_proof(const crypto::hash &txid, const std::string &message, const std::string &sig_str);

    /*!
     * \brief  Generates a proof that proves the reserve of unspent funds
     * \param  account_minreserve       When specified, collect outputs only belonging to the given account and prove the smallest reserve above the given amount
     *                                  When unspecified, proves for all unspent outputs across all accounts
     * \param  message                  Arbitrary challenge message to be signed together
     * \return                          Signature string
     */
    std::string get_reserve_proof(const boost::optional<std::pair<uint32_t, uint64_t>> &account_minreserve, const std::string &message);
    /*!
     * \brief  Verifies a proof of reserve
     * \param  address                  The signer's address
     * \param  message                  Challenge message used for signing
     * \param  sig_str                  Signature string
     * \param  total                    [OUT] the sum of funds included in the signature
     * \param  spent                    [OUT] the sum of spent funds included in the signature
     * \return                          true if the signature verifies correctly
     */
    bool check_reserve_proof(const cryptonote::account_public_address &address, const std::string &message, const std::string &sig_str, uint64_t &total, uint64_t &spent);

   /*!
    * \brief GUI Address book get/store
    */
    std::vector<address_book_row> get_address_book() const { return m_address_book; }
    bool add_address_book_row(const cryptonote::account_public_address &address, const crypto::hash &payment_id, const std::string &description, bool is_subaddress);
    bool delete_address_book_row(std::size_t row_id);
        
    uint64_t get_num_rct_outputs();
    size_t get_num_transfer_details() const { return m_transfers.size(); }
    const transfer_details &get_transfer_details(size_t idx) const;

    void get_hard_fork_info (uint8_t version, uint64_t &earliest_height) const;
    boost::optional<uint8_t> get_hard_fork_version() const { return m_node_rpc_proxy.get_hardfork_version(); }
    bool use_fork_rules(uint8_t version, uint64_t early_blocks = 0) const;

    std::string get_wallet_file() const;
    std::string get_keys_file() const;
    std::string get_daemon_address() const;
    const boost::optional<epee::net_utils::http::login>& get_daemon_login() const { return m_daemon_login; }
    uint64_t get_daemon_blockchain_height(std::string& err) const;
    uint64_t get_daemon_blockchain_target_height(std::string& err);
   /*!
    * \brief Calculates the approximate blockchain height from current date/time.
    */
    uint64_t get_approximate_blockchain_height() const;
    uint64_t estimate_blockchain_height();
    std::vector<size_t> select_available_outputs_from_histogram(uint64_t count, bool atleast, bool unlocked, bool allow_rct);
    std::vector<size_t> select_available_outputs(const std::function<bool(const transfer_details &td)> &f) const;
    std::vector<size_t> select_available_unmixable_outputs();
    std::vector<size_t> select_available_mixable_outputs();

    size_t pop_best_value_from(const transfer_container &transfers, std::vector<size_t> &unused_dust_indices, const std::vector<size_t>& selected_transfers, bool smallest = false) const;
    size_t pop_best_value(std::vector<size_t> &unused_dust_indices, const std::vector<size_t>& selected_transfers, bool smallest = false) const;

    void set_tx_note(const crypto::hash &txid, const std::string &note);
    std::string get_tx_note(const crypto::hash &txid) const;

    void set_tx_device_aux(const crypto::hash &txid, const std::string &aux);
    std::string get_tx_device_aux(const crypto::hash &txid) const;

    void set_description(const std::string &description);
    std::string get_description() const;

    /*!
     * \brief  Get the list of registered account tags. 
     * \return first.Key=(tag's name), first.Value=(tag's label), second[i]=(i-th account's tag)
     */
    const std::pair<std::map<std::string, std::string>, std::vector<std::string>>& get_account_tags();
    /*!
     * \brief  Set a tag to the given accounts.
     * \param  account_indices  Indices of accounts.
     * \param  tag              Tag's name. If empty, the accounts become untagged.
     */
    void set_account_tag(const std::set<uint32_t> &account_indices, const std::string& tag);
    /*!
     * \brief  Set the label of the given tag.
     * \param  tag            Tag's name (which must be non-empty).
     * \param  description    Tag's description.
     */
    void set_account_tag_description(const std::string& tag, const std::string& description);

    std::string sign(const std::string &data) const;
    bool verify(const std::string &data, const cryptonote::account_public_address &address, const std::string &signature) const;

    /*!
     * \brief sign_multisig_participant signs given message with the multisig public signer key
     * \param data                      message to sign
     * \throws                          if wallet is not multisig
     * \return                          signature
     */
    std::string sign_multisig_participant(const std::string& data) const;
    /*!
     * \brief verify_with_public_key verifies message was signed with given public key
     * \param data                   message
     * \param public_key             public key to check signature
     * \param signature              signature of the message
     * \return                       true if the signature is correct
     */
    bool verify_with_public_key(const std::string &data, const crypto::public_key &public_key, const std::string &signature) const;

    // Import/Export wallet data
    std::pair<size_t, std::vector<tools::wallet2::transfer_details>> export_outputs(bool all = false) const;
    std::string export_outputs_to_str(bool all = false) const;
    size_t import_outputs(const std::pair<size_t, std::vector<tools::wallet2::transfer_details>> &outputs);
    size_t import_outputs_from_str(const std::string &outputs_st);
    payment_container export_payments() const;
    void import_payments(const payment_container &payments);
    void import_payments_out(const std::list<std::pair<crypto::hash,wallet2::confirmed_transfer_details>> &confirmed_payments);
    std::tuple<size_t, crypto::hash, std::vector<crypto::hash>> export_blockchain() const;
    void import_blockchain(const std::tuple<size_t, crypto::hash, std::vector<crypto::hash>> &bc);
    bool export_key_images(const std::string &filename, bool requested_only) const;
    std::pair<size_t, std::vector<std::pair<crypto::key_image, crypto::signature>>> export_key_images(bool requested_only) const;
    uint64_t import_key_images(const std::vector<std::pair<crypto::key_image, crypto::signature>> &signed_key_images, size_t offset, uint64_t &spent, uint64_t &unspent, bool check_spent = true);
    uint64_t import_key_images(const std::string &filename, uint64_t &spent, uint64_t &unspent);
    bool import_key_images(std::vector<crypto::key_image> key_images, size_t offset=0, boost::optional<std::unordered_set<size_t>> selected_transfers=boost::none);
    bool import_key_images(signed_tx_set & signed_tx, size_t offset=0, bool only_selected_transfers=false);
    crypto::public_key get_tx_pub_key_from_received_outs(const tools::wallet2::transfer_details &td) const;

    crypto::hash get_long_poll_tx_pool_checksum() const
    {
      std::lock_guard<decltype(m_long_poll_tx_pool_checksum_mutex)> lock(m_long_poll_tx_pool_checksum_mutex);
      return m_long_poll_tx_pool_checksum;
    }

    // long_poll_pool_state is blocking and does NOT return to the caller until
    // the daemon detects a change in the contents of the txpool by comparing
    // our last tx pool checksum with theirs.

    // This call also takes the long poll mutex and uses it's own individual
    // http client that it exclusively owns.

    // Returns true if call succeeded, false if the long poll timed out, throws
    // if a network error.
    bool long_poll_pool_state();
    void update_pool_state(bool refreshed = false);
    void remove_obsolete_pool_txs(const std::vector<crypto::hash> &tx_hashes);

    std::string encrypt(const char *plaintext, size_t len, const crypto::secret_key &skey, bool authenticated = true) const;
    std::string encrypt(const epee::span<char> &span, const crypto::secret_key &skey, bool authenticated = true) const;
    std::string encrypt(const std::string &plaintext, const crypto::secret_key &skey, bool authenticated = true) const;
    std::string encrypt(const epee::wipeable_string &plaintext, const crypto::secret_key &skey, bool authenticated = true) const;
    std::string encrypt_with_view_secret_key(const std::string &plaintext, bool authenticated = true) const;
    template<typename T=std::string> T decrypt(const std::string &ciphertext, const crypto::secret_key &skey, bool authenticated = true) const;
    std::string decrypt_with_view_secret_key(const std::string &ciphertext, bool authenticated = true) const;

    std::string make_uri(const std::string &address, const std::string &payment_id, uint64_t amount, const std::string &tx_description, const std::string &recipient_name, std::string &error) const;
    bool parse_uri(const std::string &uri, std::string &address, std::string &payment_id, uint64_t &amount, std::string &tx_description, std::string &recipient_name, std::vector<std::string> &unknown_parameters, std::string &error);

    uint64_t get_blockchain_height_by_date(uint16_t year, uint8_t month, uint8_t day);    // 1<=month<=12, 1<=day<=31

    bool is_synced() const;

    uint64_t get_fee_percent(uint32_t priority, cryptonote::txtype type) const;
    cryptonote::byte_and_output_fees get_base_fees() const;
    uint64_t get_fee_quantization_mask() const;

    // params constructor, accumulates the burn amounts if the priority is
    // a blink and, or a lns tx. If it is a blink TX, lns_burn_type is ignored.
    static cryptonote::loki_construct_tx_params construct_params(uint8_t hf_version, cryptonote::txtype tx_type, uint32_t priority, lns::mapping_type lns_burn_type = static_cast<lns::mapping_type>(0));

    bool is_unattended() const { return m_unattended; }

    // Light wallet specific functions
    // fetch unspent outs from lw node and store in m_transfers
    void light_wallet_get_unspent_outs();
    // fetch txs and store in m_payments
    void light_wallet_get_address_txs();
    // get_address_info
    bool light_wallet_get_address_info(tools::COMMAND_RPC_GET_ADDRESS_INFO::response &response);
    // Login. new_address is true if address hasn't been used on lw node before.
    bool light_wallet_login(bool &new_address);
    // Send an import request to lw node. returns info about import fee, address and payment_id
    bool light_wallet_import_wallet_request(tools::COMMAND_RPC_IMPORT_WALLET_REQUEST::response &response);
    // get random outputs from light wallet server
    void light_wallet_get_outs(std::vector<std::vector<get_outs_entry>> &outs, const std::vector<size_t> &selected_transfers, size_t fake_outputs_count);
    // Parse rct string
    bool light_wallet_parse_rct_str(const std::string& rct_string, const crypto::public_key& tx_pub_key, uint64_t internal_output_index, rct::key& decrypted_mask, rct::key& rct_commit, bool decrypt) const;
    // check if key image is ours
    bool light_wallet_key_image_is_ours(const crypto::key_image& key_image, const crypto::public_key& tx_public_key, uint64_t out_index);

    /*
     * "attributes" are a mechanism to store an arbitrary number of string values
     * on the level of the wallet as a whole, identified by keys. Their introduction,
     * technically the unordered map m_attributes stored as part of a wallet file,
     * led to a new wallet file version, but now new singular pieces of info may be added
     * without the need for a new version.
     *
     * The first and so far only value stored as such an attribute is the description.
     * It's stored under the standard key ATTRIBUTE_DESCRIPTION (see method set_description).
     *
     * The mechanism is open to all clients and allows them to use it for storing basically any
     * single string values in a wallet. To avoid the problem that different clients possibly
     * overwrite or misunderstand each other's attributes, a two-part key scheme is
     * proposed: <client name>.<value name>
     */
    const char* const ATTRIBUTE_DESCRIPTION = "wallet2.description";
    void set_attribute(const std::string &key, const std::string &value);
    bool get_attribute(const std::string &key, std::string &value) const;

    crypto::public_key get_multisig_signer_public_key(const crypto::secret_key &spend_skey) const;
    crypto::public_key get_multisig_signer_public_key() const;
    crypto::public_key get_multisig_signing_public_key(size_t idx) const;
    crypto::public_key get_multisig_signing_public_key(const crypto::secret_key &skey) const;

    template<class t_request, class t_response>
    inline bool invoke_http_json(const boost::string_ref uri, const t_request& req, t_response& res, std::chrono::milliseconds timeout = std::chrono::seconds(15), const boost::string_ref http_method = "GET")
    {
      if (m_offline) return false;
      std::lock_guard<std::recursive_mutex> lock(m_daemon_rpc_mutex);
      return epee::net_utils::invoke_http_json(uri, req, res, m_http_client, timeout, http_method);
    }
    template<class t_request, class t_response>
    inline bool invoke_http_bin(const boost::string_ref uri, const t_request& req, t_response& res, std::chrono::milliseconds timeout = std::chrono::seconds(15), const boost::string_ref http_method = "GET")
    {
      if (m_offline) return false;
      std::lock_guard<std::recursive_mutex> lock(m_daemon_rpc_mutex);
      return epee::net_utils::invoke_http_bin(uri, req, res, m_http_client, timeout, http_method);
    }
    template<class t_request, class t_response>
    inline bool invoke_http_json_rpc(const boost::string_ref uri, const std::string& method_name, const t_request& req, t_response& res, std::chrono::milliseconds timeout = std::chrono::seconds(15), const boost::string_ref http_method = "GET", const std::string& req_id = "0")
    {
      if (m_offline) return false;
      std::lock_guard<std::recursive_mutex> lock(m_daemon_rpc_mutex);
      return epee::net_utils::invoke_http_json_rpc(uri, method_name, req, res, m_http_client, timeout, http_method, req_id);
    }

    bool set_ring_database(const std::string &filename);
    const std::string get_ring_database() const { return m_ring_database; }
    bool get_ring(const crypto::key_image &key_image, std::vector<uint64_t> &outs);
    bool get_rings(const crypto::hash &txid, std::vector<std::pair<crypto::key_image, std::vector<uint64_t>>> &outs);
    bool set_ring(const crypto::key_image &key_image, const std::vector<uint64_t> &outs, bool relative);
    bool unset_ring(const std::vector<crypto::key_image> &key_images);
    bool unset_ring(const crypto::hash &txid);
    bool find_and_save_rings(bool force = true);

    bool blackball_output(const std::pair<uint64_t, uint64_t> &output);
    bool set_blackballed_outputs(const std::vector<std::pair<uint64_t, uint64_t>> &outputs, bool add = false);
    bool unblackball_output(const std::pair<uint64_t, uint64_t> &output);
    bool is_output_blackballed(const std::pair<uint64_t, uint64_t> &output) const;

    enum struct stake_result_status
    {
      invalid,
      success,
      exception_thrown,
      payment_id_disallowed,
      subaddress_disallowed,
      address_must_be_primary,
      service_node_list_query_failed,
      service_node_not_registered,
      network_version_query_failed,
      network_height_query_failed,
      service_node_contribution_maxed,
      service_node_contributors_maxed,
      service_node_insufficient_contribution,
      too_many_transactions_constructed,
      no_blink,
    };

    struct stake_result
    {
      stake_result_status status;
      std::string         msg;
      pending_tx          ptx;
    };

    /// Modifies the `amount` to maximum possible if too large, but rejects if insufficient.
    /// `fraction` is only used to determine the amount if specified zero.
    stake_result check_stake_allowed(const crypto::public_key& sn_key, const cryptonote::address_parse_info& addr_info, uint64_t& amount, double fraction = 0);
    stake_result create_stake_tx    (const crypto::public_key& service_node_key, const cryptonote::address_parse_info& addr_info, uint64_t amount,
                                     double amount_fraction = 0, uint32_t priority = 0, uint32_t subaddr_account = 0, std::set<uint32_t> subaddr_indices = {});
    enum struct register_service_node_result_status
    {
      invalid,
      success,
      insufficient_num_args,
      subaddr_indices_parse_fail,
      network_height_query_failed,
      network_version_query_failed,
      convert_registration_args_failed,
      registration_timestamp_expired,
      registration_timestamp_parse_fail,
      service_node_key_parse_fail,
      service_node_signature_parse_fail,
      service_node_register_serialize_to_tx_extra_fail,
      first_address_must_be_primary_address,
      service_node_list_query_failed,
      service_node_cannot_reregister,
      insufficient_portions,
      wallet_not_synced,
      too_many_transactions_constructed,
      exception_thrown,
      no_blink,
    };

    struct register_service_node_result
    {
      register_service_node_result_status status;
      std::string                         msg;
      pending_tx                          ptx;
    };
    register_service_node_result create_register_service_node_tx(const std::vector<std::string> &args_, uint32_t subaddr_account = 0);

    struct request_stake_unlock_result
    {
      bool        success;
      std::string msg;
      pending_tx  ptx;
    };
    request_stake_unlock_result can_request_stake_unlock(const crypto::public_key &sn_key);
    std::vector<wallet2::pending_tx> lns_create_buy_mapping_tx(lns::mapping_type type, std::string const *owner, std::string const *backup_owner, std::string name, std::string const &value, std::string *reason, uint32_t priority = 0, uint32_t account_index = 0, std::set<uint32_t> subaddr_indices = {});
    std::vector<wallet2::pending_tx> lns_create_buy_mapping_tx(std::string const &type, std::string const *owner, std::string const *backup_owner, std::string const &name, std::string const &value, std::string *reason, uint32_t priority = 0, uint32_t account_index = 0, std::set<uint32_t> subaddr_indices = {});

    // signature: (Optional) If set, use the signature given, otherwise by default derive the signature from the wallet spend key as an ed25519 key.
    //            The signature is derived from the hash of the previous txid blob and previous value blob of the mapping. By default this is signed using the wallet's spend key as an ed25519 keypair.
    std::vector<wallet2::pending_tx> lns_create_update_mapping_tx(lns::mapping_type type, std::string name, std::string const *value, std::string const *owner, std::string const *backup_owner, std::string const *signature, std::string *reason, uint32_t priority = 0, uint32_t account_index = 0, std::set<uint32_t> subaddr_indices = {});
    std::vector<wallet2::pending_tx> lns_create_update_mapping_tx(std::string const &type, std::string const &name, std::string const *value, std::string const *owner, std::string const *backup_owner, std::string const *signature, std::string *reason, uint32_t priority = 0, uint32_t account_index = 0, std::set<uint32_t> subaddr_indices = {});

    // Generate just the signature required for putting into lns_update_mapping command in the wallet
    bool lns_make_update_mapping_signature(lns::mapping_type type, std::string name, std::string const *value, std::string const *owner, std::string const *backup_owner, lns::generic_signature &signature, uint32_t account_index = 0, std::string *reason = nullptr);

    void freeze(size_t idx);
    void thaw(size_t idx);
    bool frozen(size_t idx) const;
    void freeze(const crypto::key_image &ki);
    void thaw(const crypto::key_image &ki);
    bool frozen(const crypto::key_image &ki) const;
    bool frozen(const transfer_details &td) const;

    uint64_t get_bytes_sent() const;
    uint64_t get_bytes_received() const;

    // MMS -------------------------------------------------------------------------------------------------
    mms::message_store& get_message_store() { return m_message_store; };
    const mms::message_store& get_message_store() const { return m_message_store; };
    mms::multisig_wallet_state get_multisig_wallet_state() const;

    bool lock_keys_file();
    bool unlock_keys_file();
    bool is_keys_file_locked() const;

    void change_password(const std::string &filename, const epee::wipeable_string &original_password, const epee::wipeable_string &new_password);

    void set_tx_notify(const std::shared_ptr<tools::Notify> &notify) { m_tx_notify = notify; }

    bool is_tx_spendtime_unlocked(uint64_t unlock_time, uint64_t block_height) const;
    void hash_m_transfer(const transfer_details & transfer, crypto::hash &hash) const;
    uint64_t hash_m_transfers(int64_t transfer_height, crypto::hash &hash) const;
    void finish_rescan_bc_keep_key_images(uint64_t transfer_height, const crypto::hash &hash);
    void set_offline(bool offline = true);


    bool m_long_poll_disabled = false;
  private:
    /*!
     * \brief  Stores wallet information to wallet file.
     * \param  keys_file_name Name of wallet file
     * \param  password       Password of wallet file
     * \param  watch_only     true to save only view key, false to save both spend and view keys
     * \return                Whether it was successful.
     */
    bool store_keys(const std::string& keys_file_name, const epee::wipeable_string& password, bool watch_only = false);
    /*!
     * \brief Load wallet information from wallet file.
     * \param keys_file_name Name of wallet file
     * \param password       Password of wallet file
     */
    bool load_keys(const std::string& keys_file_name, const epee::wipeable_string& password);
    void process_new_transaction(const crypto::hash &txid, const cryptonote::transaction& tx, const std::vector<uint64_t> &o_indices, uint64_t height, uint64_t ts, bool miner_tx, bool pool, bool blink, bool double_spend_seen, const tx_cache_data &tx_cache_data, std::map<std::pair<uint64_t, uint64_t>, size_t> *output_tracker_cache = NULL);
    bool should_skip_block(const cryptonote::block &b, uint64_t height) const;
    void process_new_blockchain_entry(const cryptonote::block& b, const cryptonote::block_complete_entry& bche, const parsed_block &parsed_block, const crypto::hash& bl_id, uint64_t height, const std::vector<tx_cache_data> &tx_cache_data, size_t tx_cache_data_offset, std::map<std::pair<uint64_t, uint64_t>, size_t> *output_tracker_cache = NULL);
    void detach_blockchain(uint64_t height, std::map<std::pair<uint64_t, uint64_t>, size_t> *output_tracker_cache = NULL);
    void get_short_chain_history(std::list<crypto::hash>& ids, uint64_t granularity = 1) const;
    bool clear();
    void clear_soft(bool keep_key_images=false);
    void pull_blocks(uint64_t start_height, uint64_t& blocks_start_height, const std::list<crypto::hash> &short_chain_history, std::vector<cryptonote::block_complete_entry> &blocks, std::vector<cryptonote::COMMAND_RPC_GET_BLOCKS_FAST::block_output_indices> &o_indices);
    void pull_hashes(uint64_t start_height, uint64_t& blocks_start_height, const std::list<crypto::hash> &short_chain_history, std::vector<crypto::hash> &hashes);
    void fast_refresh(uint64_t stop_height, uint64_t &blocks_start_height, std::list<crypto::hash> &short_chain_history, bool force = false);
    void pull_and_parse_next_blocks(uint64_t start_height, uint64_t &blocks_start_height, std::list<crypto::hash> &short_chain_history, const std::vector<cryptonote::block_complete_entry> &prev_blocks, const std::vector<parsed_block> &prev_parsed_blocks, std::vector<cryptonote::block_complete_entry> &blocks, std::vector<parsed_block> &parsed_blocks, bool &error);
    void process_parsed_blocks(uint64_t start_height, const std::vector<cryptonote::block_complete_entry> &blocks, const std::vector<parsed_block> &parsed_blocks, uint64_t& blocks_added, std::map<std::pair<uint64_t, uint64_t>, size_t> *output_tracker_cache = NULL);
    uint64_t select_transfers(uint64_t needed_money, std::vector<size_t> unused_transfers_indices, std::vector<size_t>& selected_transfers) const;
    bool prepare_file_names(const std::string& file_path);
    void process_unconfirmed(const crypto::hash &txid, const cryptonote::transaction& tx, uint64_t height);
    void process_outgoing(const crypto::hash &txid, const cryptonote::transaction& tx, uint64_t height, uint64_t ts, uint64_t spent, uint64_t received, uint32_t subaddr_account, const std::set<uint32_t>& subaddr_indices);
    void add_unconfirmed_tx(const cryptonote::transaction& tx, uint64_t amount_in, const std::vector<cryptonote::tx_destination_entry> &dests, const crypto::hash &payment_id, uint64_t change_amount, uint32_t subaddr_account, const std::set<uint32_t>& subaddr_indices);
    void generate_genesis(cryptonote::block& b) const;
    void check_genesis(const crypto::hash& genesis_hash) const; //throws
    bool generate_chacha_key_from_secret_keys(crypto::chacha_key &key) const;
    void generate_chacha_key_from_password(const epee::wipeable_string &pass, crypto::chacha_key &key) const;
    crypto::hash get_payment_id(const pending_tx &ptx) const;
    void check_acc_out_precomp(const cryptonote::tx_out &o, const crypto::key_derivation &derivation, const std::vector<crypto::key_derivation> &additional_derivations, size_t i, tx_scan_info_t &tx_scan_info) const;
    void check_acc_out_precomp(const cryptonote::tx_out &o, const crypto::key_derivation &derivation, const std::vector<crypto::key_derivation> &additional_derivations, size_t i, const is_out_data *is_out_data, tx_scan_info_t &tx_scan_info) const;
    void check_acc_out_precomp_once(const cryptonote::tx_out &o, const crypto::key_derivation &derivation, const std::vector<crypto::key_derivation> &additional_derivations, size_t i, const is_out_data *is_out_data, tx_scan_info_t &tx_scan_info, bool &already_seen) const;
    void parse_block_round(const cryptonote::blobdata &blob, cryptonote::block &bl, crypto::hash &bl_id, bool &error) const;
    uint64_t get_upper_transaction_weight_limit() const;
    std::vector<uint64_t> get_unspent_amounts_vector() const;
    cryptonote::byte_and_output_fees get_dynamic_base_fee_estimate() const;
    float get_output_relatedness(const transfer_details &td0, const transfer_details &td1) const;
    std::vector<size_t> pick_preferred_rct_inputs(uint64_t needed_money, uint32_t subaddr_account, const std::set<uint32_t> &subaddr_indices) const;
    void set_spent(size_t idx, uint64_t height);
    void set_unspent(size_t idx);
    void get_outs(std::vector<std::vector<get_outs_entry>> &outs, const std::vector<size_t> &selected_transfers, size_t fake_outputs_count, bool has_rct);
    bool tx_add_fake_output(std::vector<std::vector<tools::wallet2::get_outs_entry>> &outs, uint64_t global_index, const crypto::public_key& tx_public_key, const rct::key& mask, uint64_t real_index, bool unlocked) const;
    bool should_pick_a_second_output(size_t n_transfers, const std::vector<size_t> &unused_transfers_indices, const std::vector<size_t> &unused_dust_indices) const;
    std::vector<size_t> get_only_rct(const std::vector<size_t> &unused_dust_indices, const std::vector<size_t> &unused_transfers_indices) const;
    void scan_output(const cryptonote::transaction &tx, bool miner_tx, const crypto::public_key &tx_pub_key, size_t vout_index, tx_scan_info_t &tx_scan_info, std::vector<tx_money_got_in_out> &tx_money_got_in_outs, std::vector<size_t> &outs, bool pool, bool blink);
    void trim_hashchain();
    crypto::key_image get_multisig_composite_key_image(size_t n) const;
    rct::multisig_kLRki get_multisig_composite_kLRki(size_t n,  const std::unordered_set<crypto::public_key> &ignore_set, std::unordered_set<rct::key> &used_L, std::unordered_set<rct::key> &new_used_L) const;
    rct::multisig_kLRki get_multisig_kLRki(size_t n, const rct::key &k) const;
    rct::key get_multisig_k(size_t idx, const std::unordered_set<rct::key> &used_L) const;
    void update_multisig_rescan_info(const std::vector<std::vector<rct::key>> &multisig_k, const std::vector<std::vector<tools::wallet2::multisig_info>> &info, size_t n);
    bool add_rings(const crypto::chacha_key &key, const cryptonote::transaction_prefix &tx);
    bool add_rings(const cryptonote::transaction_prefix &tx);
    bool remove_rings(const cryptonote::transaction_prefix &tx);
    bool get_ring(const crypto::chacha_key &key, const crypto::key_image &key_image, std::vector<uint64_t> &outs);
    crypto::chacha_key get_ringdb_key();
    void setup_keys(const epee::wipeable_string &password);
    size_t get_transfer_details(const crypto::key_image &ki) const;

    void register_devices();
    hw::device& lookup_device(const std::string & device_descriptor);

    bool get_rct_distribution(uint64_t &start_height, std::vector<uint64_t> &distribution);
    bool get_output_blacklist(std::vector<uint64_t> &blacklist);

    uint64_t get_segregation_fork_height() const;
    void unpack_multisig_info(const std::vector<std::string>& info,
      std::vector<crypto::public_key> &public_keys,
      std::vector<crypto::secret_key> &secret_keys) const;
    bool unpack_extra_multisig_info(const std::vector<std::string>& info,
      std::vector<crypto::public_key> &signers,
      std::unordered_set<crypto::public_key> &pkeys) const;

    void cache_tx_data(const cryptonote::transaction& tx, const crypto::hash &txid, tx_cache_data &tx_cache_data) const;
    std::shared_ptr<std::map<std::pair<uint64_t, uint64_t>, size_t>> create_output_tracker_cache() const;

    void init_type(hw::device::device_type device_type);
    void setup_new_blockchain();
    void create_keys_file(const std::string &wallet_, bool watch_only, const epee::wipeable_string &password, bool create_address_file);

    wallet_device_callback * get_device_callback();
    void on_device_button_request(uint64_t code);
    void on_device_button_pressed();
    boost::optional<epee::wipeable_string> on_device_pin_request();
    boost::optional<epee::wipeable_string> on_device_passphrase_request(bool on_device);
    void on_device_progress(const hw::device_progress& event);

    std::string get_rpc_status(const std::string &s) const;
    void throw_on_rpc_response_error(const boost::optional<std::string> &status, const char *method) const;

    cryptonote::account_base m_account;
    boost::optional<epee::net_utils::http::login> m_daemon_login;
    std::string m_daemon_address;
    std::string m_wallet_file;
    std::string m_keys_file;
    std::string m_mms_file;
    epee::net_utils::http::http_simple_client m_http_client;
    hashchain m_blockchain;
    std::unordered_map<crypto::hash, unconfirmed_transfer_details> m_unconfirmed_txs;
    std::unordered_map<crypto::hash, confirmed_transfer_details> m_confirmed_txs;
    std::unordered_multimap<crypto::hash, pool_payment_details> m_unconfirmed_payments;
    std::unordered_map<crypto::hash, crypto::secret_key> m_tx_keys;
    std::unordered_map<crypto::hash, std::vector<crypto::secret_key>> m_additional_tx_keys;

    std::recursive_mutex                      m_long_poll_mutex;
    epee::net_utils::http::http_simple_client m_long_poll_client;
    mutable std::mutex                        m_long_poll_tx_pool_checksum_mutex;
    crypto::hash                              m_long_poll_tx_pool_checksum = {};
    epee::net_utils::ssl_options_t            m_long_poll_ssl_options = epee::net_utils::ssl_support_t::e_ssl_support_autodetect;

    transfer_container m_transfers;
    payment_container m_payments;
    std::unordered_map<crypto::key_image, size_t> m_key_images;
    std::unordered_map<crypto::public_key, size_t> m_pub_keys;
    cryptonote::account_public_address m_account_public_address;
    std::unordered_map<crypto::public_key, cryptonote::subaddress_index> m_subaddresses;
    std::vector<std::vector<std::string>> m_subaddress_labels;
    std::unordered_map<crypto::hash, std::string> m_tx_notes;
    std::unordered_map<std::string, std::string> m_attributes;
    std::vector<tools::wallet2::address_book_row> m_address_book;
    std::pair<std::map<std::string, std::string>, std::vector<std::string>> m_account_tags;
    uint64_t m_upper_transaction_weight_limit; //TODO: auto-calc this value or request from daemon, now use some fixed value
    const std::vector<std::vector<tools::wallet2::multisig_info>> *m_multisig_rescan_info;
    const std::vector<std::vector<rct::key>> *m_multisig_rescan_k;
    std::unordered_map<crypto::public_key, crypto::key_image> m_cold_key_images;

    std::atomic<bool> m_run;

    std::recursive_mutex m_daemon_rpc_mutex;

    bool m_trusted_daemon;
    i_wallet2_callback* m_callback;
    hw::device::device_type m_key_device_type;
    cryptonote::network_type m_nettype;
    uint64_t m_kdf_rounds;
    std::string seed_language; /*!< Language of the mnemonics (seed). */
    bool is_old_file_format; /*!< Whether the wallet file is of an old file format */
    bool m_watch_only; /*!< no spend key */
    bool m_multisig; /*!< if > 1 spend secret key will not match spend public key */
    uint32_t m_multisig_threshold;
    std::vector<crypto::public_key> m_multisig_signers;
    //in case of general M/N multisig wallet we should perform N - M + 1 key exchange rounds and remember how many rounds are passed.
    uint32_t m_multisig_rounds_passed;
    std::vector<crypto::public_key> m_multisig_derivations;
    bool m_always_confirm_transfers;
    bool m_print_ring_members;
    bool m_store_tx_info; /*!< request txkey to be returned in RPC, and store in the wallet cache file */
    uint32_t m_default_priority;
    RefreshType m_refresh_type;
    bool m_auto_refresh;
    bool m_first_refresh_done;
    uint64_t m_refresh_from_block_height;
    // If m_refresh_from_block_height is explicitly set to zero we need this to differentiate it from the case that
    // m_refresh_from_block_height was defaulted to zero.*/
    bool m_explicit_refresh_from_block_height;
    bool m_confirm_non_default_ring_size;
    AskPasswordType m_ask_password;
    uint32_t m_min_output_count;
    uint64_t m_min_output_value;
    bool m_merge_destinations;
    bool m_confirm_backlog;
    uint32_t m_confirm_backlog_threshold;
    bool m_confirm_export_overwrite;
    bool m_segregate_pre_fork_outputs;
    bool m_key_reuse_mitigation2;
    uint64_t m_segregation_height;
    bool m_ignore_fractional_outputs;
    bool m_track_uses;
    BackgroundMiningSetupType m_setup_background_mining;
    bool m_is_initialized;
    NodeRPCProxy m_node_rpc_proxy;
    std::unordered_set<crypto::hash> m_scanned_pool_txs[2];
    size_t m_subaddress_lookahead_major, m_subaddress_lookahead_minor;
    std::string m_device_name;
    std::string m_device_derivation_path;
    uint64_t m_device_last_key_image_sync;
    bool m_offline;
<<<<<<< HEAD
    uint64_t m_immutable_height;
=======
    uint32_t m_rpc_version;
>>>>>>> dd580571

    // Aux transaction data from device
    std::unordered_map<crypto::hash, std::string> m_tx_device;

    // Light wallet
    bool m_light_wallet; /* sends view key to daemon for scanning */
    uint64_t m_light_wallet_scanned_block_height;
    uint64_t m_light_wallet_blockchain_height;
    uint64_t m_light_wallet_per_kb_fee = FEE_PER_KB;
    bool m_light_wallet_connected;
    uint64_t m_light_wallet_balance;
    uint64_t m_light_wallet_unlocked_balance;
    // Light wallet info needed to populate m_payment requires 2 separate api calls (get_address_txs and get_unspent_outs)
    // We save the info from the first call in m_light_wallet_address_txs for easier lookup.
    std::unordered_map<crypto::hash, address_tx> m_light_wallet_address_txs;
    // store calculated key image for faster lookup
    std::unordered_map<crypto::public_key, std::map<uint64_t, crypto::key_image> > m_key_image_cache;

    std::string m_ring_database;
    bool m_ring_history_saved;
    std::unique_ptr<ringdb> m_ringdb;
    boost::optional<crypto::chacha_key> m_ringdb_key;

    uint64_t m_last_block_reward;
    std::unique_ptr<tools::file_locker> m_keys_file_locker;
    
    mms::message_store m_message_store;
    bool m_original_keys_available;
    cryptonote::account_public_address m_original_address;
    crypto::secret_key m_original_view_secret_key;

    crypto::chacha_key m_cache_key;
    boost::optional<epee::wipeable_string> m_encrypt_keys_after_refresh;

    bool m_unattended;
    bool m_devices_registered;

    std::shared_ptr<tools::Notify> m_tx_notify;
    std::unique_ptr<wallet_device_callback> m_device_callback;
  };

  // TODO(loki): Hmm. We need this here because we make register_service_node do
  // parsing on the wallet2 side instead of simplewallet. This is so that
  // register_service_node RPC command doesn't make it the wallet_rpc's
  // responsibility to parse out the string returned from the daemon. We're
  // purposely abstracting that complexity out to just wallet2's responsibility.

  // TODO(loki): The better question is if anyone is ever going to try use
  // register service node funded by multiple subaddresses. This is unlikely.
  constexpr std::array<const char* const, 6> allowed_priority_strings = {{"default", "unimportant", "normal", "elevated", "priority", "blink"}};
  bool parse_subaddress_indices(const std::string& arg, std::set<uint32_t>& subaddr_indices, std::string *err_msg = nullptr);
  bool parse_priority          (const std::string& arg, uint32_t& priority);

}
BOOST_CLASS_VERSION(tools::wallet2, 29)
BOOST_CLASS_VERSION(tools::wallet2::transfer_details, 14)
BOOST_CLASS_VERSION(tools::wallet2::multisig_info, 1)
BOOST_CLASS_VERSION(tools::wallet2::multisig_info::LR, 0)
BOOST_CLASS_VERSION(tools::wallet2::multisig_tx_set, 1)
BOOST_CLASS_VERSION(tools::wallet2::payment_details, 6)
BOOST_CLASS_VERSION(tools::wallet2::pool_payment_details, 1)
BOOST_CLASS_VERSION(tools::wallet2::unconfirmed_transfer_details, 8)
BOOST_CLASS_VERSION(tools::wallet2::confirmed_transfer_details, 7)
BOOST_CLASS_VERSION(tools::wallet2::address_book_row, 17)
BOOST_CLASS_VERSION(tools::wallet2::reserve_proof_entry, 0)
BOOST_CLASS_VERSION(tools::wallet2::unsigned_tx_set, 0)
BOOST_CLASS_VERSION(tools::wallet2::signed_tx_set, 1)
BOOST_CLASS_VERSION(tools::wallet2::tx_construction_data, 6)
BOOST_CLASS_VERSION(tools::wallet2::pending_tx, 3)
BOOST_CLASS_VERSION(tools::wallet2::multisig_sig, 0)

namespace boost
{
  namespace serialization
  {
    template <class Archive>
    inline typename std::enable_if<!Archive::is_loading::value, void>::type initialize_transfer_details(Archive &a, tools::wallet2::transfer_details &x, const boost::serialization::version_type ver)
    {
    }
    template <class Archive>
    inline typename std::enable_if<Archive::is_loading::value, void>::type initialize_transfer_details(Archive &a, tools::wallet2::transfer_details &x, const boost::serialization::version_type ver)
    {
        if (ver < 10)
        {
          x.m_key_image_request = false;
        }
        if (ver < 12)
        {
          x.m_frozen = false;
        }
        if (ver < 13)
          x.m_unmined_blink = false;
        if (ver < 14)
          x.m_was_blink = false;
    }

    template <class Archive>
    inline void serialize(Archive &a, tools::wallet2::transfer_details &x, const boost::serialization::version_type ver)
    {
      a & x.m_block_height;
      a & x.m_global_output_index;
      a & x.m_internal_output_index;
      a & x.m_tx;
      a & x.m_spent;
      a & x.m_key_image;
      a & x.m_mask;
      a & x.m_amount;
      a & x.m_spent_height;
      a & x.m_txid;
      a & x.m_rct;
      a & x.m_key_image_known;
      a & x.m_pk_index;
      a & x.m_subaddr_index;
      a & x.m_multisig_info;
      a & x.m_multisig_k;
      a & x.m_key_image_partial;
      if (ver > 9)
        a & x.m_key_image_request;
      if (ver > 10)
        a & x.m_uses;
      if (ver > 11)
        a & x.m_frozen;
      if (ver > 12)
        a & x.m_unmined_blink;
      if (ver > 13)
        a & x.m_was_blink;

      initialize_transfer_details(a, x, ver);
    }

    template <class Archive>
    inline void serialize(Archive &a, tools::wallet2::multisig_info::LR &x, const boost::serialization::version_type ver)
    {
      a & x.m_L;
      a & x.m_R;
    }

    template <class Archive>
    inline void serialize(Archive &a, tools::wallet2::multisig_info &x, const boost::serialization::version_type ver)
    {
      a & x.m_signer;
      a & x.m_LR;
      a & x.m_partial_key_images;
    }

    template <class Archive>
    inline void serialize(Archive &a, tools::wallet2::multisig_tx_set &x, const boost::serialization::version_type ver)
    {
      a & x.m_ptx;
      a & x.m_signers;
    }

    template <class Archive>
    inline void serialize(Archive &a, tools::wallet2::unconfirmed_transfer_details &x, const boost::serialization::version_type ver)
    {
      a & x.m_change;
      a & x.m_sent_time;
      if (ver < 5)
      {
        cryptonote::transaction tx;
        a & tx;
        x.m_tx = (const cryptonote::transaction_prefix&)tx;
      }
      else
      {
        a & x.m_tx;
      }
      if (ver < 1)
        return;
      a & x.m_dests;
      a & x.m_payment_id;
      if (ver < 2)
        return;
      a & x.m_state;
      if (ver < 3)
        return;
      a & x.m_timestamp;
      if (ver < 4)
        return;
      a & x.m_amount_in;
      a & x.m_amount_out;
      if (ver < 6)
      {
        // v<6 may not have change accumulated in m_amount_out, which is a pain,
        // as it's readily understood to be sum of outputs.
        // We convert it to include change from v6
        if (!typename Archive::is_saving() && x.m_change != (uint64_t)-1)
          x.m_amount_out += x.m_change;
      }
      if (ver < 7)
      {
        x.m_subaddr_account = 0;
        return;
      }
      a & x.m_subaddr_account;
      a & x.m_subaddr_indices;
      if (ver < 8)
        return;
      a & x.m_rings;
    }

    template <class Archive>
    inline void serialize(Archive &a, tools::wallet2::confirmed_transfer_details &x, const boost::serialization::version_type ver)
    {
      a & x.m_amount_in;
      a & x.m_amount_out;
      a & x.m_change;
      a & x.m_block_height;
      if (ver < 1)
        return;
      a & x.m_dests;
      a & x.m_payment_id;
      if (ver < 2)
        return;
      a & x.m_timestamp;
      if (ver < 3)
      {
        // v<3 may not have change accumulated in m_amount_out, which is a pain,
        // as it's readily understood to be sum of outputs. Whether it got added
        // or not depends on whether it came from a unconfirmed_transfer_details
        // (not included) or not (included). We can't reliably tell here, so we
        // check whether either yields a "negative" fee, or use the other if so.
        // We convert it to include change from v3
        if (!typename Archive::is_saving() && x.m_change != (uint64_t)-1)
        {
          if (x.m_amount_in > (x.m_amount_out + x.m_change))
            x.m_amount_out += x.m_change;
        }
      }
      if (ver < 4)
      {
        if (!typename Archive::is_saving())
          x.m_unlock_time = 0;
        return;
      }
      a & x.m_unlock_time;
      if (ver < 5)
      {
        x.m_subaddr_account = 0;
        return;
      }
      a & x.m_subaddr_account;
      a & x.m_subaddr_indices;
      if (ver < 6)
        return;
      a & x.m_rings;

      if (ver < 7)
        return;
      a & x.m_unlock_times;
    }

    template <class Archive>
    inline void serialize(Archive& a, tools::wallet2::payment_details& x, const boost::serialization::version_type ver)
    {
      a & x.m_tx_hash;
      a & x.m_amount;
      a & x.m_block_height;
      a & x.m_unlock_time;

      // Set defaults for old versions:
      if (ver < 1)
        x.m_timestamp = 0;
      if (ver < 2)
        x.m_subaddr_index = {};
      if (ver < 3)
        x.m_fee = 0;
      if (ver < 4)
        x.m_type = tools::pay_type::unspecified;
      if (ver < 5)
        x.m_unmined_blink = false;
      if (ver < 6)
        x.m_was_blink = false;

      if (ver < 1) return;
      a & x.m_timestamp;
      if (ver < 2) return;
      a & x.m_subaddr_index;
      if (ver < 3) return;
      a & x.m_fee;
      if (ver < 4) return;
      a & x.m_type;
      if (ver < 5) return;
      a & x.m_unmined_blink;
      if (ver < 6) return;
      a & x.m_was_blink;
    }

    template <class Archive>
    inline void serialize(Archive& a, tools::wallet2::pool_payment_details& x, const boost::serialization::version_type ver)
    {
      a & x.m_pd;
      a & x.m_double_spend_seen;
    }

    template <class Archive>
    inline void serialize(Archive& a, tools::wallet2::address_book_row& x, const boost::serialization::version_type ver)
    {
      a & x.m_address;
      a & x.m_payment_id;
      a & x.m_description;
      if (ver < 17)
      {
        x.m_is_subaddress = false;
        return;
      }
      a & x.m_is_subaddress;
    }

    template <class Archive>
    inline void serialize(Archive& a, tools::wallet2::reserve_proof_entry& x, const boost::serialization::version_type ver)
    {
      a & x.txid;
      a & x.index_in_tx;
      a & x.shared_secret;
      a & x.key_image;
      a & x.shared_secret_sig;
      a & x.key_image_sig;
    }

    template <class Archive>
    inline void serialize(Archive &a, tools::wallet2::unsigned_tx_set &x, const boost::serialization::version_type ver)
    {
      a & x.txes;
      a & x.transfers;
    }

    template <class Archive>
    inline void serialize(Archive &a, tools::wallet2::signed_tx_set &x, const boost::serialization::version_type ver)
    {
      a & x.ptx;
      a & x.key_images;
      if (ver < 1)
        return;
      a & x.tx_key_images;
    }

    template <class Archive>
    inline void serialize(Archive &a, tools::wallet2::tx_construction_data &x, const boost::serialization::version_type ver)
    {
      a & x.sources;
      a & x.change_dts;
      a & x.splitted_dsts;
      if (ver < 2)
      {
        // load list to vector
        std::list<size_t> selected_transfers;
        a & selected_transfers;
        x.selected_transfers.clear();
        x.selected_transfers.reserve(selected_transfers.size());
        for (size_t t: selected_transfers)
          x.selected_transfers.push_back(t);
      }
      a & x.extra;
      a & x.unlock_time;
      a & x.dests;
      if (ver < 1)
      {
        x.subaddr_account = 0;
        return;
      }
      a & x.subaddr_account;
      a & x.subaddr_indices;
      if (!typename Archive::is_saving())
      {
        x.rct_config = { rct::RangeProofBorromean, 0 };
        if (ver < 6)
        {
          x.tx_type    = cryptonote::txtype::standard;
          x.hf_version = cryptonote::network_version_13_enforce_checkpoints;
        }
      }

      if (ver < 2)
        return;
      a & x.selected_transfers;
      if (ver < 3)
        return;
      if (ver < 5)
      {
        bool use_bulletproofs = x.rct_config.range_proof_type != rct::RangeProofBorromean;
        a & use_bulletproofs;
        if (!typename Archive::is_saving())
          x.rct_config = { use_bulletproofs ? rct::RangeProofBulletproof : rct::RangeProofBorromean, 0 };
        return;
      }
      a & x.rct_config;

      if (ver < 6) return;
      a & x.tx_type;
      a & x.hf_version;
    }

    template <class Archive>
    inline void serialize(Archive &a, tools::wallet2::multisig_sig &x, const boost::serialization::version_type ver)
    {
      a & x.sigs;
      a & x.ignore;
      a & x.used_L;
      a & x.signing_keys;
      a & x.msout;
    }

    template <class Archive>
    inline void serialize(Archive &a, tools::wallet2::pending_tx &x, const boost::serialization::version_type ver)
    {
      a & x.tx;
      a & x.dust;
      a & x.fee;
      a & x.dust_added_to_fee;
      a & x.change_dts;
      if (ver < 2)
      {
        // load list to vector
        std::list<size_t> selected_transfers;
        a & selected_transfers;
        x.selected_transfers.clear();
        x.selected_transfers.reserve(selected_transfers.size());
        for (size_t t: selected_transfers)
          x.selected_transfers.push_back(t);
      }
      a & x.key_images;
      a & x.tx_key;
      a & x.dests;
      a & x.construction_data;
      if (ver < 1)
        return;
      a & x.additional_tx_keys;
      if (ver < 2)
        return;
      a & x.selected_transfers;
      if (ver < 3)
        return;
      a & x.multisig_sigs;
    }
  }
}

namespace tools
{

  namespace detail
  {
    //----------------------------------------------------------------------------------------------------
    inline void digit_split_strategy(const std::vector<cryptonote::tx_destination_entry>& dsts,
      const cryptonote::tx_destination_entry& change_dst, uint64_t dust_threshold,
      std::vector<cryptonote::tx_destination_entry>& splitted_dsts, std::vector<cryptonote::tx_destination_entry> &dust_dsts)
    {
      splitted_dsts.clear();
      dust_dsts.clear();

      for(auto& de: dsts)
      {
        cryptonote::decompose_amount_into_digits(de.amount, 0,
          [&](uint64_t chunk) { splitted_dsts.push_back(cryptonote::tx_destination_entry(chunk, de.addr, de.is_subaddress)); },
          [&](uint64_t a_dust) { splitted_dsts.push_back(cryptonote::tx_destination_entry(a_dust, de.addr, de.is_subaddress)); } );
      }

      cryptonote::decompose_amount_into_digits(change_dst.amount, 0,
        [&](uint64_t chunk) {
          if (chunk <= dust_threshold)
            dust_dsts.push_back(cryptonote::tx_destination_entry(chunk, change_dst.addr, false));
          else
            splitted_dsts.push_back(cryptonote::tx_destination_entry(chunk, change_dst.addr, false));
        },
        [&](uint64_t a_dust) { dust_dsts.push_back(cryptonote::tx_destination_entry(a_dust, change_dst.addr, false)); } );
    }
    //----------------------------------------------------------------------------------------------------
    inline void null_split_strategy(const std::vector<cryptonote::tx_destination_entry>& dsts,
      const cryptonote::tx_destination_entry& change_dst, uint64_t dust_threshold,
      std::vector<cryptonote::tx_destination_entry>& splitted_dsts, std::vector<cryptonote::tx_destination_entry> &dust_dsts)
    {
      splitted_dsts = dsts;

      dust_dsts.clear();
      uint64_t change = change_dst.amount;

      if (0 != change)
      {
        splitted_dsts.push_back(cryptonote::tx_destination_entry(change, change_dst.addr, false));
      }
    }
    //----------------------------------------------------------------------------------------------------
    inline void print_source_entry(const cryptonote::tx_source_entry& src)
    {
      std::string indexes;
      std::for_each(src.outputs.begin(), src.outputs.end(), [&](const cryptonote::tx_source_entry::output_entry& s_e) { indexes += boost::to_string(s_e.first) + " "; });
      LOG_PRINT_L0("amount=" << cryptonote::print_money(src.amount) << ", real_output=" <<src.real_output << ", real_output_in_tx_index=" << src.real_output_in_tx_index << ", indexes: " << indexes);
    }
    //----------------------------------------------------------------------------------------------------
  }
  //----------------------------------------------------------------------------------------------------
}<|MERGE_RESOLUTION|>--- conflicted
+++ resolved
@@ -1766,11 +1766,8 @@
     std::string m_device_derivation_path;
     uint64_t m_device_last_key_image_sync;
     bool m_offline;
-<<<<<<< HEAD
     uint64_t m_immutable_height;
-=======
     uint32_t m_rpc_version;
->>>>>>> dd580571
 
     // Aux transaction data from device
     std::unordered_map<crypto::hash, std::string> m_tx_device;
