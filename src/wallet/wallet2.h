--- conflicted
+++ resolved
@@ -343,20 +343,11 @@
       AskPasswordToDecrypt = 2,
     };
 
-<<<<<<< HEAD
-=======
-    enum BackgroundMiningSetupType {
-      BackgroundMiningMaybe = 0,
-      BackgroundMiningYes = 1,
-      BackgroundMiningNo = 2,
-    };
-
     enum ExportFormat {
       Binary = 0,
       Ascii,
     };
 
->>>>>>> 63186a01
     static const char* tr(const char* str);
 
     static bool has_testnet_option(const boost::program_options::variables_map& vm);
