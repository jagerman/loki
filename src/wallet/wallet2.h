// Copyright (c) 2014-2019, The Monero Project
// Copyright (c)      2018, The Loki Project
// 
// All rights reserved.
// 
// Redistribution and use in source and binary forms, with or without modification, are
// permitted provided that the following conditions are met:
// 
// 1. Redistributions of source code must retain the above copyright notice, this list of
//    conditions and the following disclaimer.
// 
// 2. Redistributions in binary form must reproduce the above copyright notice, this list
//    of conditions and the following disclaimer in the documentation and/or other
//    materials provided with the distribution.
// 
// 3. Neither the name of the copyright holder nor the names of its contributors may be
//    used to endorse or promote products derived from this software without specific
//    prior written permission.
// 
// THIS SOFTWARE IS PROVIDED BY THE COPYRIGHT HOLDERS AND CONTRIBUTORS "AS IS" AND ANY
// EXPRESS OR IMPLIED WARRANTIES, INCLUDING, BUT NOT LIMITED TO, THE IMPLIED WARRANTIES OF
// MERCHANTABILITY AND FITNESS FOR A PARTICULAR PURPOSE ARE DISCLAIMED. IN NO EVENT SHALL
// THE COPYRIGHT HOLDER OR CONTRIBUTORS BE LIABLE FOR ANY DIRECT, INDIRECT, INCIDENTAL,
// SPECIAL, EXEMPLARY, OR CONSEQUENTIAL DAMAGES (INCLUDING, BUT NOT LIMITED TO,
// PROCUREMENT OF SUBSTITUTE GOODS OR SERVICES; LOSS OF USE, DATA, OR PROFITS; OR BUSINESS
// INTERRUPTION) HOWEVER CAUSED AND ON ANY THEORY OF LIABILITY, WHETHER IN CONTRACT,
// STRICT LIABILITY, OR TORT (INCLUDING NEGLIGENCE OR OTHERWISE) ARISING IN ANY WAY OUT OF
// THE USE OF THIS SOFTWARE, EVEN IF ADVISED OF THE POSSIBILITY OF SUCH DAMAGE.
// 
// Parts of this file are originally copyright (c) 2012-2013 The Cryptonote developers

#pragma once

#include <memory>

#include <boost/program_options/options_description.hpp>
#include <boost/program_options/variables_map.hpp>
#include <boost/serialization/list.hpp>
#include <boost/serialization/vector.hpp>
#include <boost/serialization/deque.hpp>
#include <boost/thread/lock_guard.hpp>
#include <atomic>
#include <random>

#include "include_base_utils.h"
#include "cryptonote_basic/account.h"
#include "cryptonote_basic/account_boost_serialization.h"
#include "cryptonote_basic/cryptonote_basic_impl.h"
#include "net/http_client.h"
#include "storages/http_abstract_invoke.h"
#include "rpc/core_rpc_server_commands_defs.h"
#include "cryptonote_basic/cryptonote_format_utils.h"
#include "cryptonote_core/cryptonote_tx_utils.h"
#include "cryptonote_core/loki_name_system.h"
#include "common/unordered_containers_boost_serialization.h"
#include "common/util.h"
#include "crypto/chacha.h"
#include "crypto/hash.h"
#include "ringct/rctTypes.h"
#include "ringct/rctOps.h"
#include "checkpoints/checkpoints.h"
#include "serialization/pair.h"

#include "wallet_errors.h"
#include "common/password.h"
#include "node_rpc_proxy.h"
#include "message_store.h"
#include "wallet_light_rpc.h"

#include "common/loki_integration_test_hooks.h"

#undef LOKI_DEFAULT_LOG_CATEGORY
#define LOKI_DEFAULT_LOG_CATEGORY "wallet.wallet2"

#define SUBADDRESS_LOOKAHEAD_MAJOR 50
#define SUBADDRESS_LOOKAHEAD_MINOR 200

class Serialization_portability_wallet_Test;
class wallet_accessor_test;

LOKI_RPC_DOC_INTROSPECT
namespace tools
{
  static const char *ERR_MSG_NETWORK_VERSION_QUERY_FAILED = tr("Could not query the current network version, try later");
  static const char *ERR_MSG_NETWORK_HEIGHT_QUERY_FAILED = tr("Could not query the current network block height, try later: ");
  static const char *ERR_MSG_SERVICE_NODE_LIST_QUERY_FAILED = tr("Failed to query daemon for service node list");
  static const char *ERR_MSG_TOO_MANY_TXS_CONSTRUCTED = tr("Constructed too many transations, please sweep_all first");
  static const char *ERR_MSG_EXCEPTION_THROWN = tr("Exception thrown, staking process could not be completed: ");

  class ringdb;
  class wallet2;
  class Notify;

  class gamma_picker
  {
  public:
    uint64_t pick();
    gamma_picker(const std::vector<uint64_t> &rct_offsets);
    gamma_picker(const std::vector<uint64_t> &rct_offsets, double shape, double scale);

  private:
    struct gamma_engine
    {
      typedef uint64_t result_type;
      static constexpr result_type min() { return 0; }
      static constexpr result_type max() { return std::numeric_limits<result_type>::max(); }
      result_type operator()() { return crypto::rand<result_type>(); }
    } engine;

private:
    std::gamma_distribution<double> gamma;
    const std::vector<uint64_t> &rct_offsets;
    const uint64_t *begin, *end;
    uint64_t num_rct_outputs;
    double average_output_time;
  };

  class wallet_keys_unlocker
  {
  public:
    wallet_keys_unlocker(wallet2 &w, const boost::optional<tools::password_container> &password);
    wallet_keys_unlocker(wallet2 &w, bool locked, const epee::wipeable_string &password);
    ~wallet_keys_unlocker();
  private:
    wallet2 &w;
    bool locked;
    crypto::chacha_key key;
    static boost::mutex lockers_lock;
    static unsigned int lockers;
  };

  class i_wallet2_callback
  {
  public:
    // Full wallet callbacks
    virtual void on_new_block(uint64_t height, const cryptonote::block& block) {}
    virtual void on_money_received(uint64_t height, const crypto::hash &txid, const cryptonote::transaction& tx, uint64_t amount, const cryptonote::subaddress_index& subaddr_index, uint64_t unlock_time, bool blink) {}
    virtual void on_unconfirmed_money_received(uint64_t height, const crypto::hash &txid, const cryptonote::transaction& tx, uint64_t amount, const cryptonote::subaddress_index& subaddr_index) {}
    virtual void on_money_spent(uint64_t height, const crypto::hash &txid, const cryptonote::transaction& in_tx, uint64_t amount, const cryptonote::transaction& spend_tx, const cryptonote::subaddress_index& subaddr_index) {}
    virtual void on_skip_transaction(uint64_t height, const crypto::hash &txid, const cryptonote::transaction& tx) {}
    virtual boost::optional<epee::wipeable_string> on_get_password(const char *reason) { return boost::none; }
    // Light wallet callbacks
    virtual void on_lw_new_block(uint64_t height) {}
    virtual void on_lw_money_received(uint64_t height, const crypto::hash &txid, uint64_t amount) {}
    virtual void on_lw_unconfirmed_money_received(uint64_t height, const crypto::hash &txid, uint64_t amount) {}
    virtual void on_lw_money_spent(uint64_t height, const crypto::hash &txid, uint64_t amount) {}
    // Device callbacks
    virtual void on_device_button_request(uint64_t code) {}
    virtual void on_device_button_pressed() {}
    virtual boost::optional<epee::wipeable_string> on_device_pin_request() { return boost::none; }
    virtual boost::optional<epee::wipeable_string> on_device_passphrase_request(bool on_device) { return boost::none; }
    virtual void on_device_progress(const hw::device_progress& event) {};
    // Common callbacks
    virtual void on_pool_tx_removed(const crypto::hash &txid) {}
    virtual ~i_wallet2_callback() {}
  };

  class wallet_device_callback : public hw::i_device_callback
  {
  public:
    wallet_device_callback(wallet2 * wallet): wallet(wallet) {};
    void on_button_request(uint64_t code=0) override;
    void on_button_pressed() override;
    boost::optional<epee::wipeable_string> on_pin_request() override;
    boost::optional<epee::wipeable_string> on_passphrase_request(bool on_device) override;
    void on_progress(const hw::device_progress& event) override;
  private:
    wallet2 * wallet;
  };

  enum struct pay_type
  {
    unspecified, // For serialized data before this was introduced in hardfork 10
    in,
    out,
    stake,
    miner,
    service_node,
    governance
  };

  inline const char *pay_type_string(pay_type type)
  {
    switch(type)
    {
      case pay_type::unspecified:  return "n/a";
      case pay_type::in:           return "in";
      case pay_type::out:          return "out";
      case pay_type::stake:        return "stake";
      case pay_type::miner:        return "miner";
      case pay_type::service_node: return "snode";
      case pay_type::governance:   return "gov";
      default: assert(false);      return "xxxxx";
    }
  }

  struct tx_money_got_in_out
  {
    cryptonote::subaddress_index index;
    pay_type type;
    uint64_t amount;
    uint64_t unlock_time;
  };

  class hashchain
  {
  public:
    hashchain(): m_genesis(crypto::null_hash), m_offset(0) {}

    size_t size() const { return m_blockchain.size() + m_offset; }
    size_t offset() const { return m_offset; }
    const crypto::hash &genesis() const { return m_genesis; }
    void push_back(const crypto::hash &hash) { if (m_offset == 0 && m_blockchain.empty()) m_genesis = hash; m_blockchain.push_back(hash); }
    bool is_in_bounds(size_t idx) const { return idx >= m_offset && idx < size(); }
    const crypto::hash &operator[](size_t idx) const { return m_blockchain[idx - m_offset]; }
    crypto::hash &operator[](size_t idx) { return m_blockchain[idx - m_offset]; }
    void crop(size_t height) { m_blockchain.resize(height - m_offset); }
    void clear() { m_offset = 0; m_blockchain.clear(); }
    bool empty() const { return m_blockchain.empty() && m_offset == 0; }
    void trim(size_t height) { while (height > m_offset && m_blockchain.size() > 1) { m_blockchain.pop_front(); ++m_offset; } m_blockchain.shrink_to_fit(); }
    void refill(const crypto::hash &hash) { m_blockchain.push_back(hash); --m_offset; }

    template <class t_archive>
    inline void serialize(t_archive &a, const unsigned int ver)
    {
      a & m_offset;
      a & m_genesis;
      a & m_blockchain;
    }

  private:
    size_t m_offset;
    crypto::hash m_genesis;
    std::deque<crypto::hash> m_blockchain;
  };

  enum class stake_check_result { allowed, not_allowed, try_later };

  LOKI_RPC_DOC_INTROSPECT
  struct transfer_destination
  {
    std::string address; // Destination public address.
    uint64_t amount;     // Amount to send to each destination, in atomic units.

    BEGIN_KV_SERIALIZE_MAP()
      KV_SERIALIZE(amount)
      KV_SERIALIZE(address)
    END_KV_SERIALIZE_MAP()
  };

  LOKI_RPC_DOC_INTROSPECT
  struct transfer_view
  {
    std::string txid;                                          // Transaction ID for this transfer.
    std::string payment_id;                                    // Payment ID for this transfer.
    uint64_t height;                                           // Height of the first block that confirmed this transfer (0 if not mined yet).
    uint64_t timestamp;                                        // UNIX timestamp for when this transfer was first confirmed in a block (or timestamp submission if not mined yet).
    uint64_t amount;                                           // Amount transferred.
    uint64_t fee;                                              // Transaction fee for this transfer.
    std::string note;                                          // Note about this transfer.
    std::list<transfer_destination> destinations;              // Array of transfer destinations.
    std::string type;                                          // Type of transfer, one of the following: "in", "out", "stake", "miner", "snode", "gov", "pending", "failed", "pool".
    uint64_t unlock_time;                                      // Number of blocks until transfer is safely spendable.
    bool locked;                                               // If the transfer is locked or not
    cryptonote::subaddress_index subaddr_index;                // Major & minor index, account and subaddress index respectively.
    std::vector<cryptonote::subaddress_index> subaddr_indices;
    std::string address;                                       // Address that transferred the funds.
    bool double_spend_seen;                                    // True if the key image(s) for the transfer have been seen before.
    uint64_t confirmations;                                    // Number of block mined since the block containing this transaction (or block height at which the transaction should be added to a block if not yet confirmed).
    uint64_t suggested_confirmations_threshold;                // Estimation of the confirmations needed for the transaction to be included in a block.
    uint64_t checkpointed;                                     // If transfer is backed by atleast 2 Service Node Checkpoints, 0 if it is not, see immutable_height in the daemon rpc call get_info
    bool blink_mempool;                                        // True if this is an approved blink tx in the mempool
    bool was_blink;                                            // True if we saw this as an approved blink (either in the mempool or a recent, uncheckpointed block).  Note that if we didn't see it while an active blink this won't be set.

    // Not serialized, for internal wallet2 use
    tools::pay_type pay_type;                                  // @NoLokiRPCDocGen Internal use only, not serialized
    bool            confirmed;                                 // @NoLokiRPCDocGen Internal use only, not serialized
    crypto::hash    hash;                                      // @NoLokiRPCDocGen Internal use only, not serialized
    std::string     lock_msg;                                  // @NoLokiRPCDocGen Internal use only, not serialized

    BEGIN_KV_SERIALIZE_MAP()
      KV_SERIALIZE(txid);
      KV_SERIALIZE(payment_id);
      KV_SERIALIZE(height);
      KV_SERIALIZE(timestamp);
      KV_SERIALIZE(amount);
      KV_SERIALIZE(fee);
      KV_SERIALIZE(note);
      KV_SERIALIZE(destinations);

      // TODO(loki): This discrepancy between having to use pay_type if type is
      // empty and type if pay type is neither is super unintuitive.
      if (this_ref.type.empty())
      {
        std::string type = pay_type_string(this_ref.pay_type);
        KV_SERIALIZE_VALUE(type)
      }
      else
      {
        KV_SERIALIZE(type)
      }

      KV_SERIALIZE(unlock_time)
      KV_SERIALIZE(subaddr_index);
      KV_SERIALIZE(subaddr_indices);
      KV_SERIALIZE(address);
      KV_SERIALIZE(double_spend_seen)
      KV_SERIALIZE_OPT(confirmations, (uint64_t)0)
      KV_SERIALIZE_OPT(suggested_confirmations_threshold, (uint64_t)0)
      KV_SERIALIZE(checkpointed)
      KV_SERIALIZE(blink_mempool)
      KV_SERIALIZE(was_blink)
    END_KV_SERIALIZE_MAP()
  };

  enum tx_priority
  {
    tx_priority_default     = 0,
    tx_priority_unimportant = 1,
    tx_priority_normal      = 2,
    tx_priority_elevated    = 3,
    tx_priority_priority    = 4,
    tx_priority_blink       = 5,
    tx_priority_last
  };

  class wallet_keys_unlocker;
  class wallet2
  {
    friend class ::Serialization_portability_wallet_Test;
    friend class ::wallet_accessor_test;
    friend class wallet_keys_unlocker;
    friend class wallet_device_callback;
  public:
    static constexpr const std::chrono::seconds rpc_timeout = std::chrono::minutes(3) + std::chrono::seconds(30);
    enum RefreshType {
      RefreshFull,
      RefreshOptimizeCoinbase,
      RefreshNoCoinbase,
      RefreshDefault = RefreshOptimizeCoinbase,
    };

    enum AskPasswordType {
      AskPasswordNever = 0,
      AskPasswordOnAction = 1,
      AskPasswordToDecrypt = 2,
    };

    enum ExportFormat {
      Binary = 0,
      Ascii,
    };

    static const char* tr(const char* str);

    static bool has_testnet_option(const boost::program_options::variables_map& vm);
    static bool has_stagenet_option(const boost::program_options::variables_map& vm);
    static bool has_disable_rpc_long_poll(const boost::program_options::variables_map& vm);
    static std::string device_name_option(const boost::program_options::variables_map& vm);
    static std::string device_derivation_path_option(const boost::program_options::variables_map &vm);
    static void init_options(boost::program_options::options_description& desc_params);

    //! Uses stdin and stdout. Returns a wallet2 if no errors.
    static std::pair<std::unique_ptr<wallet2>, password_container> make_from_json(const boost::program_options::variables_map& vm, bool unattended, const std::string& json_file, const std::function<boost::optional<password_container>(const char *, bool)> &password_prompter);

    //! Uses stdin and stdout. Returns a wallet2 and password for `wallet_file` if no errors.
    static std::pair<std::unique_ptr<wallet2>, password_container>
      make_from_file(const boost::program_options::variables_map& vm, bool unattended, const std::string& wallet_file, const std::function<boost::optional<password_container>(const char *, bool)> &password_prompter);

    //! Uses stdin and stdout. Returns a wallet2 and password for wallet with no file if no errors.
    static std::pair<std::unique_ptr<wallet2>, password_container> make_new(const boost::program_options::variables_map& vm, bool unattended, const std::function<boost::optional<password_container>(const char *, bool)> &password_prompter);

    //! Just parses variables.
    static std::unique_ptr<wallet2> make_dummy(const boost::program_options::variables_map& vm, bool unattended, const std::function<boost::optional<password_container>(const char *, bool)> &password_prompter);

    static bool verify_password(const std::string& keys_file_name, const epee::wipeable_string& password, bool no_spend_key, hw::device &hwdev, uint64_t kdf_rounds);
    static bool query_device(hw::device::device_type& device_type, const std::string& keys_file_name, const epee::wipeable_string& password, uint64_t kdf_rounds = 1);

    wallet2(cryptonote::network_type nettype = cryptonote::MAINNET, uint64_t kdf_rounds = 1, bool unattended = false, std::unique_ptr<epee::net_utils::http::http_client_factory> http_client_factory = std::unique_ptr<epee::net_utils::http::http_simple_client_factory>(new epee::net_utils::http::http_simple_client_factory()));
    ~wallet2();

    struct multisig_info
    {
      struct LR
      {
        rct::key m_L;
        rct::key m_R;

        BEGIN_SERIALIZE_OBJECT()
          FIELD(m_L)
          FIELD(m_R)
        END_SERIALIZE()
      };

      crypto::public_key m_signer;
      std::vector<LR> m_LR;
      std::vector<crypto::key_image> m_partial_key_images; // one per key the participant has

      BEGIN_SERIALIZE_OBJECT()
        FIELD(m_signer)
        FIELD(m_LR)
        FIELD(m_partial_key_images)
      END_SERIALIZE()
    };

    struct tx_scan_info_t
    {
      cryptonote::keypair in_ephemeral;
      crypto::key_image ki;
      rct::key mask;
      uint64_t amount;
      uint64_t money_transfered;
      uint64_t unlock_time;
      bool error;
      boost::optional<cryptonote::subaddress_receive_info> received;

      tx_scan_info_t(): amount(0), money_transfered(0), error(true) {}
    };

    struct transfer_details
    {
      uint64_t m_block_height;
      cryptonote::transaction_prefix m_tx;
      crypto::hash m_txid;
      size_t m_internal_output_index;
      uint64_t m_global_output_index;
      bool m_spent;
      bool m_frozen;
      bool m_unmined_blink;
      bool m_was_blink;
      uint64_t m_spent_height;
      crypto::key_image m_key_image; //TODO: key_image stored twice :(
      rct::key m_mask;
      uint64_t m_amount;
      bool m_rct;
      bool m_key_image_known;
      bool m_key_image_request; // view wallets: we want to request it; cold wallets: it was requested
      size_t m_pk_index;
      cryptonote::subaddress_index m_subaddr_index;
      bool m_key_image_partial;
      std::vector<rct::key> m_multisig_k;
      std::vector<multisig_info> m_multisig_info; // one per other participant
      std::vector<std::pair<uint64_t, crypto::hash>> m_uses;

      bool is_rct() const { return m_rct; }
      uint64_t amount() const { return m_amount; }
      const crypto::public_key &get_public_key() const { return boost::get<const cryptonote::txout_to_key>(m_tx.vout[m_internal_output_index].target).key; }

      BEGIN_SERIALIZE_OBJECT()
        FIELD(m_block_height)
        FIELD(m_tx)
        FIELD(m_txid)
        FIELD(m_internal_output_index)
        FIELD(m_global_output_index)
        FIELD(m_spent)
        FIELD(m_frozen)
        FIELD(m_unmined_blink)
        FIELD(m_was_blink)
        FIELD(m_spent_height)
        FIELD(m_key_image)
        FIELD(m_mask)
        FIELD(m_amount)
        FIELD(m_rct)
        FIELD(m_key_image_known)
        FIELD(m_key_image_request)
        FIELD(m_pk_index)
        FIELD(m_subaddr_index)
        FIELD(m_key_image_partial)
        FIELD(m_multisig_k)
        FIELD(m_multisig_info)
        FIELD(m_uses)
      END_SERIALIZE()
    };

    struct payment_details
    {
      crypto::hash m_tx_hash;
      uint64_t m_amount;
      uint64_t m_fee;
      uint64_t m_block_height;
      uint64_t m_unlock_time;
      uint64_t m_timestamp;
      pay_type m_type;
      cryptonote::subaddress_index m_subaddr_index;
      bool m_unmined_blink;
      bool m_was_blink;

      bool is_coinbase() const { return ((m_type == pay_type::miner) || (m_type == pay_type::service_node) || (m_type == pay_type::governance)); }
    };

    struct address_tx : payment_details
    {
      bool m_mempool;
      bool m_incoming;
    };

    struct pool_payment_details
    {
      payment_details m_pd;
      bool m_double_spend_seen;
    };

    struct unconfirmed_transfer_details
    {
      cryptonote::transaction_prefix m_tx;
      uint64_t m_amount_in;
      uint64_t m_amount_out;
      uint64_t m_change;
      time_t m_sent_time;
      std::vector<cryptonote::tx_destination_entry> m_dests;
      crypto::hash m_payment_id;
      enum { pending, pending_not_in_pool, failed } m_state;
      uint64_t m_timestamp;
      uint32_t m_subaddr_account;   // subaddress account of your wallet to be used in this transfer
      std::set<uint32_t> m_subaddr_indices;  // set of address indices used as inputs in this transfer
      std::vector<std::pair<crypto::key_image, std::vector<uint64_t>>> m_rings; // relative
      tools::pay_type m_pay_type = tools::pay_type::out;
    };

    struct confirmed_transfer_details
    {
      uint64_t m_amount_in;
      uint64_t m_amount_out;
      uint64_t m_change;
      uint64_t m_block_height;
      std::vector<cryptonote::tx_destination_entry> m_dests;
      crypto::hash m_payment_id;
      uint64_t m_timestamp;
      uint64_t m_unlock_time; // NOTE(loki): Not used after TX v2.
      std::vector<uint64_t> m_unlock_times;
      uint32_t m_subaddr_account;   // subaddress account of your wallet to be used in this transfer
      std::set<uint32_t> m_subaddr_indices;  // set of address indices used as inputs in this transfer
      std::vector<std::pair<crypto::key_image, std::vector<uint64_t>>> m_rings; // relative
      tools::pay_type m_pay_type = tools::pay_type::out;

      confirmed_transfer_details(): m_amount_in(0), m_amount_out(0), m_change((uint64_t)-1), m_block_height(0), m_payment_id(crypto::null_hash), m_timestamp(0), m_unlock_time(0), m_subaddr_account((uint32_t)-1) {}
      confirmed_transfer_details(const unconfirmed_transfer_details &utd, uint64_t height)
      : m_amount_in(utd.m_amount_in)
      , m_amount_out(utd.m_amount_out)
      , m_change(utd.m_change)
      , m_block_height(height)
      , m_dests(utd.m_dests)
      , m_payment_id(utd.m_payment_id)
      , m_timestamp(utd.m_timestamp)
      , m_unlock_time(utd.m_tx.unlock_time)
      , m_unlock_times(utd.m_tx.output_unlock_times)
      , m_subaddr_account(utd.m_subaddr_account)
      , m_subaddr_indices(utd.m_subaddr_indices)
      , m_rings(utd.m_rings)
      , m_pay_type(utd.m_pay_type)
      {
      }
    };

    struct tx_construction_data
    {
      std::vector<cryptonote::tx_source_entry> sources;
      cryptonote::tx_destination_entry change_dts;
      std::vector<cryptonote::tx_destination_entry> splitted_dsts; // split, includes change
      std::vector<size_t> selected_transfers;
      std::vector<uint8_t> extra;
      uint64_t unlock_time;
      rct::RCTConfig rct_config;
      std::vector<cryptonote::tx_destination_entry> dests; // original setup, does not include change
      uint32_t subaddr_account;   // subaddress account of your wallet to be used in this transfer
      std::set<uint32_t> subaddr_indices;  // set of address indices used as inputs in this transfer

      uint8_t            hf_version;
      cryptonote::txtype tx_type;
      BEGIN_SERIALIZE_OBJECT()
        FIELD(sources)
        FIELD(change_dts)
        FIELD(splitted_dsts)
        FIELD(selected_transfers)
        FIELD(extra)
        FIELD(unlock_time)
        FIELD(rct_config)
        FIELD(dests)
        FIELD(subaddr_account)
        FIELD(subaddr_indices)

        FIELD(hf_version)
        ENUM_FIELD(tx_type, tx_type < cryptonote::txtype::_count)
      END_SERIALIZE()
    };

    typedef std::vector<transfer_details> transfer_container;
    typedef std::unordered_multimap<crypto::hash, payment_details> payment_container;

    struct multisig_sig
    {
      rct::rctSig sigs;
      std::unordered_set<crypto::public_key> ignore;
      std::unordered_set<rct::key> used_L;
      std::unordered_set<crypto::public_key> signing_keys;
      rct::multisig_out msout;
    };

    // The convention for destinations is:
    // dests does not include change
    // splitted_dsts (in construction_data) does
    struct pending_tx
    {
      cryptonote::transaction tx;
      uint64_t dust, fee;
      bool dust_added_to_fee;
      cryptonote::tx_destination_entry change_dts;
      std::vector<size_t> selected_transfers;
      std::string key_images;
      crypto::secret_key tx_key;
      std::vector<crypto::secret_key> additional_tx_keys;
      std::vector<cryptonote::tx_destination_entry> dests;
      std::vector<multisig_sig> multisig_sigs;

      tx_construction_data construction_data;

      BEGIN_SERIALIZE_OBJECT()
        FIELD(tx)
        FIELD(dust)
        FIELD(fee)
        FIELD(dust_added_to_fee)
        FIELD(change_dts)
        FIELD(selected_transfers)
        FIELD(key_images)
        FIELD(tx_key)
        FIELD(additional_tx_keys)
        FIELD(dests)
        FIELD(construction_data)
        FIELD(multisig_sigs)
      END_SERIALIZE()
    };

    // The term "Unsigned tx" is not really a tx since it's not signed yet.
    // It doesnt have tx hash, key and the integrated address is not separated into addr + payment id.
    struct unsigned_tx_set
    {
      std::vector<tx_construction_data> txes;
      std::pair<size_t, wallet2::transfer_container> transfers;
    };

    struct signed_tx_set
    {
      std::vector<pending_tx> ptx;
      std::vector<crypto::key_image> key_images;
      std::unordered_map<crypto::public_key, crypto::key_image> tx_key_images;
    };

    struct multisig_tx_set
    {
      std::vector<pending_tx> m_ptx;
      std::unordered_set<crypto::public_key> m_signers;

      BEGIN_SERIALIZE_OBJECT()
        FIELD(m_ptx)
        FIELD(m_signers)
      END_SERIALIZE()
    };

    struct keys_file_data
    {
      crypto::chacha_iv iv;
      std::string account_data;

      BEGIN_SERIALIZE_OBJECT()
        FIELD(iv)
        FIELD(account_data)
      END_SERIALIZE()
    };

    struct cache_file_data
    {
      crypto::chacha_iv iv;
      std::string cache_data;

      BEGIN_SERIALIZE_OBJECT()
        FIELD(iv)
        FIELD(cache_data)
      END_SERIALIZE()
    };
    
    // GUI Address book
    struct address_book_row
    {
      cryptonote::account_public_address m_address;
      crypto::hash8 m_payment_id;
      std::string m_description;   
      bool m_is_subaddress;
      bool m_has_payment_id;
    };

    struct reserve_proof_entry
    {
      crypto::hash txid;
      uint64_t index_in_tx;
      crypto::public_key shared_secret;
      crypto::key_image key_image;
      crypto::signature shared_secret_sig;
      crypto::signature key_image_sig;
    };

    typedef std::tuple<uint64_t, crypto::public_key, rct::key> get_outs_entry;

    struct parsed_block
    {
      crypto::hash hash;
      cryptonote::block block;
      std::vector<cryptonote::transaction> txes;
      cryptonote::rpc::GET_BLOCKS_FAST::block_output_indices o_indices;
      bool error;
    };

    struct is_out_data
    {
      crypto::public_key pkey;
      crypto::key_derivation derivation;
      std::vector<boost::optional<cryptonote::subaddress_receive_info>> received;
    };

    struct tx_cache_data
    {
      std::vector<cryptonote::tx_extra_field> tx_extra_fields;
      std::vector<is_out_data> primary;
      std::vector<is_out_data> additional;

      bool empty() const { return tx_extra_fields.empty() && primary.empty() && additional.empty(); }
    };

    /*!
     * \brief  Generates a wallet or restores one.
     * \param  wallet_              Name of wallet file
     * \param  password             Password of wallet file
     * \param  multisig_data        The multisig restore info and keys
     * \param  create_address_file  Whether to create an address file
     */
    void generate(const std::string& wallet_, const epee::wipeable_string& password,
      const epee::wipeable_string& multisig_data, bool create_address_file = false);

    /*!
     * \brief Generates a wallet or restores one.
     * \param  wallet_              Name of wallet file
     * \param  password             Password of wallet file
     * \param  recovery_param       If it is a restore, the recovery key
     * \param  recover              Whether it is a restore
     * \param  two_random           Whether it is a non-deterministic wallet
     * \param  create_address_file  Whether to create an address file
     * \return                      The secret key of the generated wallet
     */
    crypto::secret_key generate(const std::string& wallet, const epee::wipeable_string& password,
      const crypto::secret_key& recovery_param = crypto::secret_key(), bool recover = false,
      bool two_random = false, bool create_address_file = false);
    /*!
     * \brief Creates a wallet from a public address and a spend/view secret key pair.
     * \param  wallet_                 Name of wallet file
     * \param  password                Password of wallet file
     * \param  account_public_address  The account's public address
     * \param  spendkey                spend secret key
     * \param  viewkey                 view secret key
     * \param  create_address_file     Whether to create an address file
     */
    void generate(const std::string& wallet, const epee::wipeable_string& password,
      const cryptonote::account_public_address &account_public_address,
      const crypto::secret_key& spendkey, const crypto::secret_key& viewkey, bool create_address_file = false);
    /*!
     * \brief Creates a watch only wallet from a public address and a view secret key.
     * \param  wallet_                 Name of wallet file
     * \param  password                Password of wallet file
     * \param  account_public_address  The account's public address
     * \param  viewkey                 view secret key
     * \param  create_address_file     Whether to create an address file
     */
    void generate(const std::string& wallet, const epee::wipeable_string& password,
      const cryptonote::account_public_address &account_public_address,
      const crypto::secret_key& viewkey = crypto::secret_key(), bool create_address_file = false);
    /*!
     * \brief Restore a wallet hold by an HW.
     * \param  wallet_        Name of wallet file
     * \param  password       Password of wallet file
     * \param  device_name    name of HW to use
     * \param  create_address_file     Whether to create an address file
     */
    void restore(const std::string& wallet_, const epee::wipeable_string& password, const std::string &device_name, bool create_address_file = false);

    /*!
     * \brief Creates a multisig wallet
     * \return empty if done, non empty if we need to send another string
     * to other participants
     */
    std::string make_multisig(const epee::wipeable_string &password,
      const std::vector<std::string> &info,
      uint32_t threshold);
    /*!
     * \brief Creates a multisig wallet
     * \return empty if done, non empty if we need to send another string
     * to other participants
     */
    std::string make_multisig(const epee::wipeable_string &password,
      const std::vector<crypto::secret_key> &view_keys,
      const std::vector<crypto::public_key> &spend_keys,
      uint32_t threshold);
    std::string exchange_multisig_keys(const epee::wipeable_string &password,
      const std::vector<std::string> &info);
    /*!
     * \brief Any but first round of keys exchange
     */
    std::string exchange_multisig_keys(const epee::wipeable_string &password,
      std::unordered_set<crypto::public_key> pkeys,
      std::vector<crypto::public_key> signers);
    /*!
     * \brief Finalizes creation of a multisig wallet
     */
    bool finalize_multisig(const epee::wipeable_string &password, const std::vector<std::string> &info);
    /*!
     * \brief Finalizes creation of a multisig wallet
     */
    bool finalize_multisig(const epee::wipeable_string &password, const std::unordered_set<crypto::public_key> &pkeys, std::vector<crypto::public_key> signers);
    /*!
     * Get a packaged multisig information string
     */
    std::string get_multisig_info() const;
    /*!
     * Verifies and extracts keys from a packaged multisig information string
     */
    static bool verify_multisig_info(const std::string &data, crypto::secret_key &skey, crypto::public_key &pkey);
    /*!
     * Verifies and extracts keys from a packaged multisig information string
     */
    static bool verify_extra_multisig_info(const std::string &data, std::unordered_set<crypto::public_key> &pkeys, crypto::public_key &signer);
    /*!
     * Export multisig info
     * This will generate and remember new k values
     */
    cryptonote::blobdata export_multisig();
    /*!
     * Import a set of multisig info from multisig partners
     * \return the number of inputs which were imported
     */
    size_t import_multisig(std::vector<cryptonote::blobdata> info);
    /*!
     * \brief Rewrites to the wallet file for wallet upgrade (doesn't generate key, assumes it's already there)
     * \param wallet_name Name of wallet file (should exist)
     * \param password    Password for wallet file
     */
    void rewrite(const std::string& wallet_name, const epee::wipeable_string& password);
    void write_watch_only_wallet(const std::string& wallet_name, const epee::wipeable_string& password, std::string &new_keys_filename);
    void load(const std::string& wallet, const epee::wipeable_string& password, const std::string& keys_buf = "", const std::string& cache_buf = "");
    void store();
    /*!
     * \brief store_to  Stores wallet to another file(s), deleting old ones
     * \param path      Path to the wallet file (keys and address filenames will be generated based on this filename)
     * \param password  Password to protect new wallet (TODO: probably better save the password in the wallet object?)
     */
    void store_to(const std::string &path, const epee::wipeable_string &password);
    /*!
     * \brief get_keys_file_data  Get wallet keys data which can be stored to a wallet file.
     * \param password            Password of the encrypted wallet buffer (TODO: probably better save the password in the wallet object?)
     * \param watch_only          true to include only view key, false to include both spend and view keys
     * \return                    Encrypted wallet keys data which can be stored to a wallet file
     */
    boost::optional<wallet2::keys_file_data> get_keys_file_data(const epee::wipeable_string& password, bool watch_only);
    /*!
     * \brief get_cache_file_data   Get wallet cache data which can be stored to a wallet file.
     * \param password              Password to protect the wallet cache data (TODO: probably better save the password in the wallet object?)
     * \return                      Encrypted wallet cache data which can be stored to a wallet file
     */
    boost::optional<wallet2::cache_file_data> get_cache_file_data(const epee::wipeable_string& password);

    std::string path() const;

    /*!
     * \brief verifies given password is correct for default wallet keys file
     */
    bool verify_password(const epee::wipeable_string& password);
    cryptonote::account_base& get_account(){return m_account;}
    const cryptonote::account_base& get_account()const{return m_account;}

    void encrypt_keys(const crypto::chacha_key &key);
    void encrypt_keys(const epee::wipeable_string &password);
    void decrypt_keys(const crypto::chacha_key &key);
    void decrypt_keys(const epee::wipeable_string &password);

    void set_refresh_from_block_height(uint64_t height) {m_refresh_from_block_height = height;}
    uint64_t get_refresh_from_block_height() const {return m_refresh_from_block_height;}

    void explicit_refresh_from_block_height(bool expl) {m_explicit_refresh_from_block_height = expl;}
    bool explicit_refresh_from_block_height() const {return m_explicit_refresh_from_block_height;}

    bool deinit();
    bool init(std::string daemon_address = "http://localhost:8080",
      boost::optional<epee::net_utils::http::login> daemon_login = boost::none,
      boost::asio::ip::tcp::endpoint proxy = {},
      uint64_t upper_transaction_weight_limit = 0,
      bool trusted_daemon = true,
      epee::net_utils::ssl_options_t ssl_options = epee::net_utils::ssl_support_t::e_ssl_support_autodetect);
    bool set_daemon(std::string daemon_address = "http://localhost:8080",
      boost::optional<epee::net_utils::http::login> daemon_login = boost::none, bool trusted_daemon = true,
      epee::net_utils::ssl_options_t ssl_options = epee::net_utils::ssl_support_t::e_ssl_support_autodetect);

    void stop() { m_run.store(false, std::memory_order_relaxed); m_message_store.stop(); }

    i_wallet2_callback* callback() const { return m_callback; }
    void callback(i_wallet2_callback* callback) { m_callback = callback; }

    bool is_trusted_daemon() const { return m_trusted_daemon; }
    void set_trusted_daemon(bool trusted) { m_trusted_daemon = trusted; }

    /*!
     * \brief Checks if deterministic wallet
     */
    bool is_deterministic() const;
    bool get_seed(epee::wipeable_string& electrum_words, const epee::wipeable_string &passphrase = epee::wipeable_string()) const;

    /*!
    * \brief Checks if light wallet. A light wallet sends view key to a server where the blockchain is scanned.
    */
    bool light_wallet() const { return m_light_wallet; }
    void set_light_wallet(bool light_wallet) { m_light_wallet = light_wallet; }
    uint64_t get_light_wallet_scanned_block_height() const { return m_light_wallet_scanned_block_height; }
    uint64_t get_light_wallet_blockchain_height() const { return m_light_wallet_blockchain_height; }

    /*!
     * \brief Gets the seed language
     */
    const std::string &get_seed_language() const;
    /*!
     * \brief Sets the seed language
     */
    void set_seed_language(const std::string &language);

    // Subaddress scheme
    cryptonote::account_public_address get_subaddress(const cryptonote::subaddress_index& index) const;
    cryptonote::account_public_address get_address() const { return get_subaddress({0,0}); }
    boost::optional<cryptonote::subaddress_index> get_subaddress_index(const cryptonote::account_public_address& address) const;
    crypto::public_key get_subaddress_spend_public_key(const cryptonote::subaddress_index& index) const;
    std::vector<crypto::public_key> get_subaddress_spend_public_keys(uint32_t account, uint32_t begin, uint32_t end) const;
    std::string get_subaddress_as_str(const cryptonote::subaddress_index& index) const;
    std::string get_address_as_str() const { return get_subaddress_as_str({0, 0}); }
    std::string get_integrated_address_as_str(const crypto::hash8& payment_id) const;
    void add_subaddress_account(const std::string& label);
    size_t get_num_subaddress_accounts() const { return m_subaddress_labels.size(); }
    size_t get_num_subaddresses(uint32_t index_major) const { return index_major < m_subaddress_labels.size() ? m_subaddress_labels[index_major].size() : 0; }
    void add_subaddress(uint32_t index_major, const std::string& label); // throws when index is out of bound
    void expand_subaddresses(const cryptonote::subaddress_index& index);
    std::string get_subaddress_label(const cryptonote::subaddress_index& index) const;
    void set_subaddress_label(const cryptonote::subaddress_index &index, const std::string &label);
    void set_subaddress_lookahead(size_t major, size_t minor);
    std::pair<size_t, size_t> get_subaddress_lookahead() const { return {m_subaddress_lookahead_major, m_subaddress_lookahead_minor}; }
    bool contains_address(const cryptonote::account_public_address& address) const;
    bool contains_key_image(const crypto::key_image& key_image) const;
    bool generate_signature_for_request_stake_unlock(crypto::key_image const &key_image, crypto::signature &signature, uint32_t &nonce) const;
    /*!
     * \brief Tells if the wallet file is deprecated.
     */
    bool is_deprecated() const;
    void refresh(bool trusted_daemon);
    void refresh(bool trusted_daemon, uint64_t start_height, uint64_t & blocks_fetched);
    void refresh(bool trusted_daemon, uint64_t start_height, uint64_t & blocks_fetched, bool& received_money, bool check_pool = true);
    bool refresh(bool trusted_daemon, uint64_t & blocks_fetched, bool& received_money, bool& ok);

    void set_refresh_type(RefreshType refresh_type) { m_refresh_type = refresh_type; }
    RefreshType get_refresh_type() const { return m_refresh_type; }

    cryptonote::network_type nettype() const { return m_nettype; }
    bool watch_only() const { return m_watch_only; }
    bool multisig(bool *ready = NULL, uint32_t *threshold = NULL, uint32_t *total = NULL) const;
    bool has_multisig_partial_key_images() const;
    bool has_unknown_key_images() const;
    bool get_multisig_seed(epee::wipeable_string& seed, const epee::wipeable_string &passphrase = std::string(), bool raw = true) const;
    bool key_on_device() const { return get_device_type() != hw::device::device_type::SOFTWARE; }
    hw::device::device_type get_device_type() const { return m_key_device_type; }
    bool reconnect_device();

    // locked & unlocked balance of given or current subaddress account
    uint64_t balance(uint32_t subaddr_index_major, bool strict) const;
    uint64_t unlocked_balance(uint32_t subaddr_index_major, bool strict, uint64_t *blocks_to_unlock = NULL) const;
    // locked & unlocked balance per subaddress of given or current subaddress account
    std::map<uint32_t, uint64_t> balance_per_subaddress(uint32_t subaddr_index_major, bool strict) const;
    std::map<uint32_t, std::pair<uint64_t, uint64_t>> unlocked_balance_per_subaddress(uint32_t subaddr_index_major, bool strict) const;
    // all locked & unlocked balances of all subaddress accounts
    uint64_t balance_all(bool strict) const;
    uint64_t unlocked_balance_all(bool strict, uint64_t *blocks_to_unlock = NULL) const;
    void transfer_selected_rct(std::vector<cryptonote::tx_destination_entry> dsts, const std::vector<size_t>& selected_transfers, size_t fake_outputs_count,
      std::vector<std::vector<tools::wallet2::get_outs_entry>> &outs,
      uint64_t unlock_time, uint64_t fee, const std::vector<uint8_t>& extra, cryptonote::transaction& tx, pending_tx &ptx, const rct::RCTConfig &rct_config, const cryptonote::loki_construct_tx_params &loki_tx_params);

    void commit_tx(pending_tx& ptx_vector, bool blink = false);
    void commit_tx(std::vector<pending_tx>& ptx_vector, bool blink = false);
    bool save_tx(const std::vector<pending_tx>& ptx_vector, const std::string &filename) const;
    std::string dump_tx_to_str(const std::vector<pending_tx> &ptx_vector) const;
    std::string save_multisig_tx(multisig_tx_set txs);
    bool save_multisig_tx(const multisig_tx_set &txs, const std::string &filename);
    std::string save_multisig_tx(const std::vector<pending_tx>& ptx_vector);
    bool save_multisig_tx(const std::vector<pending_tx>& ptx_vector, const std::string &filename);
    multisig_tx_set make_multisig_tx_set(const std::vector<pending_tx>& ptx_vector) const;
    // load unsigned tx from file and sign it. Takes confirmation callback as argument. Used by the cli wallet
    bool sign_tx(const std::string &unsigned_filename, const std::string &signed_filename, std::vector<wallet2::pending_tx> &ptx, std::function<bool(const unsigned_tx_set&)> accept_func = NULL, bool export_raw = false);
    // sign unsigned tx. Takes unsigned_tx_set as argument. Used by GUI
    bool sign_tx(unsigned_tx_set &exported_txs, const std::string &signed_filename, std::vector<wallet2::pending_tx> &ptx, bool export_raw = false);
    bool sign_tx(unsigned_tx_set &exported_txs, std::vector<wallet2::pending_tx> &ptx, signed_tx_set &signed_txs);
    std::string sign_tx_dump_to_str(unsigned_tx_set &exported_txs, std::vector<wallet2::pending_tx> &ptx, signed_tx_set &signed_txes);
    // load unsigned_tx_set from file. 
    bool load_unsigned_tx(const std::string &unsigned_filename, unsigned_tx_set &exported_txs) const;
    bool parse_unsigned_tx_from_str(const std::string &unsigned_tx_st, unsigned_tx_set &exported_txs) const;
    bool load_tx(const std::string &signed_filename, std::vector<tools::wallet2::pending_tx> &ptx, std::function<bool(const signed_tx_set&)> accept_func = NULL);
    bool parse_tx_from_str(const std::string &signed_tx_st, std::vector<tools::wallet2::pending_tx> &ptx, std::function<bool(const signed_tx_set &)> accept_func);
    std::vector<wallet2::pending_tx> create_transactions_2(std::vector<cryptonote::tx_destination_entry> dsts, const size_t fake_outs_count, const uint64_t unlock_time, uint32_t priority, const std::vector<uint8_t>& extra_base, uint32_t subaddr_account, std::set<uint32_t> subaddr_indices, cryptonote::loki_construct_tx_params &tx_params);

    std::vector<wallet2::pending_tx> create_transactions_all(uint64_t below, const cryptonote::account_public_address &address, bool is_subaddress, const size_t outputs, const size_t fake_outs_count, const uint64_t unlock_time, uint32_t priority, const std::vector<uint8_t>& extra, uint32_t subaddr_account, std::set<uint32_t> subaddr_indices, cryptonote::txtype tx_type = cryptonote::txtype::standard);
    std::vector<wallet2::pending_tx> create_transactions_single(const crypto::key_image &ki, const cryptonote::account_public_address &address, bool is_subaddress, const size_t outputs, const size_t fake_outs_count, const uint64_t unlock_time, uint32_t priority, const std::vector<uint8_t>& extra, cryptonote::txtype tx_type = cryptonote::txtype::standard);
    std::vector<wallet2::pending_tx> create_transactions_from(const cryptonote::account_public_address &address, bool is_subaddress, const size_t outputs, std::vector<size_t> unused_transfers_indices, std::vector<size_t> unused_dust_indices, const size_t fake_outs_count, const uint64_t unlock_time, uint32_t priority, const std::vector<uint8_t>& extra, cryptonote::txtype tx_type = cryptonote::txtype::standard);

    bool sanity_check(const std::vector<wallet2::pending_tx> &ptx_vector, std::vector<cryptonote::tx_destination_entry> dsts) const;
    void cold_tx_aux_import(const std::vector<pending_tx>& ptx, const std::vector<std::string>& tx_device_aux);
    void cold_sign_tx(const std::vector<pending_tx>& ptx_vector, signed_tx_set &exported_txs, std::vector<cryptonote::address_parse_info> const &dsts_info, std::vector<std::string> & tx_device_aux);
    uint64_t cold_key_image_sync(uint64_t &spent, uint64_t &unspent);
    void device_show_address(uint32_t account_index, uint32_t address_index, const boost::optional<crypto::hash8> &payment_id);
    bool parse_multisig_tx_from_str(std::string multisig_tx_st, multisig_tx_set &exported_txs) const;
    bool load_multisig_tx(cryptonote::blobdata blob, multisig_tx_set &exported_txs, std::function<bool(const multisig_tx_set&)> accept_func = NULL);
    bool load_multisig_tx_from_file(const std::string &filename, multisig_tx_set &exported_txs, std::function<bool(const multisig_tx_set&)> accept_func = NULL);
    bool sign_multisig_tx_from_file(const std::string &filename, std::vector<crypto::hash> &txids, std::function<bool(const multisig_tx_set&)> accept_func);
    bool sign_multisig_tx(multisig_tx_set &exported_txs, std::vector<crypto::hash> &txids);
    bool sign_multisig_tx_to_file(multisig_tx_set &exported_txs, const std::string &filename, std::vector<crypto::hash> &txids);
    std::vector<pending_tx> create_unmixable_sweep_transactions();
    void discard_unmixable_outputs();
    bool is_connected() const;
    bool check_connection(cryptonote::rpc::version_t *version = NULL, bool *ssl = NULL, uint32_t timeout = 200000);
    transfer_view make_transfer_view(const crypto::hash &txid, const crypto::hash &payment_id, const wallet2::payment_details &pd) const;
    transfer_view make_transfer_view(const crypto::hash &txid, const tools::wallet2::confirmed_transfer_details &pd) const;
    transfer_view make_transfer_view(const crypto::hash &txid, const tools::wallet2::unconfirmed_transfer_details &pd) const;
    transfer_view make_transfer_view(const crypto::hash &payment_id, const tools::wallet2::pool_payment_details &pd) const;
    void get_transfers(wallet2::transfer_container& incoming_transfers) const;

    struct get_transfers_args_t
    {
      bool in = false;
      bool out = false;
      bool stake = false;
      bool pending = false;
      bool failed = false;
      bool pool = false;
      bool coinbase = false;
      bool filter_by_height = false;
      uint64_t min_height = 0;
      uint64_t max_height = CRYPTONOTE_MAX_BLOCK_NUMBER;
      std::set<uint32_t> subaddr_indices;
      uint32_t account_index;
      bool all_accounts;
    };
    void get_transfers(get_transfers_args_t args, std::vector<transfer_view>& transfers);
    std::string transfers_to_csv(const std::vector<transfer_view>& transfers, bool formatting = false) const;
    void get_payments(const crypto::hash& payment_id, std::list<wallet2::payment_details>& payments, uint64_t min_height = 0, const boost::optional<uint32_t>& subaddr_account = boost::none, const std::set<uint32_t>& subaddr_indices = {}) const;
    void get_payments(std::list<std::pair<crypto::hash,wallet2::payment_details>>& payments, uint64_t min_height, uint64_t max_height = (uint64_t)-1, const boost::optional<uint32_t>& subaddr_account = boost::none, const std::set<uint32_t>& subaddr_indices = {}) const;
    void get_payments_out(std::list<std::pair<crypto::hash,wallet2::confirmed_transfer_details>>& confirmed_payments,
      uint64_t min_height, uint64_t max_height = (uint64_t)-1, const boost::optional<uint32_t>& subaddr_account = boost::none, const std::set<uint32_t>& subaddr_indices = {}) const;
    void get_unconfirmed_payments_out(std::list<std::pair<crypto::hash,wallet2::unconfirmed_transfer_details>>& unconfirmed_payments, const boost::optional<uint32_t>& subaddr_account = boost::none, const std::set<uint32_t>& subaddr_indices = {}) const;
    void get_unconfirmed_payments(std::list<std::pair<crypto::hash,wallet2::pool_payment_details>>& unconfirmed_payments, const boost::optional<uint32_t>& subaddr_account = boost::none, const std::set<uint32_t>& subaddr_indices = {}) const;

    // NOTE(loki): get_all_service_node caches the result, get_service_nodes doesn't
    std::vector<cryptonote::rpc::GET_SERVICE_NODES::response::entry> get_all_service_nodes(boost::optional<std::string> &failed)                                             const { return m_node_rpc_proxy.get_all_service_nodes(failed); }
    std::vector<cryptonote::rpc::GET_SERVICE_NODES::response::entry> get_service_nodes    (std::vector<std::string> const &pubkeys, boost::optional<std::string> &failed)    const { return m_node_rpc_proxy.get_service_nodes(pubkeys, failed); }
    std::vector<cryptonote::rpc::GET_SERVICE_NODE_BLACKLISTED_KEY_IMAGES::entry> get_service_node_blacklisted_key_images(boost::optional<std::string> &failed)               const { return m_node_rpc_proxy.get_service_node_blacklisted_key_images(failed); }
    std::vector<cryptonote::rpc::LNS_OWNERS_TO_NAMES::response_entry> lns_owners_to_names(cryptonote::rpc::LNS_OWNERS_TO_NAMES::request const &request, boost::optional<std::string> &failed) const { return m_node_rpc_proxy.lns_owners_to_names(request, failed); }
    std::vector<cryptonote::rpc::LNS_NAMES_TO_OWNERS::response_entry> lns_names_to_owners(cryptonote::rpc::LNS_NAMES_TO_OWNERS::request const &request, boost::optional<std::string> &failed) const { return m_node_rpc_proxy.lns_names_to_owners(request, failed); }

    uint64_t get_blockchain_current_height() const { return m_light_wallet_blockchain_height ? m_light_wallet_blockchain_height : m_blockchain.size(); }
    void rescan_spent();
    void rescan_blockchain(bool hard, bool refresh = true, bool keep_key_images = false);
    bool is_transfer_unlocked(const transfer_details &td) const;
    bool is_transfer_unlocked(uint64_t unlock_time, uint64_t block_height, bool unmined_blink, crypto::key_image const *key_image = nullptr) const;

    uint64_t get_last_block_reward() const { return m_last_block_reward; }
    uint64_t get_device_last_key_image_sync() const { return m_device_last_key_image_sync; }
    uint64_t get_immutable_height() const { return m_immutable_height; }

    template <class t_archive>
    inline void serialize(t_archive &a, const unsigned int ver)
    {
      uint64_t dummy_refresh_height = 0; // moved to keys file
      if(ver < 5)
        return;
      if (ver < 19)
      {
        std::vector<crypto::hash> blockchain;
        a & blockchain;
        for (const auto &b: blockchain)
        {
          m_blockchain.push_back(b);
        }
      }
      else
      {
        a & m_blockchain;
      }
      a & m_transfers;
      a & m_account_public_address;
      a & m_key_images;
      if(ver < 6)
        return;
      a & m_unconfirmed_txs;
      if(ver < 7)
        return;
      a & m_payments;
      if(ver < 8)
        return;
      a & m_tx_keys;
      if(ver < 9)
        return;
      a & m_confirmed_txs;
      if(ver < 11)
        return;
      a & dummy_refresh_height;
      if(ver < 12)
        return;
      a & m_tx_notes;
      if(ver < 13)
        return;
      if (ver < 17)
      {
        // we're loading an old version, where m_unconfirmed_payments was a std::map
        std::unordered_map<crypto::hash, payment_details> m;
        a & m;
        for (std::unordered_map<crypto::hash, payment_details>::const_iterator i = m.begin(); i != m.end(); ++i)
          m_unconfirmed_payments.insert(std::make_pair(i->first, pool_payment_details{i->second, false}));
      }
      if(ver < 14)
        return;
      if(ver < 15)
      {
        // we're loading an older wallet without a pubkey map, rebuild it
        for (size_t i = 0; i < m_transfers.size(); ++i)
        {
          const transfer_details &td = m_transfers[i];
          const cryptonote::tx_out &out = td.m_tx.vout[td.m_internal_output_index];
          const cryptonote::txout_to_key &o = boost::get<const cryptonote::txout_to_key>(out.target);
          m_pub_keys.emplace(o.key, i);
        }
        return;
      }
      a & m_pub_keys;
      if(ver < 16)
        return;
      a & m_address_book;
      if(ver < 17)
        return;
      if (ver < 22)
      {
        // we're loading an old version, where m_unconfirmed_payments payload was payment_details
        std::unordered_multimap<crypto::hash, payment_details> m;
        a & m;
        for (const auto &i: m)
          m_unconfirmed_payments.insert(std::make_pair(i.first, pool_payment_details{i.second, false}));
      }
      if(ver < 18)
        return;
      a & m_scanned_pool_txs[0];
      a & m_scanned_pool_txs[1];
      if (ver < 20)
        return;
      a & m_subaddresses;
      std::unordered_map<cryptonote::subaddress_index, crypto::public_key> dummy_subaddresses_inv;
      a & dummy_subaddresses_inv;
      a & m_subaddress_labels;
      a & m_additional_tx_keys;
      if(ver < 21)
        return;
      a & m_attributes;
      if(ver < 22)
        return;
      a & m_unconfirmed_payments;
      if(ver < 23)
        return;
      a & m_account_tags;
      if(ver < 24)
        return;
      a & m_ring_history_saved;
      if(ver < 25)
        return;
      a & m_last_block_reward;
      if(ver < 26)
        return;
      a & m_tx_device;
      if(ver < 27)
        return;
      a & m_device_last_key_image_sync;
      if(ver < 28)
        return;
      a & m_cold_key_images;
      if(ver < 29)
        return;
      a & m_immutable_height;
    }

    /*!
     * \brief  Check if wallet keys and bin files exist
     * \param  file_path           Wallet file path
     * \param  keys_file_exists    Whether keys file exists
     * \param  wallet_file_exists  Whether bin file exists
     */
    static void wallet_exists(const std::string& file_path, bool& keys_file_exists, bool& wallet_file_exists);
    /*!
     * \brief  Check if wallet file path is valid format
     * \param  file_path      Wallet file path
     * \return                Whether path is valid format
     */
    static bool wallet_valid_path_format(const std::string& file_path);
    static bool parse_long_payment_id(const std::string& payment_id_str, crypto::hash& payment_id);
    static bool parse_short_payment_id(const std::string& payment_id_str, crypto::hash8& payment_id);
    static bool parse_payment_id(const std::string& payment_id_str, crypto::hash& payment_id);

    bool always_confirm_transfers() const { return m_always_confirm_transfers; }
    void always_confirm_transfers(bool always) { m_always_confirm_transfers = always; }
    bool print_ring_members() const { return m_print_ring_members; }
    void print_ring_members(bool value) { m_print_ring_members = value; }
    bool store_tx_info() const { return m_store_tx_info; }
    void store_tx_info(bool store) { m_store_tx_info = store; }
    uint32_t get_default_priority() const { return m_default_priority; }
    void set_default_priority(uint32_t p) { m_default_priority = p; }
    bool auto_refresh() const { return m_auto_refresh; }
    void auto_refresh(bool r) { m_auto_refresh = r; }
    AskPasswordType ask_password() const { return m_ask_password; }
    void ask_password(AskPasswordType ask) { m_ask_password = ask; }
    void set_min_output_count(uint32_t count) { m_min_output_count = count; }
    uint32_t get_min_output_count() const { return m_min_output_count; }
    void set_min_output_value(uint64_t value) { m_min_output_value = value; }
    uint64_t get_min_output_value() const { return m_min_output_value; }
    void merge_destinations(bool merge) { m_merge_destinations = merge; }
    bool merge_destinations() const { return m_merge_destinations; }
    bool confirm_backlog() const { return m_confirm_backlog; }
    void confirm_backlog(bool always) { m_confirm_backlog = always; }
    void set_confirm_backlog_threshold(uint32_t threshold) { m_confirm_backlog_threshold = threshold; };
    uint32_t get_confirm_backlog_threshold() const { return m_confirm_backlog_threshold; };
    bool confirm_export_overwrite() const { return m_confirm_export_overwrite; }
    void confirm_export_overwrite(bool always) { m_confirm_export_overwrite = always; }
    bool segregate_pre_fork_outputs() const { return m_segregate_pre_fork_outputs; }
    void segregate_pre_fork_outputs(bool value) { m_segregate_pre_fork_outputs = value; }
    bool key_reuse_mitigation2() const { return m_key_reuse_mitigation2; }
    void key_reuse_mitigation2(bool value) { m_key_reuse_mitigation2 = value; }
    uint64_t segregation_height() const { return m_segregation_height; }
    void segregation_height(uint64_t height) { m_segregation_height = height; }
    bool ignore_fractional_outputs() const { return m_ignore_fractional_outputs; }
    void ignore_fractional_outputs(bool value) { m_ignore_fractional_outputs = value; }
    bool confirm_non_default_ring_size() const { return m_confirm_non_default_ring_size; }
    void confirm_non_default_ring_size(bool always) { m_confirm_non_default_ring_size = always; }
    uint64_t ignore_outputs_above() const { return m_ignore_outputs_above; }
    void ignore_outputs_above(uint64_t value) { m_ignore_outputs_above = value; }
    uint64_t ignore_outputs_below() const { return m_ignore_outputs_below; }
    void ignore_outputs_below(uint64_t value) { m_ignore_outputs_below = value; }
    bool track_uses() const { return m_track_uses; }
    void track_uses(bool value) { m_track_uses = value; }
    uint32_t inactivity_lock_timeout() const { return m_inactivity_lock_timeout; }
    void inactivity_lock_timeout(uint32_t seconds) { m_inactivity_lock_timeout = seconds; }
    const std::string & device_name() const { return m_device_name; }
    void device_name(const std::string & device_name) { m_device_name = device_name; }
    const std::string & device_derivation_path() const { return m_device_derivation_path; }
    void device_derivation_path(const std::string &device_derivation_path) { m_device_derivation_path = device_derivation_path; }
    const ExportFormat & export_format() const { return m_export_format; }
    inline void set_export_format(const ExportFormat& export_format) { m_export_format = export_format; }

    bool get_tx_key_cached(const crypto::hash &txid, crypto::secret_key &tx_key, std::vector<crypto::secret_key> &additional_tx_keys) const;
    void set_tx_key(const crypto::hash &txid, const crypto::secret_key &tx_key, const std::vector<crypto::secret_key> &additional_tx_keys);
    bool get_tx_key(const crypto::hash &txid, crypto::secret_key &tx_key, std::vector<crypto::secret_key> &additional_tx_keys);
    void check_tx_key(const crypto::hash &txid, const crypto::secret_key &tx_key, const std::vector<crypto::secret_key> &additional_tx_keys, const cryptonote::account_public_address &address, uint64_t &received, bool &in_pool, uint64_t &confirmations);
    void check_tx_key_helper(const crypto::hash &txid, const crypto::key_derivation &derivation, const std::vector<crypto::key_derivation> &additional_derivations, const cryptonote::account_public_address &address, uint64_t &received, bool &in_pool, uint64_t &confirmations);
    void check_tx_key_helper(const cryptonote::transaction &tx, const crypto::key_derivation &derivation, const std::vector<crypto::key_derivation> &additional_derivations, const cryptonote::account_public_address &address, uint64_t &received) const;
    std::string get_tx_proof(const crypto::hash &txid, const cryptonote::account_public_address &address, bool is_subaddress, const std::string &message);
    std::string get_tx_proof(const cryptonote::transaction &tx, const crypto::secret_key &tx_key, const std::vector<crypto::secret_key> &additional_tx_keys, const cryptonote::account_public_address &address, bool is_subaddress, const std::string &message) const;
    bool check_tx_proof(const crypto::hash &txid, const cryptonote::account_public_address &address, bool is_subaddress, const std::string &message, const std::string &sig_str, uint64_t &received, bool &in_pool, uint64_t &confirmations);
    bool check_tx_proof(const cryptonote::transaction &tx, const cryptonote::account_public_address &address, bool is_subaddress, const std::string &message, const std::string &sig_str, uint64_t &received) const;

    std::string get_spend_proof(const crypto::hash &txid, const std::string &message);
    bool check_spend_proof(const crypto::hash &txid, const std::string &message, const std::string &sig_str);

    /*!
     * \brief  Generates a proof that proves the reserve of unspent funds
     * \param  account_minreserve       When specified, collect outputs only belonging to the given account and prove the smallest reserve above the given amount
     *                                  When unspecified, proves for all unspent outputs across all accounts
     * \param  message                  Arbitrary challenge message to be signed together
     * \return                          Signature string
     */
    std::string get_reserve_proof(const boost::optional<std::pair<uint32_t, uint64_t>> &account_minreserve, const std::string &message);
    /*!
     * \brief  Verifies a proof of reserve
     * \param  address                  The signer's address
     * \param  message                  Challenge message used for signing
     * \param  sig_str                  Signature string
     * \param  total                    [OUT] the sum of funds included in the signature
     * \param  spent                    [OUT] the sum of spent funds included in the signature
     * \return                          true if the signature verifies correctly
     */
    bool check_reserve_proof(const cryptonote::account_public_address &address, const std::string &message, const std::string &sig_str, uint64_t &total, uint64_t &spent);

   /*!
    * \brief GUI Address book get/store
    */
    std::vector<address_book_row> get_address_book() const { return m_address_book; }
    bool add_address_book_row(const cryptonote::account_public_address &address, const crypto::hash8 *payment_id, const std::string &description, bool is_subaddress);
    bool set_address_book_row(size_t row_id, const cryptonote::account_public_address &address, const crypto::hash8 *payment_id, const std::string &description, bool is_subaddress);
    bool delete_address_book_row(std::size_t row_id);
        
    uint64_t get_num_rct_outputs();
    size_t get_num_transfer_details() const { return m_transfers.size(); }
    const transfer_details &get_transfer_details(size_t idx) const;

    void get_hard_fork_info (uint8_t version, uint64_t &earliest_height) const;
    boost::optional<uint8_t> get_hard_fork_version() const { return m_node_rpc_proxy.get_hardfork_version(); }
    bool use_fork_rules(uint8_t version, uint64_t early_blocks = 0) const;

    std::string get_wallet_file() const;
    std::string get_keys_file() const;
    std::string get_daemon_address() const;
    const boost::optional<epee::net_utils::http::login>& get_daemon_login() const { return m_daemon_login; }
    uint64_t get_daemon_blockchain_height(std::string& err) const;
    uint64_t get_daemon_blockchain_target_height(std::string& err);
   /*!
    * \brief Calculates the approximate blockchain height from current date/time.
    */
    uint64_t get_approximate_blockchain_height() const;
    uint64_t estimate_blockchain_height();
    std::vector<size_t> select_available_outputs_from_histogram(uint64_t count, bool atleast, bool unlocked, bool allow_rct);
    std::vector<size_t> select_available_outputs(const std::function<bool(const transfer_details &td)> &f) const;
    std::vector<size_t> select_available_unmixable_outputs();
    std::vector<size_t> select_available_mixable_outputs();

    size_t pop_best_value_from(const transfer_container &transfers, std::vector<size_t> &unused_dust_indices, const std::vector<size_t>& selected_transfers, bool smallest = false) const;
    size_t pop_best_value(std::vector<size_t> &unused_dust_indices, const std::vector<size_t>& selected_transfers, bool smallest = false) const;

    void set_tx_note(const crypto::hash &txid, const std::string &note);
    std::string get_tx_note(const crypto::hash &txid) const;

    void set_tx_device_aux(const crypto::hash &txid, const std::string &aux);
    std::string get_tx_device_aux(const crypto::hash &txid) const;

    void set_description(const std::string &description);
    std::string get_description() const;

    /*!
     * \brief  Get the list of registered account tags. 
     * \return first.Key=(tag's name), first.Value=(tag's label), second[i]=(i-th account's tag)
     */
    const std::pair<std::map<std::string, std::string>, std::vector<std::string>>& get_account_tags();
    /*!
     * \brief  Set a tag to the given accounts.
     * \param  account_indices  Indices of accounts.
     * \param  tag              Tag's name. If empty, the accounts become untagged.
     */
    void set_account_tag(const std::set<uint32_t> &account_indices, const std::string& tag);
    /*!
     * \brief  Set the label of the given tag.
     * \param  tag            Tag's name (which must be non-empty).
     * \param  description    Tag's description.
     */
    void set_account_tag_description(const std::string& tag, const std::string& description);

    std::string sign(const std::string &data, cryptonote::subaddress_index index = {0, 0}) const;
    bool verify(const std::string &data, const cryptonote::account_public_address &address, const std::string &signature) const;

    /*!
     * \brief sign_multisig_participant signs given message with the multisig public signer key
     * \param data                      message to sign
     * \throws                          if wallet is not multisig
     * \return                          signature
     */
    std::string sign_multisig_participant(const std::string& data) const;
    /*!
     * \brief verify_with_public_key verifies message was signed with given public key
     * \param data                   message
     * \param public_key             public key to check signature
     * \param signature              signature of the message
     * \return                       true if the signature is correct
     */
    bool verify_with_public_key(const std::string &data, const crypto::public_key &public_key, const std::string &signature) const;

    // Import/Export wallet data
    std::pair<size_t, std::vector<tools::wallet2::transfer_details>> export_outputs(bool all = false) const;
    std::string export_outputs_to_str(bool all = false) const;
    size_t import_outputs(const std::pair<size_t, std::vector<tools::wallet2::transfer_details>> &outputs);
    size_t import_outputs_from_str(const std::string &outputs_st);
    payment_container export_payments() const;
    void import_payments(const payment_container &payments);
    void import_payments_out(const std::list<std::pair<crypto::hash,wallet2::confirmed_transfer_details>> &confirmed_payments);
    std::tuple<size_t, crypto::hash, std::vector<crypto::hash>> export_blockchain() const;
    void import_blockchain(const std::tuple<size_t, crypto::hash, std::vector<crypto::hash>> &bc);
    bool export_key_images_to_file(const std::string &filename, bool requested_only) const;
    std::pair<size_t, std::vector<std::pair<crypto::key_image, crypto::signature>>> export_key_images(bool requested_only) const;
    uint64_t import_key_images(const std::vector<std::pair<crypto::key_image, crypto::signature>> &signed_key_images, size_t offset, uint64_t &spent, uint64_t &unspent, bool check_spent = true);
    uint64_t import_key_images_from_file(const std::string &filename, uint64_t &spent, uint64_t &unspent);
    bool import_key_images(std::vector<crypto::key_image> key_images, size_t offset=0, boost::optional<std::unordered_set<size_t>> selected_transfers=boost::none);
    bool import_key_images(signed_tx_set & signed_tx, size_t offset=0, bool only_selected_transfers=false);
    crypto::public_key get_tx_pub_key_from_received_outs(const tools::wallet2::transfer_details &td) const;

    crypto::hash get_long_poll_tx_pool_checksum() const
    {
      std::lock_guard<decltype(m_long_poll_tx_pool_checksum_mutex)> lock(m_long_poll_tx_pool_checksum_mutex);
      return m_long_poll_tx_pool_checksum;
    }

    // long_poll_pool_state is blocking and does NOT return to the caller until
    // the daemon detects a change in the contents of the txpool by comparing
    // our last tx pool checksum with theirs.

    // This call also takes the long poll mutex and uses it's own individual
    // http client that it exclusively owns.

    // Returns true if call succeeded, false if the long poll timed out, throws
    // if a network error.
    bool long_poll_pool_state();

    struct get_pool_state_tx
    {
        cryptonote::transaction tx;
        crypto::hash tx_hash;
        bool double_spend_seen;
        bool blink;
    };
    std::vector<get_pool_state_tx> get_pool_state(bool refreshed = false);
    void process_pool_state(const std::vector<get_pool_state_tx> &txs);

    void remove_obsolete_pool_txs(const std::vector<crypto::hash> &tx_hashes);

    std::string encrypt(const char *plaintext, size_t len, const crypto::secret_key &skey, bool authenticated = true) const;
    std::string encrypt(const epee::span<char> &span, const crypto::secret_key &skey, bool authenticated = true) const;
    std::string encrypt(const std::string &plaintext, const crypto::secret_key &skey, bool authenticated = true) const;
    std::string encrypt(const epee::wipeable_string &plaintext, const crypto::secret_key &skey, bool authenticated = true) const;
    std::string encrypt_with_view_secret_key(const std::string &plaintext, bool authenticated = true) const;
    template<typename T=std::string> T decrypt(const std::string &ciphertext, const crypto::secret_key &skey, bool authenticated = true) const;
    std::string decrypt_with_view_secret_key(const std::string &ciphertext, bool authenticated = true) const;

    std::string make_uri(const std::string &address, const std::string &payment_id, uint64_t amount, const std::string &tx_description, const std::string &recipient_name, std::string &error) const;
    bool parse_uri(const std::string &uri, std::string &address, std::string &payment_id, uint64_t &amount, std::string &tx_description, std::string &recipient_name, std::vector<std::string> &unknown_parameters, std::string &error);

    uint64_t get_blockchain_height_by_date(uint16_t year, uint8_t month, uint8_t day);    // 1<=month<=12, 1<=day<=31

    bool is_synced() const;

    uint64_t get_fee_percent(uint32_t priority, cryptonote::txtype type) const;
    cryptonote::byte_and_output_fees get_base_fees() const;
    uint64_t get_fee_quantization_mask() const;

    // params constructor, accumulates the burn amounts if the priority is
    // a blink and, or a lns tx. If it is a blink TX, lns_burn_type is ignored.
    static cryptonote::loki_construct_tx_params construct_params(uint8_t hf_version, cryptonote::txtype tx_type, uint32_t priority, lns::mapping_type lns_burn_type = static_cast<lns::mapping_type>(0));

    bool is_unattended() const { return m_unattended; }

    // Light wallet specific functions
    // fetch unspent outs from lw node and store in m_transfers
    void light_wallet_get_unspent_outs();
    // fetch txs and store in m_payments
    void light_wallet_get_address_txs();
    // get_address_info
    bool light_wallet_get_address_info(tools::light_rpc::GET_ADDRESS_INFO::response &response);
    // Login. new_address is true if address hasn't been used on lw node before.
    bool light_wallet_login(bool &new_address);
    // Send an import request to lw node. returns info about import fee, address and payment_id
    bool light_wallet_import_wallet_request(tools::light_rpc::IMPORT_WALLET_REQUEST::response &response);
    // get random outputs from light wallet server
    void light_wallet_get_outs(std::vector<std::vector<get_outs_entry>> &outs, const std::vector<size_t> &selected_transfers, size_t fake_outputs_count);
    // Parse rct string
    bool light_wallet_parse_rct_str(const std::string& rct_string, const crypto::public_key& tx_pub_key, uint64_t internal_output_index, rct::key& decrypted_mask, rct::key& rct_commit, bool decrypt) const;
    // check if key image is ours
    bool light_wallet_key_image_is_ours(const crypto::key_image& key_image, const crypto::public_key& tx_public_key, uint64_t out_index);

    /*
     * "attributes" are a mechanism to store an arbitrary number of string values
     * on the level of the wallet as a whole, identified by keys. Their introduction,
     * technically the unordered map m_attributes stored as part of a wallet file,
     * led to a new wallet file version, but now new singular pieces of info may be added
     * without the need for a new version.
     *
     * The first and so far only value stored as such an attribute is the description.
     * It's stored under the standard key ATTRIBUTE_DESCRIPTION (see method set_description).
     *
     * The mechanism is open to all clients and allows them to use it for storing basically any
     * single string values in a wallet. To avoid the problem that different clients possibly
     * overwrite or misunderstand each other's attributes, a two-part key scheme is
     * proposed: <client name>.<value name>
     */
    const char* const ATTRIBUTE_DESCRIPTION = "wallet2.description";
    void set_attribute(const std::string &key, const std::string &value);
    bool get_attribute(const std::string &key, std::string &value) const;

    crypto::public_key get_multisig_signer_public_key(const crypto::secret_key &spend_skey) const;
    crypto::public_key get_multisig_signer_public_key() const;
    crypto::public_key get_multisig_signing_public_key(size_t idx) const;
    crypto::public_key get_multisig_signing_public_key(const crypto::secret_key &skey) const;

    template<class t_request, class t_response>
    inline bool invoke_http_json(const boost::string_ref uri, const t_request& req, t_response& res, std::chrono::milliseconds timeout = std::chrono::seconds(15), const boost::string_ref http_method = "POST")
    {
      if (m_offline) return false;
<<<<<<< HEAD
      std::lock_guard<std::recursive_mutex> lock(m_daemon_rpc_mutex);
      return epee::net_utils::invoke_http_json(uri, req, res, m_http_client, timeout, http_method);
=======
      boost::lock_guard<boost::recursive_mutex> lock(m_daemon_rpc_mutex);
      return epee::net_utils::invoke_http_json(uri, req, res, *m_http_client, timeout, http_method);
>>>>>>> 2d729fbd
    }
    template<class t_request, class t_response>
    inline bool invoke_http_bin(const boost::string_ref uri, const t_request& req, t_response& res, std::chrono::milliseconds timeout = std::chrono::seconds(15), const boost::string_ref http_method = "POST")
    {
      if (m_offline) return false;
<<<<<<< HEAD
      std::lock_guard<std::recursive_mutex> lock(m_daemon_rpc_mutex);
      return epee::net_utils::invoke_http_bin(uri, req, res, m_http_client, timeout, http_method);
=======
      boost::lock_guard<boost::recursive_mutex> lock(m_daemon_rpc_mutex);
      return epee::net_utils::invoke_http_bin(uri, req, res, *m_http_client, timeout, http_method);
>>>>>>> 2d729fbd
    }
    template<class t_request, class t_response>
    inline bool invoke_http_json_rpc(const boost::string_ref uri, const std::string& method_name, const t_request& req, t_response& res, std::chrono::milliseconds timeout = std::chrono::seconds(15), const boost::string_ref http_method = "POST", const std::string& req_id = "0")
    {
      if (m_offline) return false;
<<<<<<< HEAD
      std::lock_guard<std::recursive_mutex> lock(m_daemon_rpc_mutex);
      return epee::net_utils::invoke_http_json_rpc(uri, method_name, req, res, m_http_client, timeout, http_method, req_id);
=======
      boost::lock_guard<boost::recursive_mutex> lock(m_daemon_rpc_mutex);
      return epee::net_utils::invoke_http_json_rpc(uri, method_name, req, res, *m_http_client, timeout, http_method, req_id);
>>>>>>> 2d729fbd
    }

    bool set_ring_database(const std::string &filename);
    const std::string get_ring_database() const { return m_ring_database; }
    bool get_ring(const crypto::key_image &key_image, std::vector<uint64_t> &outs);
    bool get_rings(const crypto::hash &txid, std::vector<std::pair<crypto::key_image, std::vector<uint64_t>>> &outs);
    bool set_ring(const crypto::key_image &key_image, const std::vector<uint64_t> &outs, bool relative);
    bool unset_ring(const std::vector<crypto::key_image> &key_images);
    bool unset_ring(const crypto::hash &txid);
    bool find_and_save_rings(bool force = true);

    bool blackball_output(const std::pair<uint64_t, uint64_t> &output);
    bool set_blackballed_outputs(const std::vector<std::pair<uint64_t, uint64_t>> &outputs, bool add = false);
    bool unblackball_output(const std::pair<uint64_t, uint64_t> &output);
    bool is_output_blackballed(const std::pair<uint64_t, uint64_t> &output) const;

    enum struct stake_result_status
    {
      invalid,
      success,
      exception_thrown,
      payment_id_disallowed,
      subaddress_disallowed,
      address_must_be_primary,
      service_node_list_query_failed,
      service_node_not_registered,
      network_version_query_failed,
      network_height_query_failed,
      service_node_contribution_maxed,
      service_node_contributors_maxed,
      service_node_insufficient_contribution,
      too_many_transactions_constructed,
      no_blink,
    };

    struct stake_result
    {
      stake_result_status status;
      std::string         msg;
      pending_tx          ptx;
    };

    /// Modifies the `amount` to maximum possible if too large, but rejects if insufficient.
    /// `fraction` is only used to determine the amount if specified zero.
    stake_result check_stake_allowed(const crypto::public_key& sn_key, const cryptonote::address_parse_info& addr_info, uint64_t& amount, double fraction = 0);
    stake_result create_stake_tx    (const crypto::public_key& service_node_key, const cryptonote::address_parse_info& addr_info, uint64_t amount,
                                     double amount_fraction = 0, uint32_t priority = 0, uint32_t subaddr_account = 0, std::set<uint32_t> subaddr_indices = {});
    enum struct register_service_node_result_status
    {
      invalid,
      success,
      insufficient_num_args,
      subaddr_indices_parse_fail,
      network_height_query_failed,
      network_version_query_failed,
      convert_registration_args_failed,
      registration_timestamp_expired,
      registration_timestamp_parse_fail,
      validate_contributor_args_fail,
      service_node_key_parse_fail,
      service_node_signature_parse_fail,
      service_node_register_serialize_to_tx_extra_fail,
      first_address_must_be_primary_address,
      service_node_list_query_failed,
      service_node_cannot_reregister,
      insufficient_portions,
      wallet_not_synced,
      too_many_transactions_constructed,
      exception_thrown,
      no_blink,
    };

    struct register_service_node_result
    {
      register_service_node_result_status status;
      std::string                         msg;
      pending_tx                          ptx;
    };
    register_service_node_result create_register_service_node_tx(const std::vector<std::string> &args_, uint32_t subaddr_account = 0);

    struct request_stake_unlock_result
    {
      bool        success;
      std::string msg;
      pending_tx  ptx;
    };
    request_stake_unlock_result can_request_stake_unlock(const crypto::public_key &sn_key);
    std::vector<wallet2::pending_tx> lns_create_buy_mapping_tx(lns::mapping_type type, std::string const *owner, std::string const *backup_owner, std::string name, std::string const &value, std::string *reason, uint32_t priority = 0, uint32_t account_index = 0, std::set<uint32_t> subaddr_indices = {});
    std::vector<wallet2::pending_tx> lns_create_buy_mapping_tx(std::string const &type, std::string const *owner, std::string const *backup_owner, std::string const &name, std::string const &value, std::string *reason, uint32_t priority = 0, uint32_t account_index = 0, std::set<uint32_t> subaddr_indices = {});

    // signature: (Optional) If set, use the signature given, otherwise by default derive the signature from the wallet spend key as an ed25519 key.
    //            The signature is derived from the hash of the previous txid blob and previous value blob of the mapping. By default this is signed using the wallet's spend key as an ed25519 keypair.
    std::vector<wallet2::pending_tx> lns_create_update_mapping_tx(lns::mapping_type type, std::string name, std::string const *value, std::string const *owner, std::string const *backup_owner, std::string const *signature, std::string *reason, uint32_t priority = 0, uint32_t account_index = 0, std::set<uint32_t> subaddr_indices = {}, std::vector<cryptonote::rpc::LNS_NAMES_TO_OWNERS::response_entry> *response = {});
    std::vector<wallet2::pending_tx> lns_create_update_mapping_tx(std::string const &type, std::string const &name, std::string const *value, std::string const *owner, std::string const *backup_owner, std::string const *signature, std::string *reason, uint32_t priority = 0, uint32_t account_index = 0, std::set<uint32_t> subaddr_indices = {}, std::vector<cryptonote::rpc::LNS_NAMES_TO_OWNERS::response_entry> *response = {});

    // Generate just the signature required for putting into lns_update_mapping command in the wallet
    bool lns_make_update_mapping_signature(lns::mapping_type type, std::string name, std::string const *value, std::string const *owner, std::string const *backup_owner, lns::generic_signature &signature, uint32_t account_index = 0, std::string *reason = nullptr);

    void freeze(size_t idx);
    void thaw(size_t idx);
    bool frozen(size_t idx) const;
    void freeze(const crypto::key_image &ki);
    void thaw(const crypto::key_image &ki);
    bool frozen(const crypto::key_image &ki) const;
    bool frozen(const transfer_details &td) const;

    bool save_to_file(const std::string& path_to_file, const std::string& binary, bool is_printable = false) const;
    static bool load_from_file(const std::string& path_to_file, std::string& target_str, size_t max_size = 1000000000);

    uint64_t get_bytes_sent() const;
    uint64_t get_bytes_received() const;

    // MMS -------------------------------------------------------------------------------------------------
    mms::message_store& get_message_store() { return m_message_store; };
    const mms::message_store& get_message_store() const { return m_message_store; };
    mms::multisig_wallet_state get_multisig_wallet_state() const;

    bool lock_keys_file();
    bool unlock_keys_file();
    bool is_keys_file_locked() const;

    void change_password(const std::string &filename, const epee::wipeable_string &original_password, const epee::wipeable_string &new_password);

    void set_tx_notify(const std::shared_ptr<tools::Notify> &notify) { m_tx_notify = notify; }

    bool is_tx_spendtime_unlocked(uint64_t unlock_time, uint64_t block_height) const;
    void hash_m_transfer(const transfer_details & transfer, crypto::hash &hash) const;
    uint64_t hash_m_transfers(int64_t transfer_height, crypto::hash &hash) const;
    void finish_rescan_bc_keep_key_images(uint64_t transfer_height, const crypto::hash &hash);
    void set_offline(bool offline = true);


    std::atomic<bool> m_long_poll_disabled;
    static std::string get_default_daemon_address() { CRITICAL_REGION_LOCAL(default_daemon_address_lock); return default_daemon_address; }

  private:
    /*!
     * \brief  Stores wallet information to wallet file.
     * \param  keys_file_name Name of wallet file
     * \param  password       Password of wallet file
     * \param  watch_only     true to save only view key, false to save both spend and view keys
     * \return                Whether it was successful.
     */
    bool store_keys(const std::string& keys_file_name, const epee::wipeable_string& password, bool watch_only = false);
    /*!
     * \brief Load wallet keys information from wallet file.
     * \param keys_file_name Name of wallet file
     * \param password       Password of wallet file
     */
    bool load_keys(const std::string& keys_file_name, const epee::wipeable_string& password);
<<<<<<< HEAD
    void process_new_transaction(const crypto::hash &txid, const cryptonote::transaction& tx, const std::vector<uint64_t> &o_indices, uint64_t height, uint8_t block_version, uint64_t ts, bool miner_tx, bool pool, bool blink, bool double_spend_seen, const tx_cache_data &tx_cache_data, std::map<std::pair<uint64_t, uint64_t>, size_t> *output_tracker_cache = NULL);
=======
    /*!
     * \brief Load wallet keys information from a string buffer.
     * \param keys_buf       Keys buffer to load
     * \param password       Password of keys buffer
     */
    bool load_keys_buf(const std::string& keys_buf, const epee::wipeable_string& password);
    bool load_keys_buf(const std::string& keys_buf, const epee::wipeable_string& password, boost::optional<crypto::chacha_key>& keys_to_encrypt);
    void process_new_transaction(const crypto::hash &txid, const cryptonote::transaction& tx, const std::vector<uint64_t> &o_indices, uint64_t height, uint8_t block_version, uint64_t ts, bool miner_tx, bool pool, bool double_spend_seen, const tx_cache_data &tx_cache_data, std::map<std::pair<uint64_t, uint64_t>, size_t> *output_tracker_cache = NULL);
>>>>>>> 2d729fbd
    bool should_skip_block(const cryptonote::block &b, uint64_t height) const;
    void process_new_blockchain_entry(const cryptonote::block& b, const cryptonote::block_complete_entry& bche, const parsed_block &parsed_block, const crypto::hash& bl_id, uint64_t height, const std::vector<tx_cache_data> &tx_cache_data, size_t tx_cache_data_offset, std::map<std::pair<uint64_t, uint64_t>, size_t> *output_tracker_cache = NULL);
    void detach_blockchain(uint64_t height, std::map<std::pair<uint64_t, uint64_t>, size_t> *output_tracker_cache = NULL);
    void get_short_chain_history(std::list<crypto::hash>& ids, uint64_t granularity = 1) const;
    bool clear();
    void clear_soft(bool keep_key_images=false);
    void pull_blocks(uint64_t start_height, uint64_t& blocks_start_height, const std::list<crypto::hash> &short_chain_history, std::vector<cryptonote::block_complete_entry> &blocks, std::vector<cryptonote::rpc::GET_BLOCKS_FAST::block_output_indices> &o_indices, uint64_t &current_height);
    void pull_hashes(uint64_t start_height, uint64_t& blocks_start_height, const std::list<crypto::hash> &short_chain_history, std::vector<crypto::hash> &hashes);
    void fast_refresh(uint64_t stop_height, uint64_t &blocks_start_height, std::list<crypto::hash> &short_chain_history, bool force = false);
    void pull_and_parse_next_blocks(uint64_t start_height, uint64_t &blocks_start_height, std::list<crypto::hash> &short_chain_history, const std::vector<cryptonote::block_complete_entry> &prev_blocks, const std::vector<parsed_block> &prev_parsed_blocks, std::vector<cryptonote::block_complete_entry> &blocks, std::vector<parsed_block> &parsed_blocks, bool &last, bool &error, std::exception_ptr &exception);
    void process_parsed_blocks(uint64_t start_height, const std::vector<cryptonote::block_complete_entry> &blocks, const std::vector<parsed_block> &parsed_blocks, uint64_t& blocks_added, std::map<std::pair<uint64_t, uint64_t>, size_t> *output_tracker_cache = NULL);
    uint64_t select_transfers(uint64_t needed_money, std::vector<size_t> unused_transfers_indices, std::vector<size_t>& selected_transfers) const;
    bool prepare_file_names(const std::string& file_path);
    void process_unconfirmed(const crypto::hash &txid, const cryptonote::transaction& tx, uint64_t height);
    void process_outgoing(const crypto::hash &txid, const cryptonote::transaction& tx, uint64_t height, uint64_t ts, uint64_t spent, uint64_t received, uint32_t subaddr_account, const std::set<uint32_t>& subaddr_indices);
    void add_unconfirmed_tx(const cryptonote::transaction& tx, uint64_t amount_in, const std::vector<cryptonote::tx_destination_entry> &dests, const crypto::hash &payment_id, uint64_t change_amount, uint32_t subaddr_account, const std::set<uint32_t>& subaddr_indices);
    void generate_genesis(cryptonote::block& b) const;
    void check_genesis(const crypto::hash& genesis_hash) const; //throws
    bool generate_chacha_key_from_secret_keys(crypto::chacha_key &key) const;
    void generate_chacha_key_from_password(const epee::wipeable_string &pass, crypto::chacha_key &key) const;
    crypto::hash get_payment_id(const pending_tx &ptx) const;
    void check_acc_out_precomp(const cryptonote::tx_out &o, const crypto::key_derivation &derivation, const std::vector<crypto::key_derivation> &additional_derivations, size_t i, tx_scan_info_t &tx_scan_info) const;
    void check_acc_out_precomp(const cryptonote::tx_out &o, const crypto::key_derivation &derivation, const std::vector<crypto::key_derivation> &additional_derivations, size_t i, const is_out_data *is_out_data, tx_scan_info_t &tx_scan_info) const;
    void check_acc_out_precomp_once(const cryptonote::tx_out &o, const crypto::key_derivation &derivation, const std::vector<crypto::key_derivation> &additional_derivations, size_t i, const is_out_data *is_out_data, tx_scan_info_t &tx_scan_info, bool &already_seen) const;
    void parse_block_round(const cryptonote::blobdata &blob, cryptonote::block &bl, crypto::hash &bl_id, bool &error) const;
    uint64_t get_upper_transaction_weight_limit() const;
    std::vector<uint64_t> get_unspent_amounts_vector(bool strict) const;
    cryptonote::byte_and_output_fees get_dynamic_base_fee_estimate() const;
    float get_output_relatedness(const transfer_details &td0, const transfer_details &td1) const;
    std::vector<size_t> pick_preferred_rct_inputs(uint64_t needed_money, uint32_t subaddr_account, const std::set<uint32_t> &subaddr_indices) const;
    void set_spent(size_t idx, uint64_t height);
    void set_unspent(size_t idx);
    bool is_spent(const transfer_details &td, bool strict = true) const;
    bool is_spent(size_t idx, bool strict = true) const;
    void get_outs(std::vector<std::vector<get_outs_entry>> &outs, const std::vector<size_t> &selected_transfers, size_t fake_outputs_count, bool has_rct);
    void get_outs(std::vector<std::vector<get_outs_entry>> &outs, const std::vector<size_t> &selected_transfers, size_t fake_outputs_count, std::vector<uint64_t> &rct_offsets, bool has_rct);
    bool tx_add_fake_output(std::vector<std::vector<tools::wallet2::get_outs_entry>> &outs, uint64_t global_index, const crypto::public_key& tx_public_key, const rct::key& mask, uint64_t real_index, bool unlocked) const;
    bool should_pick_a_second_output(size_t n_transfers, const std::vector<size_t> &unused_transfers_indices, const std::vector<size_t> &unused_dust_indices) const;
    std::vector<size_t> get_only_rct(const std::vector<size_t> &unused_dust_indices, const std::vector<size_t> &unused_transfers_indices) const;
    void scan_output(const cryptonote::transaction &tx, bool miner_tx, const crypto::public_key &tx_pub_key, size_t vout_index, tx_scan_info_t &tx_scan_info, std::vector<tx_money_got_in_out> &tx_money_got_in_outs, std::vector<size_t> &outs, bool pool, bool blink);
    void trim_hashchain();
    crypto::key_image get_multisig_composite_key_image(size_t n) const;
    rct::multisig_kLRki get_multisig_composite_kLRki(size_t n,  const std::unordered_set<crypto::public_key> &ignore_set, std::unordered_set<rct::key> &used_L, std::unordered_set<rct::key> &new_used_L) const;
    rct::multisig_kLRki get_multisig_kLRki(size_t n, const rct::key &k) const;
    rct::key get_multisig_k(size_t idx, const std::unordered_set<rct::key> &used_L) const;
    void update_multisig_rescan_info(const std::vector<std::vector<rct::key>> &multisig_k, const std::vector<std::vector<tools::wallet2::multisig_info>> &info, size_t n);
    bool add_rings(const crypto::chacha_key &key, const cryptonote::transaction_prefix &tx);
    bool add_rings(const cryptonote::transaction_prefix &tx);
    bool remove_rings(const cryptonote::transaction_prefix &tx);
    bool get_ring(const crypto::chacha_key &key, const crypto::key_image &key_image, std::vector<uint64_t> &outs);
    crypto::chacha_key get_ringdb_key();
    void setup_keys(const epee::wipeable_string &password);
    size_t get_transfer_details(const crypto::key_image &ki) const;

    void register_devices();
    hw::device& lookup_device(const std::string & device_descriptor);

    bool get_rct_distribution(uint64_t &start_height, std::vector<uint64_t> &distribution);
    bool get_output_blacklist(std::vector<uint64_t> &blacklist);

    uint64_t get_segregation_fork_height() const;
    void unpack_multisig_info(const std::vector<std::string>& info,
      std::vector<crypto::public_key> &public_keys,
      std::vector<crypto::secret_key> &secret_keys) const;
    bool unpack_extra_multisig_info(const std::vector<std::string>& info,
      std::vector<crypto::public_key> &signers,
      std::unordered_set<crypto::public_key> &pkeys) const;

    void cache_tx_data(const cryptonote::transaction& tx, const crypto::hash &txid, tx_cache_data &tx_cache_data) const;
    std::shared_ptr<std::map<std::pair<uint64_t, uint64_t>, size_t>> create_output_tracker_cache() const;

    void init_type(hw::device::device_type device_type);
    void setup_new_blockchain();
    void create_keys_file(const std::string &wallet_, bool watch_only, const epee::wipeable_string &password, bool create_address_file);

    wallet_device_callback * get_device_callback();
    void on_device_button_request(uint64_t code);
    void on_device_button_pressed();
    boost::optional<epee::wipeable_string> on_device_pin_request();
    boost::optional<epee::wipeable_string> on_device_passphrase_request(bool on_device);
    void on_device_progress(const hw::device_progress& event);

    std::string get_rpc_status(const std::string &s) const;
    void throw_on_rpc_response_error(const boost::optional<std::string> &status, const char *method) const;

    cryptonote::account_base m_account;
    boost::optional<epee::net_utils::http::login> m_daemon_login;
    std::string m_daemon_address;
    std::string m_wallet_file;
    std::string m_keys_file;
    std::string m_mms_file;
    const std::unique_ptr<epee::net_utils::http::abstract_http_client> m_http_client;
    hashchain m_blockchain;
    std::unordered_map<crypto::hash, unconfirmed_transfer_details> m_unconfirmed_txs;
    std::unordered_map<crypto::hash, confirmed_transfer_details> m_confirmed_txs;
    std::unordered_multimap<crypto::hash, pool_payment_details> m_unconfirmed_payments;
    std::unordered_map<crypto::hash, crypto::secret_key> m_tx_keys;
    std::unordered_map<crypto::hash, std::vector<crypto::secret_key>> m_additional_tx_keys;

    std::recursive_mutex                      m_long_poll_mutex;
    epee::net_utils::http::http_simple_client m_long_poll_client;
    mutable std::mutex                        m_long_poll_tx_pool_checksum_mutex;
    crypto::hash                              m_long_poll_tx_pool_checksum = {};
    epee::net_utils::ssl_options_t            m_long_poll_ssl_options = epee::net_utils::ssl_support_t::e_ssl_support_autodetect;

    transfer_container m_transfers;
    payment_container m_payments;
    std::unordered_map<crypto::key_image, size_t> m_key_images;
    std::unordered_map<crypto::public_key, size_t> m_pub_keys;
    cryptonote::account_public_address m_account_public_address;
    std::unordered_map<crypto::public_key, cryptonote::subaddress_index> m_subaddresses;
    std::vector<std::vector<std::string>> m_subaddress_labels;
    std::unordered_map<crypto::hash, std::string> m_tx_notes;
    std::unordered_map<std::string, std::string> m_attributes;
    std::vector<tools::wallet2::address_book_row> m_address_book;
    std::pair<std::map<std::string, std::string>, std::vector<std::string>> m_account_tags;
    uint64_t m_upper_transaction_weight_limit; //TODO: auto-calc this value or request from daemon, now use some fixed value
    const std::vector<std::vector<tools::wallet2::multisig_info>> *m_multisig_rescan_info;
    const std::vector<std::vector<rct::key>> *m_multisig_rescan_k;
    std::unordered_map<crypto::public_key, crypto::key_image> m_cold_key_images;

    std::atomic<bool> m_run;

    std::recursive_mutex m_daemon_rpc_mutex;

    bool m_trusted_daemon;
    i_wallet2_callback* m_callback;
    hw::device::device_type m_key_device_type;
    cryptonote::network_type m_nettype;
    uint64_t m_kdf_rounds;
    std::string seed_language; /*!< Language of the mnemonics (seed). */
    bool is_old_file_format; /*!< Whether the wallet file is of an old file format */
    bool m_watch_only; /*!< no spend key */
    bool m_multisig; /*!< if > 1 spend secret key will not match spend public key */
    uint32_t m_multisig_threshold;
    std::vector<crypto::public_key> m_multisig_signers;
    //in case of general M/N multisig wallet we should perform N - M + 1 key exchange rounds and remember how many rounds are passed.
    uint32_t m_multisig_rounds_passed;
    std::vector<crypto::public_key> m_multisig_derivations;
    bool m_always_confirm_transfers;
    bool m_print_ring_members;
    bool m_store_tx_info; /*!< request txkey to be returned in RPC, and store in the wallet cache file */
    uint32_t m_default_priority;
    RefreshType m_refresh_type;
    bool m_auto_refresh;
    bool m_first_refresh_done;
    uint64_t m_refresh_from_block_height;
    // If m_refresh_from_block_height is explicitly set to zero we need this to differentiate it from the case that
    // m_refresh_from_block_height was defaulted to zero.*/
    bool m_explicit_refresh_from_block_height;
    bool m_confirm_non_default_ring_size;
    AskPasswordType m_ask_password;
    uint32_t m_min_output_count;
    uint64_t m_min_output_value;
    bool m_merge_destinations;
    bool m_confirm_backlog;
    uint32_t m_confirm_backlog_threshold;
    bool m_confirm_export_overwrite;
    bool m_segregate_pre_fork_outputs;
    bool m_key_reuse_mitigation2;
    uint64_t m_segregation_height;
    bool m_ignore_fractional_outputs;
    uint64_t m_ignore_outputs_above;
    uint64_t m_ignore_outputs_below;
    bool m_track_uses;
    uint32_t m_inactivity_lock_timeout;
    bool m_is_initialized;
    NodeRPCProxy m_node_rpc_proxy;
    std::unordered_set<crypto::hash> m_scanned_pool_txs[2];
    size_t m_subaddress_lookahead_major, m_subaddress_lookahead_minor;
    std::string m_device_name;
    std::string m_device_derivation_path;
    uint64_t m_device_last_key_image_sync;
    bool m_offline;
    uint64_t m_immutable_height;
    uint32_t m_rpc_version;

    // Aux transaction data from device
    std::unordered_map<crypto::hash, std::string> m_tx_device;

    // Light wallet
    bool m_light_wallet; /* sends view key to daemon for scanning */
    uint64_t m_light_wallet_scanned_block_height;
    uint64_t m_light_wallet_blockchain_height;
    uint64_t m_light_wallet_per_kb_fee = FEE_PER_KB;
    bool m_light_wallet_connected;
    uint64_t m_light_wallet_balance;
    uint64_t m_light_wallet_unlocked_balance;
    // Light wallet info needed to populate m_payment requires 2 separate api calls (get_address_txs and get_unspent_outs)
    // We save the info from the first call in m_light_wallet_address_txs for easier lookup.
    std::unordered_map<crypto::hash, address_tx> m_light_wallet_address_txs;
    // store calculated key image for faster lookup
    std::unordered_map<crypto::public_key, std::map<uint64_t, crypto::key_image> > m_key_image_cache;

    std::string m_ring_database;
    bool m_ring_history_saved;
    std::unique_ptr<ringdb> m_ringdb;
    boost::optional<crypto::chacha_key> m_ringdb_key;

    uint64_t m_last_block_reward;
    std::unique_ptr<tools::file_locker> m_keys_file_locker;
    
    mms::message_store m_message_store;
    bool m_original_keys_available;
    cryptonote::account_public_address m_original_address;
    crypto::secret_key m_original_view_secret_key;

    crypto::chacha_key m_cache_key;
    boost::optional<epee::wipeable_string> m_encrypt_keys_after_refresh;
    boost::mutex m_decrypt_keys_lock;
    unsigned int m_decrypt_keys_lockers;

    bool m_unattended;
    bool m_devices_registered;

    std::shared_ptr<tools::Notify> m_tx_notify;
    std::unique_ptr<wallet_device_callback> m_device_callback;

    ExportFormat m_export_format;

    static boost::mutex default_daemon_address_lock;
    static std::string default_daemon_address;
  };

  // TODO(loki): Hmm. We need this here because we make register_service_node do
  // parsing on the wallet2 side instead of simplewallet. This is so that
  // register_service_node RPC command doesn't make it the wallet_rpc's
  // responsibility to parse out the string returned from the daemon. We're
  // purposely abstracting that complexity out to just wallet2's responsibility.

  // TODO(loki): The better question is if anyone is ever going to try use
  // register service node funded by multiple subaddresses. This is unlikely.
  constexpr std::array<const char* const, 6> allowed_priority_strings = {{"default", "unimportant", "normal", "elevated", "priority", "blink"}};
  bool parse_subaddress_indices(const std::string& arg, std::set<uint32_t>& subaddr_indices, std::string *err_msg = nullptr);
  bool parse_priority          (const std::string& arg, uint32_t& priority);

}
BOOST_CLASS_VERSION(tools::wallet2, 29)
BOOST_CLASS_VERSION(tools::wallet2::transfer_details, 14)
BOOST_CLASS_VERSION(tools::wallet2::multisig_info, 1)
BOOST_CLASS_VERSION(tools::wallet2::multisig_info::LR, 0)
BOOST_CLASS_VERSION(tools::wallet2::multisig_tx_set, 1)
BOOST_CLASS_VERSION(tools::wallet2::payment_details, 6)
BOOST_CLASS_VERSION(tools::wallet2::pool_payment_details, 1)
BOOST_CLASS_VERSION(tools::wallet2::unconfirmed_transfer_details, 9)
BOOST_CLASS_VERSION(tools::wallet2::confirmed_transfer_details, 8)
BOOST_CLASS_VERSION(tools::wallet2::address_book_row, 18)
BOOST_CLASS_VERSION(tools::wallet2::reserve_proof_entry, 0)
BOOST_CLASS_VERSION(tools::wallet2::unsigned_tx_set, 0)
BOOST_CLASS_VERSION(tools::wallet2::signed_tx_set, 1)
BOOST_CLASS_VERSION(tools::wallet2::tx_construction_data, 6)
BOOST_CLASS_VERSION(tools::wallet2::pending_tx, 3)
BOOST_CLASS_VERSION(tools::wallet2::multisig_sig, 0)

namespace boost
{
  namespace serialization
  {
    template <class Archive>
    inline typename std::enable_if<!Archive::is_loading::value, void>::type initialize_transfer_details(Archive &a, tools::wallet2::transfer_details &x, const boost::serialization::version_type ver)
    {
    }
    template <class Archive>
    inline typename std::enable_if<Archive::is_loading::value, void>::type initialize_transfer_details(Archive &a, tools::wallet2::transfer_details &x, const boost::serialization::version_type ver)
    {
        if (ver < 10)
        {
          x.m_key_image_request = false;
        }
        if (ver < 12)
        {
          x.m_frozen = false;
        }
        if (ver < 13)
          x.m_unmined_blink = false;
        if (ver < 14)
          x.m_was_blink = false;
    }

    template <class Archive>
    inline void serialize(Archive &a, tools::wallet2::transfer_details &x, const boost::serialization::version_type ver)
    {
      a & x.m_block_height;
      a & x.m_global_output_index;
      a & x.m_internal_output_index;
      a & x.m_tx;
      a & x.m_spent;
      a & x.m_key_image;
      a & x.m_mask;
      a & x.m_amount;
      a & x.m_spent_height;
      a & x.m_txid;
      a & x.m_rct;
      a & x.m_key_image_known;
      a & x.m_pk_index;
      a & x.m_subaddr_index;
      a & x.m_multisig_info;
      a & x.m_multisig_k;
      a & x.m_key_image_partial;
      if (ver > 9)
        a & x.m_key_image_request;
      if (ver > 10)
        a & x.m_uses;
      if (ver > 11)
        a & x.m_frozen;
      if (ver > 12)
        a & x.m_unmined_blink;
      if (ver > 13)
        a & x.m_was_blink;

      initialize_transfer_details(a, x, ver);
    }

    template <class Archive>
    inline void serialize(Archive &a, tools::wallet2::multisig_info::LR &x, const boost::serialization::version_type ver)
    {
      a & x.m_L;
      a & x.m_R;
    }

    template <class Archive>
    inline void serialize(Archive &a, tools::wallet2::multisig_info &x, const boost::serialization::version_type ver)
    {
      a & x.m_signer;
      a & x.m_LR;
      a & x.m_partial_key_images;
    }

    template <class Archive>
    inline void serialize(Archive &a, tools::wallet2::multisig_tx_set &x, const boost::serialization::version_type ver)
    {
      a & x.m_ptx;
      a & x.m_signers;
    }

    template <class Archive>
    inline void serialize(Archive &a, tools::wallet2::unconfirmed_transfer_details &x, const boost::serialization::version_type ver)
    {
      a & x.m_change;
      a & x.m_sent_time;
      if (ver < 5)
      {
        cryptonote::transaction tx;
        a & tx;
        x.m_tx = (const cryptonote::transaction_prefix&)tx;
      }
      else
      {
        a & x.m_tx;
      }
      if (ver < 9)
       x.m_pay_type = tools::pay_type::out;
      if (ver < 1)
        return;
      a & x.m_dests;
      a & x.m_payment_id;
      if (ver < 2)
        return;
      a & x.m_state;
      if (ver < 3)
        return;
      a & x.m_timestamp;
      if (ver < 4)
        return;
      a & x.m_amount_in;
      a & x.m_amount_out;
      if (ver < 6)
      {
        // v<6 may not have change accumulated in m_amount_out, which is a pain,
        // as it's readily understood to be sum of outputs.
        // We convert it to include change from v6
        if (!typename Archive::is_saving() && x.m_change != (uint64_t)-1)
          x.m_amount_out += x.m_change;
      }
      if (ver < 7)
      {
        x.m_subaddr_account = 0;
        return;
      }
      a & x.m_subaddr_account;
      a & x.m_subaddr_indices;
      if (ver < 8)
        return;
      a & x.m_rings;
      if (ver < 9)
        return;
      a & x.m_pay_type;
    }

    template <class Archive>
    inline void serialize(Archive &a, tools::wallet2::confirmed_transfer_details &x, const boost::serialization::version_type ver)
    {
      a & x.m_amount_in;
      a & x.m_amount_out;
      a & x.m_change;
      a & x.m_block_height;
      if (ver < 8)
        x.m_pay_type = tools::pay_type::out;
      if (ver < 1)
        return;
      a & x.m_dests;
      a & x.m_payment_id;
      if (ver < 2)
        return;
      a & x.m_timestamp;
      if (ver < 3)
      {
        // v<3 may not have change accumulated in m_amount_out, which is a pain,
        // as it's readily understood to be sum of outputs. Whether it got added
        // or not depends on whether it came from a unconfirmed_transfer_details
        // (not included) or not (included). We can't reliably tell here, so we
        // check whether either yields a "negative" fee, or use the other if so.
        // We convert it to include change from v3
        if (!typename Archive::is_saving() && x.m_change != (uint64_t)-1)
        {
          if (x.m_amount_in > (x.m_amount_out + x.m_change))
            x.m_amount_out += x.m_change;
        }
      }
      if (ver < 4)
      {
        if (!typename Archive::is_saving())
          x.m_unlock_time = 0;
        return;
      }
      a & x.m_unlock_time;
      if (ver < 5)
      {
        x.m_subaddr_account = 0;
        return;
      }
      a & x.m_subaddr_account;
      a & x.m_subaddr_indices;
      if (ver < 6)
        return;
      a & x.m_rings;

      if (ver < 7)
        return;
      a & x.m_unlock_times;
      if (ver < 8)
        return;
      a & x.m_pay_type;
    }

    template <class Archive>
    inline void serialize(Archive& a, tools::wallet2::payment_details& x, const boost::serialization::version_type ver)
    {
      a & x.m_tx_hash;
      a & x.m_amount;
      a & x.m_block_height;
      a & x.m_unlock_time;

      // Set defaults for old versions:
      if (ver < 1)
        x.m_timestamp = 0;
      if (ver < 2)
        x.m_subaddr_index = {};
      if (ver < 3)
        x.m_fee = 0;
      if (ver < 4)
        x.m_type = tools::pay_type::in;
      if (ver < 5)
        x.m_unmined_blink = false;
      if (ver < 6)
        x.m_was_blink = false;


      if (ver < 1) return;
      a & x.m_timestamp;
      if (ver < 2) return;
      a & x.m_subaddr_index;
      if (ver < 3) return;
      a & x.m_fee;
      if (ver < 4) return;
      a & x.m_type;
      if (ver < 5) return;
      a & x.m_unmined_blink;
      if (ver < 6) return;
      a & x.m_was_blink;
    }

    template <class Archive>
    inline void serialize(Archive& a, tools::wallet2::pool_payment_details& x, const boost::serialization::version_type ver)
    {
      a & x.m_pd;
      a & x.m_double_spend_seen;
    }

    template <class Archive>
    inline void serialize(Archive& a, tools::wallet2::address_book_row& x, const boost::serialization::version_type ver)
    {
      a & x.m_address;
      if (ver < 18)
      {
        crypto::hash payment_id;
        a & payment_id;
        x.m_has_payment_id = !(payment_id == crypto::null_hash);
        if (x.m_has_payment_id)
        {
          bool is_long = false;
          for (int i = 8; i < 32; ++i)
            is_long |= payment_id.data[i];
          if (is_long)
          {
            MWARNING("Long payment ID ignored on address book load");
            x.m_payment_id = crypto::null_hash8;
            x.m_has_payment_id = false;
          }
          else
            memcpy(x.m_payment_id.data, payment_id.data, 8);
        }
      }
      a & x.m_description;
      if (ver < 17)
      {
        x.m_is_subaddress = false;
        return;
      }
      a & x.m_is_subaddress;
      if (ver < 18)
        return;
      a & x.m_has_payment_id;
      if (x.m_has_payment_id)
        a & x.m_payment_id;
    }

    template <class Archive>
    inline void serialize(Archive& a, tools::wallet2::reserve_proof_entry& x, const boost::serialization::version_type ver)
    {
      a & x.txid;
      a & x.index_in_tx;
      a & x.shared_secret;
      a & x.key_image;
      a & x.shared_secret_sig;
      a & x.key_image_sig;
    }

    template <class Archive>
    inline void serialize(Archive &a, tools::wallet2::unsigned_tx_set &x, const boost::serialization::version_type ver)
    {
      a & x.txes;
      a & x.transfers;
    }

    template <class Archive>
    inline void serialize(Archive &a, tools::wallet2::signed_tx_set &x, const boost::serialization::version_type ver)
    {
      a & x.ptx;
      a & x.key_images;
      if (ver < 1)
        return;
      a & x.tx_key_images;
    }

    template <class Archive>
    inline void serialize(Archive &a, tools::wallet2::tx_construction_data &x, const boost::serialization::version_type ver)
    {
      a & x.sources;
      a & x.change_dts;
      a & x.splitted_dsts;
      if (ver < 2)
      {
        // load list to vector
        std::list<size_t> selected_transfers;
        a & selected_transfers;
        x.selected_transfers.clear();
        x.selected_transfers.reserve(selected_transfers.size());
        for (size_t t: selected_transfers)
          x.selected_transfers.push_back(t);
      }
      a & x.extra;
      a & x.unlock_time;
      a & x.dests;
      if (ver < 1)
      {
        x.subaddr_account = 0;
        return;
      }
      a & x.subaddr_account;
      a & x.subaddr_indices;
      if (!typename Archive::is_saving())
      {
        x.rct_config = { rct::RangeProofBorromean, 0 };
        if (ver < 6)
        {
          x.tx_type    = cryptonote::txtype::standard;
          x.hf_version = cryptonote::network_version_13_enforce_checkpoints;
        }
      }

      if (ver < 2)
        return;
      a & x.selected_transfers;
      if (ver < 3)
        return;
      if (ver < 5)
      {
        bool use_bulletproofs = x.rct_config.range_proof_type != rct::RangeProofBorromean;
        a & use_bulletproofs;
        if (!typename Archive::is_saving())
          x.rct_config = { use_bulletproofs ? rct::RangeProofBulletproof : rct::RangeProofBorromean, 0 };
        return;
      }
      a & x.rct_config;

      if (ver < 6) return;
      a & x.tx_type;
      a & x.hf_version;
    }

    template <class Archive>
    inline void serialize(Archive &a, tools::wallet2::multisig_sig &x, const boost::serialization::version_type ver)
    {
      a & x.sigs;
      a & x.ignore;
      a & x.used_L;
      a & x.signing_keys;
      a & x.msout;
    }

    template <class Archive>
    inline void serialize(Archive &a, tools::wallet2::pending_tx &x, const boost::serialization::version_type ver)
    {
      a & x.tx;
      a & x.dust;
      a & x.fee;
      a & x.dust_added_to_fee;
      a & x.change_dts;
      if (ver < 2)
      {
        // load list to vector
        std::list<size_t> selected_transfers;
        a & selected_transfers;
        x.selected_transfers.clear();
        x.selected_transfers.reserve(selected_transfers.size());
        for (size_t t: selected_transfers)
          x.selected_transfers.push_back(t);
      }
      a & x.key_images;
      a & x.tx_key;
      a & x.dests;
      a & x.construction_data;
      if (ver < 1)
        return;
      a & x.additional_tx_keys;
      if (ver < 2)
        return;
      a & x.selected_transfers;
      if (ver < 3)
        return;
      a & x.multisig_sigs;
    }
  }
}

namespace tools
{

  namespace detail
  {
    //----------------------------------------------------------------------------------------------------
    inline void digit_split_strategy(const std::vector<cryptonote::tx_destination_entry>& dsts,
      const cryptonote::tx_destination_entry& change_dst, uint64_t dust_threshold,
      std::vector<cryptonote::tx_destination_entry>& splitted_dsts, std::vector<cryptonote::tx_destination_entry> &dust_dsts)
    {
      splitted_dsts.clear();
      dust_dsts.clear();

      for(auto& de: dsts)
      {
        cryptonote::decompose_amount_into_digits(de.amount, 0,
          [&](uint64_t chunk) { splitted_dsts.push_back(cryptonote::tx_destination_entry(chunk, de.addr, de.is_subaddress)); },
          [&](uint64_t a_dust) { splitted_dsts.push_back(cryptonote::tx_destination_entry(a_dust, de.addr, de.is_subaddress)); } );
      }

      cryptonote::decompose_amount_into_digits(change_dst.amount, 0,
        [&](uint64_t chunk) {
          if (chunk <= dust_threshold)
            dust_dsts.push_back(cryptonote::tx_destination_entry(chunk, change_dst.addr, false));
          else
            splitted_dsts.push_back(cryptonote::tx_destination_entry(chunk, change_dst.addr, false));
        },
        [&](uint64_t a_dust) { dust_dsts.push_back(cryptonote::tx_destination_entry(a_dust, change_dst.addr, false)); } );
    }
    //----------------------------------------------------------------------------------------------------
    inline void null_split_strategy(const std::vector<cryptonote::tx_destination_entry>& dsts,
      const cryptonote::tx_destination_entry& change_dst, uint64_t dust_threshold,
      std::vector<cryptonote::tx_destination_entry>& splitted_dsts, std::vector<cryptonote::tx_destination_entry> &dust_dsts)
    {
      splitted_dsts = dsts;

      dust_dsts.clear();
      uint64_t change = change_dst.amount;

      if (0 != change)
      {
        splitted_dsts.push_back(cryptonote::tx_destination_entry(change, change_dst.addr, false));
      }
    }
    //----------------------------------------------------------------------------------------------------
    inline void print_source_entry(const cryptonote::tx_source_entry& src)
    {
      std::string indexes;
      std::for_each(src.outputs.begin(), src.outputs.end(), [&](const cryptonote::tx_source_entry::output_entry& s_e) { indexes += boost::to_string(s_e.first) + " "; });
      LOG_PRINT_L0("amount=" << cryptonote::print_money(src.amount) << ", real_output=" <<src.real_output << ", real_output_in_tx_index=" << src.real_output_in_tx_index << ", indexes: " << indexes);
    }
    //----------------------------------------------------------------------------------------------------
  }
  //----------------------------------------------------------------------------------------------------
}<|MERGE_RESOLUTION|>--- conflicted
+++ resolved
@@ -1487,37 +1487,22 @@
     inline bool invoke_http_json(const boost::string_ref uri, const t_request& req, t_response& res, std::chrono::milliseconds timeout = std::chrono::seconds(15), const boost::string_ref http_method = "POST")
     {
       if (m_offline) return false;
-<<<<<<< HEAD
       std::lock_guard<std::recursive_mutex> lock(m_daemon_rpc_mutex);
-      return epee::net_utils::invoke_http_json(uri, req, res, m_http_client, timeout, http_method);
-=======
-      boost::lock_guard<boost::recursive_mutex> lock(m_daemon_rpc_mutex);
       return epee::net_utils::invoke_http_json(uri, req, res, *m_http_client, timeout, http_method);
->>>>>>> 2d729fbd
     }
     template<class t_request, class t_response>
     inline bool invoke_http_bin(const boost::string_ref uri, const t_request& req, t_response& res, std::chrono::milliseconds timeout = std::chrono::seconds(15), const boost::string_ref http_method = "POST")
     {
       if (m_offline) return false;
-<<<<<<< HEAD
       std::lock_guard<std::recursive_mutex> lock(m_daemon_rpc_mutex);
-      return epee::net_utils::invoke_http_bin(uri, req, res, m_http_client, timeout, http_method);
-=======
-      boost::lock_guard<boost::recursive_mutex> lock(m_daemon_rpc_mutex);
       return epee::net_utils::invoke_http_bin(uri, req, res, *m_http_client, timeout, http_method);
->>>>>>> 2d729fbd
     }
     template<class t_request, class t_response>
     inline bool invoke_http_json_rpc(const boost::string_ref uri, const std::string& method_name, const t_request& req, t_response& res, std::chrono::milliseconds timeout = std::chrono::seconds(15), const boost::string_ref http_method = "POST", const std::string& req_id = "0")
     {
       if (m_offline) return false;
-<<<<<<< HEAD
       std::lock_guard<std::recursive_mutex> lock(m_daemon_rpc_mutex);
-      return epee::net_utils::invoke_http_json_rpc(uri, method_name, req, res, m_http_client, timeout, http_method, req_id);
-=======
-      boost::lock_guard<boost::recursive_mutex> lock(m_daemon_rpc_mutex);
       return epee::net_utils::invoke_http_json_rpc(uri, method_name, req, res, *m_http_client, timeout, http_method, req_id);
->>>>>>> 2d729fbd
     }
 
     bool set_ring_database(const std::string &filename);
@@ -1668,9 +1653,6 @@
      * \param password       Password of wallet file
      */
     bool load_keys(const std::string& keys_file_name, const epee::wipeable_string& password);
-<<<<<<< HEAD
-    void process_new_transaction(const crypto::hash &txid, const cryptonote::transaction& tx, const std::vector<uint64_t> &o_indices, uint64_t height, uint8_t block_version, uint64_t ts, bool miner_tx, bool pool, bool blink, bool double_spend_seen, const tx_cache_data &tx_cache_data, std::map<std::pair<uint64_t, uint64_t>, size_t> *output_tracker_cache = NULL);
-=======
     /*!
      * \brief Load wallet keys information from a string buffer.
      * \param keys_buf       Keys buffer to load
@@ -1678,8 +1660,7 @@
      */
     bool load_keys_buf(const std::string& keys_buf, const epee::wipeable_string& password);
     bool load_keys_buf(const std::string& keys_buf, const epee::wipeable_string& password, boost::optional<crypto::chacha_key>& keys_to_encrypt);
-    void process_new_transaction(const crypto::hash &txid, const cryptonote::transaction& tx, const std::vector<uint64_t> &o_indices, uint64_t height, uint8_t block_version, uint64_t ts, bool miner_tx, bool pool, bool double_spend_seen, const tx_cache_data &tx_cache_data, std::map<std::pair<uint64_t, uint64_t>, size_t> *output_tracker_cache = NULL);
->>>>>>> 2d729fbd
+    void process_new_transaction(const crypto::hash &txid, const cryptonote::transaction& tx, const std::vector<uint64_t> &o_indices, uint64_t height, uint8_t block_version, uint64_t ts, bool miner_tx, bool pool, bool blink, bool double_spend_seen, const tx_cache_data &tx_cache_data, std::map<std::pair<uint64_t, uint64_t>, size_t> *output_tracker_cache = NULL);
     bool should_skip_block(const cryptonote::block &b, uint64_t height) const;
     void process_new_blockchain_entry(const cryptonote::block& b, const cryptonote::block_complete_entry& bche, const parsed_block &parsed_block, const crypto::hash& bl_id, uint64_t height, const std::vector<tx_cache_data> &tx_cache_data, size_t tx_cache_data_offset, std::map<std::pair<uint64_t, uint64_t>, size_t> *output_tracker_cache = NULL);
     void detach_blockchain(uint64_t height, std::map<std::pair<uint64_t, uint64_t>, size_t> *output_tracker_cache = NULL);
