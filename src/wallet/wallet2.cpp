--- conflicted
+++ resolved
@@ -3100,11 +3100,7 @@
 {
   // this temporary unlocking is necessary for Windows (otherwise the file couldn't be loaded).
   unlock_keys_file();
-<<<<<<< HEAD
-  bool r = verify_password(m_keys_file, password, m_watch_only || m_multisig, m_account.get_device());
-=======
   bool r = verify_password(m_keys_file, password, m_watch_only || m_multisig, m_account.get_device(), m_kdf_rounds);
->>>>>>> 88369c66
   lock_keys_file();
   return r;
 }
