--- conflicted
+++ resolved
@@ -159,7 +159,6 @@
 
 #define THREAD_STACK_SIZE                       5 * 1024 * 1024
 
-<<<<<<< HEAD
 #define HF_VERSION_PER_BYTE_FEE                 cryptonote::network_version_10_bulletproofs
 #define HF_VERSION_SMALLER_BP                   cryptonote::network_version_11_infinite_staking
 #define HF_VERSION_LONG_TERM_BLOCK_WEIGHT       cryptonote::network_version_11_infinite_staking
@@ -171,22 +170,7 @@
 #define HF_VERSION_MIN_2_OUTPUTS                cryptonote::network_version_16
 #define HF_VERSION_REJECT_SIGS_IN_COINBASE      cryptonote::network_version_16
 #define HF_VERSION_ENFORCE_MIN_AGE              cryptonote::network_version_16
-=======
-#define HF_VERSION_DYNAMIC_FEE                  4
-#define HF_VERSION_MIN_MIXIN_4                  6
-#define HF_VERSION_MIN_MIXIN_6                  7
-#define HF_VERSION_MIN_MIXIN_10                 8
-#define HF_VERSION_ENFORCE_RCT                  6
-#define HF_VERSION_PER_BYTE_FEE                 8
-#define HF_VERSION_SMALLER_BP                   10
-#define HF_VERSION_LONG_TERM_BLOCK_WEIGHT       10
-#define HF_VERSION_MIN_2_OUTPUTS                12
-#define HF_VERSION_MIN_V2_COINBASE_TX           12
-#define HF_VERSION_SAME_MIXIN                   12
-#define HF_VERSION_REJECT_SIGS_IN_COINBASE      12
-#define HF_VERSION_ENFORCE_MIN_AGE              12
-#define HF_VERSION_EFFECTIVE_SHORT_TERM_MEDIAN_IN_PENALTY 12
->>>>>>> 8bb3c6a8
+#define HF_VERSION_EFFECTIVE_SHORT_TERM_MEDIAN_IN_PENALTY cryptonote::network_version_16
 
 #define PER_KB_FEE_QUANTIZATION_DECIMALS        8
 
