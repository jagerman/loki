--- conflicted
+++ resolved
@@ -248,7 +248,6 @@
   constexpr size_t constexpr_sum(T n, Tmore... more) { return size_t{n} + constexpr_sum(more...); }
 #endif
 
-<<<<<<< HEAD
   namespace detail {
     // Copy an integer type, swapping to little-endian if needed
     template <typename T, std::enable_if_t<std::is_integral<T>::value, int> = 0>
@@ -309,11 +308,5 @@
   constexpr Enum enum_top = static_cast<Enum>(enum_count<Enum> - 1);
 
   std::string lowercase_ascii_string(std::string src);
-=======
-  std::string get_human_readable_bytes(uint64_t bytes);
-
   void clear_screen();
-
-  std::vector<std::pair<std::string, size_t>> split_string_by_width(const std::string &s, size_t columns);
->>>>>>> 23547e6e
 }