// Copyright (c) 2014-2019, The Monero Project
// 
// All rights reserved.
// 
// Redistribution and use in source and binary forms, with or without modification, are
// permitted provided that the following conditions are met:
// 
// 1. Redistributions of source code must retain the above copyright notice, this list of
//    conditions and the following disclaimer.
// 
// 2. Redistributions in binary form must reproduce the above copyright notice, this list
//    of conditions and the following disclaimer in the documentation and/or other
//    materials provided with the distribution.
// 
// 3. Neither the name of the copyright holder nor the names of its contributors may be
//    used to endorse or promote products derived from this software without specific
//    prior written permission.
// 
// THIS SOFTWARE IS PROVIDED BY THE COPYRIGHT HOLDERS AND CONTRIBUTORS "AS IS" AND ANY
// EXPRESS OR IMPLIED WARRANTIES, INCLUDING, BUT NOT LIMITED TO, THE IMPLIED WARRANTIES OF
// MERCHANTABILITY AND FITNESS FOR A PARTICULAR PURPOSE ARE DISCLAIMED. IN NO EVENT SHALL
// THE COPYRIGHT HOLDER OR CONTRIBUTORS BE LIABLE FOR ANY DIRECT, INDIRECT, INCIDENTAL,
// SPECIAL, EXEMPLARY, OR CONSEQUENTIAL DAMAGES (INCLUDING, BUT NOT LIMITED TO,
// PROCUREMENT OF SUBSTITUTE GOODS OR SERVICES; LOSS OF USE, DATA, OR PROFITS; OR BUSINESS
// INTERRUPTION) HOWEVER CAUSED AND ON ANY THEORY OF LIABILITY, WHETHER IN CONTRACT,
// STRICT LIABILITY, OR TORT (INCLUDING NEGLIGENCE OR OTHERWISE) ARISING IN ANY WAY OUT OF
// THE USE OF THIS SOFTWARE, EVEN IF ADVISED OF THE POSSIBILITY OF SUCH DAMAGE.
// 
// Parts of this file are originally copyright (c) 2012-2013 The Cryptonote developers

#pragma once

#include <boost/uuid/uuid.hpp>
#include <boost/serialization/version.hpp>
#include "serialization/keyvalue_serialization.h"
#include "net/net_utils_base.h"
#include "net/tor_address.h" // needed for serialization
#include "net/i2p_address.h" // needed for serialization
#include "misc_language.h"
#include "string_tools.h"
#include "time_helper.h"
#include "cryptonote_config.h"
<<<<<<< HEAD
#include "crypto/crypto.h"
=======
>>>>>>> c038cc8b

namespace nodetool
{
  typedef boost::uuids::uuid uuid;
  typedef uint64_t peerid_type;

  static inline std::string peerid_to_string(peerid_type peer_id)
  {
    std::ostringstream s;
    s << std::hex << peer_id;
    return epee::string_tools::pad_string(s.str(), 16, '0', true);
  }

#pragma pack (push, 1)
  
  struct network_address_old
  {
    uint32_t ip;
    uint32_t port;

    BEGIN_KV_SERIALIZE_MAP()
      KV_SERIALIZE(ip)
      KV_SERIALIZE(port)
    END_KV_SERIALIZE_MAP()
  };

  template<typename AddressType>
  struct peerlist_entry_base
  {
    AddressType adr;
    peerid_type id;
    int64_t last_seen;
    uint32_t pruning_seed;
    uint16_t rpc_port;

    BEGIN_KV_SERIALIZE_MAP()
      KV_SERIALIZE(adr)
      KV_SERIALIZE(id)
      KV_SERIALIZE_OPT(last_seen, (int64_t)0)
      KV_SERIALIZE_OPT(pruning_seed, (uint32_t)0)
      KV_SERIALIZE_OPT(rpc_port, (uint16_t)0)
    END_KV_SERIALIZE_MAP()
  };
  typedef peerlist_entry_base<epee::net_utils::network_address> peerlist_entry;

  template<typename AddressType>
  struct anchor_peerlist_entry_base
  {
    AddressType adr;
    peerid_type id;
    int64_t first_seen;

    BEGIN_KV_SERIALIZE_MAP()
      KV_SERIALIZE(adr)
      KV_SERIALIZE(id)
      KV_SERIALIZE(first_seen)
    END_KV_SERIALIZE_MAP()
  };
  typedef anchor_peerlist_entry_base<epee::net_utils::network_address> anchor_peerlist_entry;

  template<typename AddressType>
  struct connection_entry_base
  {
    AddressType adr;
    peerid_type id;
    bool is_income;

    BEGIN_KV_SERIALIZE_MAP()
      KV_SERIALIZE(adr)
      KV_SERIALIZE(id)
      KV_SERIALIZE(is_income)
    END_KV_SERIALIZE_MAP()
  };
  typedef connection_entry_base<epee::net_utils::network_address> connection_entry;

#pragma pack(pop)

  inline 
  std::string print_peerlist_to_string(const std::vector<peerlist_entry>& pl)
  {
    time_t now_time = 0;
    time(&now_time);
    std::stringstream ss;
    ss << std::setfill ('0') << std::setw (8) << std::hex << std::noshowbase;
    for(const peerlist_entry& pe: pl)
    {
      ss << peerid_to_string(pe.id) << "\t" << pe.adr.str()
        << " \trpc port " << (pe.rpc_port > 0 ? std::to_string(pe.rpc_port) : "-")
        << " \tpruning seed " << pe.pruning_seed 
        << " \tlast_seen: " << (pe.last_seen == 0 ? std::string("never") : epee::misc_utils::get_time_interval_string(now_time - pe.last_seen))
        << std::endl;
    }
    return ss.str();
  }


  struct network_config
  {
    BEGIN_KV_SERIALIZE_MAP()
      KV_SERIALIZE(max_out_connection_count)
      KV_SERIALIZE(max_in_connection_count)
      KV_SERIALIZE(handshake_interval)
      KV_SERIALIZE(packet_max_size)
      KV_SERIALIZE(config_id)
    END_KV_SERIALIZE_MAP()

    uint32_t max_out_connection_count;
    uint32_t max_in_connection_count;
    uint32_t connection_timeout;
    uint32_t ping_connection_timeout;
    uint32_t handshake_interval;
    uint32_t packet_max_size;
    uint32_t config_id;
    uint32_t send_peerlist_sz;
  };

  struct basic_node_data
  {
    uuid network_id;                   
    uint32_t my_port;
    uint16_t rpc_port;
    peerid_type peer_id;

    BEGIN_KV_SERIALIZE_MAP()
      KV_SERIALIZE_VAL_POD_AS_BLOB(network_id)
      KV_SERIALIZE(peer_id)
      KV_SERIALIZE(my_port)
      KV_SERIALIZE_OPT(rpc_port, (uint16_t)(0))
    END_KV_SERIALIZE_MAP()
  };
  

#define P2P_COMMANDS_POOL_BASE 1000

  /************************************************************************/
  /*                                                                      */
  /************************************************************************/
  template<class Payload>
	struct COMMAND_HANDSHAKE_T
	{
		const static int ID = P2P_COMMANDS_POOL_BASE + 1;

    struct request
    {
      basic_node_data node_data;
      Payload payload_data;

      BEGIN_KV_SERIALIZE_MAP()
        KV_SERIALIZE(node_data)
        KV_SERIALIZE(payload_data)
      END_KV_SERIALIZE_MAP()
    };

    struct response
    {
      basic_node_data node_data;
      Payload payload_data;
      std::vector<peerlist_entry> local_peerlist_new;

      BEGIN_KV_SERIALIZE_MAP()
        KV_SERIALIZE(node_data)
        KV_SERIALIZE(payload_data)
        KV_SERIALIZE(local_peerlist_new)
      END_KV_SERIALIZE_MAP()
    };
  };


  /************************************************************************/
  /*                                                                      */
  /************************************************************************/
  template<class Payload>
  struct COMMAND_TIMED_SYNC_T
  {
    const static int ID = P2P_COMMANDS_POOL_BASE + 2;

    struct request
    {
      Payload payload_data;
      BEGIN_KV_SERIALIZE_MAP()
        KV_SERIALIZE(payload_data)
      END_KV_SERIALIZE_MAP()
    };

    struct response
    {
      uint64_t local_time;
      Payload payload_data;
      std::vector<peerlist_entry> local_peerlist_new;

      BEGIN_KV_SERIALIZE_MAP()
        KV_SERIALIZE(payload_data)
        KV_SERIALIZE(local_peerlist_new)
      END_KV_SERIALIZE_MAP()
    };
  };

  /************************************************************************/
  /*                                                                      */
  /************************************************************************/

  struct COMMAND_PING
  {
    /*
      Used to make "callback" connection, to be sure that opponent node 
      have accessible connection point. Only other nodes can add peer to peerlist,
      and ONLY in case when peer has accepted connection and answered to ping.
    */
    const static int ID = P2P_COMMANDS_POOL_BASE + 3;

#define PING_OK_RESPONSE_STATUS_TEXT "OK"

    struct request
    {
      /*actually we don't need to send any real data*/

      BEGIN_KV_SERIALIZE_MAP()
      END_KV_SERIALIZE_MAP()
    };

    struct response
    {
      std::string status;
      peerid_type peer_id;

      BEGIN_KV_SERIALIZE_MAP()
        KV_SERIALIZE(status)
        KV_SERIALIZE(peer_id)
      END_KV_SERIALIZE_MAP()    
    };
  };

  
<<<<<<< HEAD
  struct proof_of_trust
  {
    peerid_type peer_id;
    uint64_t    time;
    crypto::signature sign;

    BEGIN_KV_SERIALIZE_MAP()
      KV_SERIALIZE(peer_id)
      KV_SERIALIZE(time)        
      KV_SERIALIZE_VAL_POD_AS_BLOB(sign)  
    END_KV_SERIALIZE_MAP()    
  };


  template<class payload_stat_info>
  struct COMMAND_REQUEST_STAT_INFO_T
  {
    const static int ID = P2P_COMMANDS_POOL_BASE + 4;

    struct request
    {
      proof_of_trust tr;
      BEGIN_KV_SERIALIZE_MAP()
        KV_SERIALIZE(tr)
      END_KV_SERIALIZE_MAP()    
    };
    
    struct response
    {
      std::string version;
      std::string os_version;
      uint64_t connections_count;
      uint64_t incoming_connections_count;
      payload_stat_info payload_info;

      BEGIN_KV_SERIALIZE_MAP()
        KV_SERIALIZE(version)
        KV_SERIALIZE(os_version)
        KV_SERIALIZE(connections_count)
        KV_SERIALIZE(incoming_connections_count)
        KV_SERIALIZE(payload_info)
      END_KV_SERIALIZE_MAP()    
    };
  };


  /************************************************************************/
  /*                                                                      */
  /************************************************************************/
  struct COMMAND_REQUEST_NETWORK_STATE
  {
    const static int ID = P2P_COMMANDS_POOL_BASE + 5;

    struct request
    {
      proof_of_trust tr;
      BEGIN_KV_SERIALIZE_MAP()
        KV_SERIALIZE(tr)
      END_KV_SERIALIZE_MAP()    
    };

    struct response
    {
      std::vector<peerlist_entry> local_peerlist_white; 
      std::vector<peerlist_entry> local_peerlist_gray; 
      std::vector<connection_entry> connections_list; 
      peerid_type my_id;
      uint64_t    local_time;
      BEGIN_KV_SERIALIZE_MAP()
        KV_SERIALIZE_CONTAINER_POD_AS_BLOB(local_peerlist_white)
        KV_SERIALIZE_CONTAINER_POD_AS_BLOB(local_peerlist_gray)
        KV_SERIALIZE_CONTAINER_POD_AS_BLOB(connections_list)
        KV_SERIALIZE(my_id)
        KV_SERIALIZE(local_time)
      END_KV_SERIALIZE_MAP()    
    };
  };

  /************************************************************************/
  /*                                                                      */
  /************************************************************************/
  struct COMMAND_REQUEST_PEER_ID
  {
    const static int ID = P2P_COMMANDS_POOL_BASE + 6;

    struct request
    {
      BEGIN_KV_SERIALIZE_MAP()
      END_KV_SERIALIZE_MAP()    
    };

    struct response
    {
      peerid_type my_id;

      BEGIN_KV_SERIALIZE_MAP()
        KV_SERIALIZE(my_id)
      END_KV_SERIALIZE_MAP()    
    };
  };

=======
>>>>>>> c038cc8b
  /************************************************************************/
  /*                                                                      */
  /************************************************************************/
  struct COMMAND_REQUEST_SUPPORT_FLAGS
  {
    const static int ID = P2P_COMMANDS_POOL_BASE + 7;

    struct request
    {
      BEGIN_KV_SERIALIZE_MAP()
      END_KV_SERIALIZE_MAP()    
    };

    struct response
    {
      uint32_t support_flags;

      BEGIN_KV_SERIALIZE_MAP()
        KV_SERIALIZE(support_flags)
      END_KV_SERIALIZE_MAP()    
    };
  };
<<<<<<< HEAD


  inline crypto::hash get_proof_of_trust_hash(const nodetool::proof_of_trust& pot)
  {
    std::string s;
    s.append(reinterpret_cast<const char*>(&pot.peer_id), sizeof(pot.peer_id));
    s.append(reinterpret_cast<const char*>(&pot.time), sizeof(pot.time));
    return crypto::cn_fast_hash(s.data(), s.size());
  }

=======
>>>>>>> c038cc8b
}<|MERGE_RESOLUTION|>--- conflicted
+++ resolved
@@ -40,10 +40,7 @@
 #include "string_tools.h"
 #include "time_helper.h"
 #include "cryptonote_config.h"
-<<<<<<< HEAD
 #include "crypto/crypto.h"
-=======
->>>>>>> c038cc8b
 
 namespace nodetool
 {
@@ -277,110 +274,6 @@
   };
 
   
-<<<<<<< HEAD
-  struct proof_of_trust
-  {
-    peerid_type peer_id;
-    uint64_t    time;
-    crypto::signature sign;
-
-    BEGIN_KV_SERIALIZE_MAP()
-      KV_SERIALIZE(peer_id)
-      KV_SERIALIZE(time)        
-      KV_SERIALIZE_VAL_POD_AS_BLOB(sign)  
-    END_KV_SERIALIZE_MAP()    
-  };
-
-
-  template<class payload_stat_info>
-  struct COMMAND_REQUEST_STAT_INFO_T
-  {
-    const static int ID = P2P_COMMANDS_POOL_BASE + 4;
-
-    struct request
-    {
-      proof_of_trust tr;
-      BEGIN_KV_SERIALIZE_MAP()
-        KV_SERIALIZE(tr)
-      END_KV_SERIALIZE_MAP()    
-    };
-    
-    struct response
-    {
-      std::string version;
-      std::string os_version;
-      uint64_t connections_count;
-      uint64_t incoming_connections_count;
-      payload_stat_info payload_info;
-
-      BEGIN_KV_SERIALIZE_MAP()
-        KV_SERIALIZE(version)
-        KV_SERIALIZE(os_version)
-        KV_SERIALIZE(connections_count)
-        KV_SERIALIZE(incoming_connections_count)
-        KV_SERIALIZE(payload_info)
-      END_KV_SERIALIZE_MAP()    
-    };
-  };
-
-
-  /************************************************************************/
-  /*                                                                      */
-  /************************************************************************/
-  struct COMMAND_REQUEST_NETWORK_STATE
-  {
-    const static int ID = P2P_COMMANDS_POOL_BASE + 5;
-
-    struct request
-    {
-      proof_of_trust tr;
-      BEGIN_KV_SERIALIZE_MAP()
-        KV_SERIALIZE(tr)
-      END_KV_SERIALIZE_MAP()    
-    };
-
-    struct response
-    {
-      std::vector<peerlist_entry> local_peerlist_white; 
-      std::vector<peerlist_entry> local_peerlist_gray; 
-      std::vector<connection_entry> connections_list; 
-      peerid_type my_id;
-      uint64_t    local_time;
-      BEGIN_KV_SERIALIZE_MAP()
-        KV_SERIALIZE_CONTAINER_POD_AS_BLOB(local_peerlist_white)
-        KV_SERIALIZE_CONTAINER_POD_AS_BLOB(local_peerlist_gray)
-        KV_SERIALIZE_CONTAINER_POD_AS_BLOB(connections_list)
-        KV_SERIALIZE(my_id)
-        KV_SERIALIZE(local_time)
-      END_KV_SERIALIZE_MAP()    
-    };
-  };
-
-  /************************************************************************/
-  /*                                                                      */
-  /************************************************************************/
-  struct COMMAND_REQUEST_PEER_ID
-  {
-    const static int ID = P2P_COMMANDS_POOL_BASE + 6;
-
-    struct request
-    {
-      BEGIN_KV_SERIALIZE_MAP()
-      END_KV_SERIALIZE_MAP()    
-    };
-
-    struct response
-    {
-      peerid_type my_id;
-
-      BEGIN_KV_SERIALIZE_MAP()
-        KV_SERIALIZE(my_id)
-      END_KV_SERIALIZE_MAP()    
-    };
-  };
-
-=======
->>>>>>> c038cc8b
   /************************************************************************/
   /*                                                                      */
   /************************************************************************/
@@ -403,17 +296,4 @@
       END_KV_SERIALIZE_MAP()    
     };
   };
-<<<<<<< HEAD
-
-
-  inline crypto::hash get_proof_of_trust_hash(const nodetool::proof_of_trust& pot)
-  {
-    std::string s;
-    s.append(reinterpret_cast<const char*>(&pot.peer_id), sizeof(pot.peer_id));
-    s.append(reinterpret_cast<const char*>(&pot.time), sizeof(pot.time));
-    return crypto::cn_fast_hash(s.data(), s.size());
-  }
-
-=======
->>>>>>> c038cc8b
 }