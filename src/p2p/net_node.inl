// Copyright (c) 2014-2019, The Monero Project
// Copyright (c) 2018-2019, The Loki Project
//
// All rights reserved.
//
// Redistribution and use in source and binary forms, with or without modification, are
// permitted provided that the following conditions are met:
//
// 1. Redistributions of source code must retain the above copyright notice, this list of
//    conditions and the following disclaimer.
//
// 2. Redistributions in binary form must reproduce the above copyright notice, this list
//    of conditions and the following disclaimer in the documentation and/or other
//    materials provided with the distribution.
//
// 3. Neither the name of the copyright holder nor the names of its contributors may be
//    used to endorse or promote products derived from this software without specific
//    prior written permission.
//
// THIS SOFTWARE IS PROVIDED BY THE COPYRIGHT HOLDERS AND CONTRIBUTORS "AS IS" AND ANY
// EXPRESS OR IMPLIED WARRANTIES, INCLUDING, BUT NOT LIMITED TO, THE IMPLIED WARRANTIES OF
// MERCHANTABILITY AND FITNESS FOR A PARTICULAR PURPOSE ARE DISCLAIMED. IN NO EVENT SHALL
// THE COPYRIGHT HOLDER OR CONTRIBUTORS BE LIABLE FOR ANY DIRECT, INDIRECT, INCIDENTAL,
// SPECIAL, EXEMPLARY, OR CONSEQUENTIAL DAMAGES (INCLUDING, BUT NOT LIMITED TO,
// PROCUREMENT OF SUBSTITUTE GOODS OR SERVICES; LOSS OF USE, DATA, OR PROFITS; OR BUSINESS
// INTERRUPTION) HOWEVER CAUSED AND ON ANY THEORY OF LIABILITY, WHETHER IN CONTRACT,
// STRICT LIABILITY, OR TORT (INCLUDING NEGLIGENCE OR OTHERWISE) ARISING IN ANY WAY OUT OF
// THE USE OF THIS SOFTWARE, EVEN IF ADVISED OF THE POSSIBILITY OF SUCH DAMAGE.
//
// Parts of this file are originally copyright (c) 2012-2013 The Cryptonote developers

// IP blocking adapted from Boolberry

#include <algorithm>
#include <boost/bind.hpp>
#include <boost/date_time/posix_time/posix_time.hpp>
#include <boost/filesystem/operations.hpp>
#include <boost/optional/optional.hpp>
#include <boost/thread/thread.hpp>
#include <boost/uuid/uuid_io.hpp>
#include <atomic>
#include <functional>
#include <limits>
#include <memory>
#include <tuple>
#include <vector>

#include "version.h"
#include "string_tools.h"
#include "common/util.h"
#include "common/dns_utils.h"
#include "common/pruning.h"
#include "net/error.h"
#include "net/net_helper.h"
#include "common/periodic_task.h"
#include "misc_log_ex.h"
#include "p2p_protocol_defs.h"
#include "net/local_ip.h"
#include "crypto/crypto.h"
#include "storages/levin_abstract_invoke2.h"
#include "cryptonote_core/cryptonote_core.h"
#include "net/parse.h"

#include <miniupnp/miniupnpc/miniupnpc.h>
#include <miniupnp/miniupnpc/upnpcommands.h>
#include <miniupnp/miniupnpc/upnperrors.h>

#undef LOKI_DEFAULT_LOG_CATEGORY
#define LOKI_DEFAULT_LOG_CATEGORY "net.p2p"

#define NET_MAKE_IP(b1,b2,b3,b4)  ((LPARAM)(((DWORD)(b1)<<24)+((DWORD)(b2)<<16)+((DWORD)(b3)<<8)+((DWORD)(b4))))

#define MIN_WANTED_SEED_NODES 12

namespace nodetool
{
  template<class t_payload_net_handler>
  node_server<t_payload_net_handler>::~node_server()
  {
    // tcp server uses io_service in destructor, and every zone uses
    // io_service from public zone.
    for (auto current = m_network_zones.begin(); current != m_network_zones.end(); /* below */)
    {
      if (current->first != epee::net_utils::zone::public_)
        current = m_network_zones.erase(current);
      else
        ++current;
    }
  }
  //-----------------------------------------------------------------------------------
  inline bool append_net_address(std::vector<epee::net_utils::network_address> & seed_nodes, std::string const & addr, uint16_t default_port);
  //-----------------------------------------------------------------------------------
  template<class t_payload_net_handler>
  void node_server<t_payload_net_handler>::init_options(boost::program_options::options_description& desc)
  {
    command_line::add_arg(desc, arg_p2p_bind_ip);
    command_line::add_arg(desc, arg_p2p_bind_ipv6_address);
    command_line::add_arg(desc, arg_p2p_bind_port, false);
    command_line::add_arg(desc, arg_p2p_bind_port_ipv6, false);
    command_line::add_arg(desc, arg_p2p_use_ipv6);
    command_line::add_arg(desc, arg_p2p_ignore_ipv4);
    command_line::add_arg(desc, arg_p2p_external_port);
    command_line::add_arg(desc, arg_p2p_allow_local_ip);
    command_line::add_arg(desc, arg_p2p_add_peer);
    command_line::add_arg(desc, arg_p2p_add_priority_node);
    command_line::add_arg(desc, arg_p2p_add_exclusive_node);
    command_line::add_arg(desc, arg_p2p_seed_node);
    command_line::add_arg(desc, arg_tx_proxy);
    command_line::add_arg(desc, arg_anonymous_inbound);
    command_line::add_arg(desc, arg_p2p_hide_my_port);
    command_line::add_arg(desc, arg_no_sync);
    command_line::add_arg(desc, arg_no_igd);
    command_line::add_arg(desc, arg_igd);
    command_line::add_arg(desc, arg_out_peers);
    command_line::add_arg(desc, arg_in_peers);
    command_line::add_arg(desc, arg_tos_flag);
    command_line::add_arg(desc, arg_limit_rate_up);
    command_line::add_arg(desc, arg_limit_rate_down);
    command_line::add_arg(desc, arg_limit_rate);
  }
  //-----------------------------------------------------------------------------------
  template<class t_payload_net_handler>
  bool node_server<t_payload_net_handler>::init_config()
  {
    TRY_ENTRY();
    auto storage = peerlist_storage::open(m_config_folder + "/" + P2P_NET_DATA_FILENAME);
    if (storage)
      m_peerlist_storage = std::move(*storage);

    m_network_zones[epee::net_utils::zone::public_].m_config.m_support_flags = P2P_SUPPORT_FLAGS;
    m_first_connection_maker_call = true;

    CATCH_ENTRY_L0("node_server::init_config", false);
    return true;
  }
  //-----------------------------------------------------------------------------------
  template<class t_payload_net_handler>
  void node_server<t_payload_net_handler>::for_each_connection(std::function<bool(typename t_payload_net_handler::connection_context&, peerid_type, uint32_t)> f)
  {
    for(auto& zone : m_network_zones)
    {
      zone.second.m_net_server.get_config_object().foreach_connection([&](p2p_connection_context& cntx){
        return f(cntx, cntx.peer_id, cntx.support_flags);
      });
    }
  }
  //-----------------------------------------------------------------------------------
  template<class t_payload_net_handler>
  bool node_server<t_payload_net_handler>::for_connection(const boost::uuids::uuid &connection_id, std::function<bool(typename t_payload_net_handler::connection_context&, peerid_type, uint32_t)> f)
  {
    for(auto& zone : m_network_zones)
    {
      const bool result = zone.second.m_net_server.get_config_object().for_connection(connection_id, [&](p2p_connection_context& cntx){
        return f(cntx, cntx.peer_id, cntx.support_flags);
      });
      if (result)
        return true;
    }
    return false;
  }
  //-----------------------------------------------------------------------------------
  template<class t_payload_net_handler>
  bool node_server<t_payload_net_handler>::is_remote_host_allowed(const epee::net_utils::network_address &address, time_t *t)
  {
    CRITICAL_REGION_LOCAL(m_blocked_hosts_lock);

    const time_t now = time(nullptr);

    // look in the hosts list
    auto it = m_blocked_hosts.find(address.host_str());
    if (it != m_blocked_hosts.end())
    {
      if (now >= it->second)
      {
        m_blocked_hosts.erase(it);
        MCLOG_CYAN(el::Level::Info, "global", "Host " << address.host_str() << " unblocked.");
        it = m_blocked_hosts.end();
      }
      else
      {
        if (t)
          *t = it->second - now;
        return false;
      }
    }

    // manually loop in subnets
    if (address.get_type_id() == epee::net_utils::address_type::ipv4)
    {
      auto ipv4_address = address.template as<epee::net_utils::ipv4_network_address>();
      std::map<epee::net_utils::ipv4_network_subnet, time_t>::iterator it;
      for (it = m_blocked_subnets.begin(); it != m_blocked_subnets.end(); )
      {
        if (now >= it->second)
        {
          it = m_blocked_subnets.erase(it);
          MCLOG_CYAN(el::Level::Info, "global", "Subnet " << it->first.host_str() << " unblocked.");
          continue;
        }
        if (it->first.matches(ipv4_address))
        {
          if (t)
            *t = it->second - now;
          return false;
        }
        ++it;
      }
    }

    // not found in hosts or subnets, allowed
    return true;
  }
  //-----------------------------------------------------------------------------------
  template<class t_payload_net_handler>
  bool node_server<t_payload_net_handler>::block_host(const epee::net_utils::network_address &addr, time_t seconds)
  {
    if(!addr.is_blockable())
      return false;

    const time_t now = time(nullptr);

    CRITICAL_REGION_LOCAL(m_blocked_hosts_lock);
    time_t limit;
    if (now > std::numeric_limits<time_t>::max() - seconds)
      limit = std::numeric_limits<time_t>::max();
    else
      limit = now + seconds;
    m_blocked_hosts[addr.host_str()] = limit;

    // drop any connection to that address. This should only have to look into
    // the zone related to the connection, but really make sure everything is
    // swept ...
    std::vector<boost::uuids::uuid> conns;
    for(auto& zone : m_network_zones)
    {
      zone.second.m_net_server.get_config_object().foreach_connection([&](const p2p_connection_context& cntxt)
      {
        if (cntxt.m_remote_address.is_same_host(addr))
        {
          conns.push_back(cntxt.m_connection_id);
        }
        return true;
      });
      for (const auto &c: conns)
        zone.second.m_net_server.get_config_object().close(c);

      conns.clear();
    }

    MCLOG_CYAN(el::Level::Info, "global", "Host " << addr.host_str() << " blocked.");
    return true;
  }
  //-----------------------------------------------------------------------------------
  template<class t_payload_net_handler>
  bool node_server<t_payload_net_handler>::unblock_host(const epee::net_utils::network_address &address)
  {
    CRITICAL_REGION_LOCAL(m_blocked_hosts_lock);
    auto i = m_blocked_hosts.find(address.host_str());
    if (i == m_blocked_hosts.end())
      return false;
    m_blocked_hosts.erase(i);
    MCLOG_CYAN(el::Level::Info, "global", "Host " << address.host_str() << " unblocked.");
    return true;
  }
  //-----------------------------------------------------------------------------------
  template<class t_payload_net_handler>
  bool node_server<t_payload_net_handler>::block_subnet(const epee::net_utils::ipv4_network_subnet &subnet, time_t seconds)
  {
    const time_t now = time(nullptr);

    CRITICAL_REGION_LOCAL(m_blocked_hosts_lock);
    time_t limit;
    if (now > std::numeric_limits<time_t>::max() - seconds)
      limit = std::numeric_limits<time_t>::max();
    else
      limit = now + seconds;
    m_blocked_subnets[subnet] = limit;

    // drop any connection to that subnet. This should only have to look into
    // the zone related to the connection, but really make sure everything is
    // swept ...
    std::vector<boost::uuids::uuid> conns;
    for(auto& zone : m_network_zones)
    {
      zone.second.m_net_server.get_config_object().foreach_connection([&](const p2p_connection_context& cntxt)
      {
        if (cntxt.m_remote_address.get_type_id() != epee::net_utils::ipv4_network_address::get_type_id())
          return true;
        auto ipv4_address = cntxt.m_remote_address.template as<epee::net_utils::ipv4_network_address>();
        if (subnet.matches(ipv4_address))
        {
          conns.push_back(cntxt.m_connection_id);
        }
        return true;
      });
      for (const auto &c: conns)
        zone.second.m_net_server.get_config_object().close(c);

      conns.clear();
    }

    MCLOG_CYAN(el::Level::Info, "global", "Subnet " << subnet.host_str() << " blocked.");
    return true;
  }
  //-----------------------------------------------------------------------------------
  template<class t_payload_net_handler>
  bool node_server<t_payload_net_handler>::unblock_subnet(const epee::net_utils::ipv4_network_subnet &subnet)
  {
    CRITICAL_REGION_LOCAL(m_blocked_hosts_lock);
    auto i = m_blocked_subnets.find(subnet);
    if (i == m_blocked_subnets.end())
      return false;
    m_blocked_subnets.erase(i);
    MCLOG_CYAN(el::Level::Info, "global", "Subnet " << subnet.host_str() << " unblocked.");
    return true;
  }
  //-----------------------------------------------------------------------------------
  template<class t_payload_net_handler>
  bool node_server<t_payload_net_handler>::add_host_fail(const epee::net_utils::network_address &address)
  {
    if(!address.is_blockable())
      return false;

    CRITICAL_REGION_LOCAL(m_host_fails_score_lock);
    uint64_t fails = ++m_host_fails_score[address.host_str()];
    MDEBUG("Host " << address.host_str() << " fail score=" << fails);
    if(fails > P2P_IP_FAILS_BEFORE_BLOCK)
    {
      auto it = m_host_fails_score.find(address.host_str());
      CHECK_AND_ASSERT_MES(it != m_host_fails_score.end(), false, "internal error");
      it->second = P2P_IP_FAILS_BEFORE_BLOCK/2;
      block_host(address);
    }
    return true;
  }
  //-----------------------------------------------------------------------------------
  template<class t_payload_net_handler>
  bool node_server<t_payload_net_handler>::handle_command_line(
      const boost::program_options::variables_map& vm
    )
  {
    bool testnet = command_line::get_arg(vm, cryptonote::arg_testnet_on);
    bool stagenet = command_line::get_arg(vm, cryptonote::arg_stagenet_on);
    bool fakenet = command_line::get_arg(vm, cryptonote::arg_regtest_on);
    m_nettype =
        testnet  ? cryptonote::TESTNET :
        stagenet ? cryptonote::STAGENET :
        fakenet  ? cryptonote::FAKECHAIN :
        cryptonote::MAINNET;

    network_zone& public_zone = m_network_zones[epee::net_utils::zone::public_];
    public_zone.m_connect = &public_connect;
    public_zone.m_bind_ip = command_line::get_arg(vm, arg_p2p_bind_ip);
    public_zone.m_bind_ipv6_address = command_line::get_arg(vm, arg_p2p_bind_ipv6_address);
    public_zone.m_port = command_line::get_arg(vm, arg_p2p_bind_port);
    public_zone.m_port_ipv6 = command_line::get_arg(vm, arg_p2p_bind_port_ipv6);
    public_zone.m_can_pingback = true;
    m_external_port = command_line::get_arg(vm, arg_p2p_external_port);
    m_allow_local_ip = command_line::get_arg(vm, arg_p2p_allow_local_ip);
    const bool has_no_igd = command_line::get_arg(vm, arg_no_igd);
    const std::string sigd = command_line::get_arg(vm, arg_igd);
    if (sigd == "enabled")
    {
      if (has_no_igd)
      {
        MFATAL("Cannot have both --" << arg_no_igd.name << " and --" << arg_igd.name << " enabled");
        return false;
      }
      m_igd = igd;
    }
    else if (sigd == "disabled")
    {
      m_igd =  no_igd;
    }
    else if (sigd == "delayed")
    {
      if (has_no_igd && !command_line::is_arg_defaulted(vm, arg_igd))
      {
        MFATAL("Cannot have both --" << arg_no_igd.name << " and --" << arg_igd.name << " delayed");
        return false;
      }
      m_igd = has_no_igd ? no_igd : delayed_igd;
    }
    else
    {
      MFATAL("Invalid value for --" << arg_igd.name << ", expected enabled, disabled or delayed");
      return false;
    }
    m_offline = command_line::get_arg(vm, cryptonote::arg_offline);
    m_use_ipv6 = command_line::get_arg(vm, arg_p2p_use_ipv6);
    m_require_ipv4 = !command_line::get_arg(vm, arg_p2p_ignore_ipv4);
    public_zone.m_notifier = cryptonote::levin::notify{
      public_zone.m_net_server.get_io_service(), public_zone.m_net_server.get_config_shared(), nullptr, true
    };

    if (command_line::has_arg(vm, arg_p2p_add_peer))
    {
      std::vector<std::string> perrs = command_line::get_arg(vm, arg_p2p_add_peer);
      for(const std::string& pr_str: perrs)
      {
        nodetool::peerlist_entry pe{};
        pe.id = crypto::rand<uint64_t>();
        const uint16_t default_port = cryptonote::get_config(m_nettype).P2P_DEFAULT_PORT;
        expect<epee::net_utils::network_address> adr = net::get_network_address(pr_str, default_port);
        if (adr)
        {
          add_zone(adr->get_zone());
          pe.adr = std::move(*adr);
          m_command_line_peers.push_back(std::move(pe));
          continue;
        }
        CHECK_AND_ASSERT_MES(
          adr == net::error::unsupported_address, false, "Bad address (\"" << pr_str << "\"): " << adr.error().message()
        );

        std::vector<epee::net_utils::network_address> resolved_addrs;
        bool r = append_net_address(resolved_addrs, pr_str, default_port);
        CHECK_AND_ASSERT_MES(r, false, "Failed to parse or resolve address from string: " << pr_str);
        for (const epee::net_utils::network_address& addr : resolved_addrs)
        {
          pe.id = crypto::rand<uint64_t>();
          pe.adr = addr;
          m_command_line_peers.push_back(pe);
        }
      }
    }

    if (command_line::has_arg(vm,arg_p2p_add_exclusive_node))
    {
      if (!parse_peers_and_add_to_container(vm, arg_p2p_add_exclusive_node, m_exclusive_peers))
        return false;
    }

    if (command_line::has_arg(vm, arg_p2p_add_priority_node))
    {
      if (!parse_peers_and_add_to_container(vm, arg_p2p_add_priority_node, m_priority_peers))
        return false;
    }

    if (command_line::has_arg(vm, arg_p2p_seed_node))
    {
      if (!parse_peers_and_add_to_container(vm, arg_p2p_seed_node, m_seed_nodes))
        return false;
    }

    if(command_line::has_arg(vm, arg_p2p_hide_my_port))
      m_hide_my_port = true;

    if (command_line::has_arg(vm, arg_no_sync))
      m_payload_handler.set_no_sync(true);

    if ( !set_max_out_peers(public_zone, command_line::get_arg(vm, arg_out_peers) ) )
      return false;
    else
      m_payload_handler.set_max_out_peers(public_zone.m_config.m_net_config.max_out_connection_count);


    if ( !set_max_in_peers(public_zone, command_line::get_arg(vm, arg_in_peers) ) )
      return false;

    if ( !set_tos_flag(vm, command_line::get_arg(vm, arg_tos_flag) ) )
      return false;

    if ( !set_rate_up_limit(vm, command_line::get_arg(vm, arg_limit_rate_up) ) )
      return false;

    if ( !set_rate_down_limit(vm, command_line::get_arg(vm, arg_limit_rate_down) ) )
      return false;

    if ( !set_rate_limit(vm, command_line::get_arg(vm, arg_limit_rate) ) )
      return false;


    epee::byte_slice noise = nullptr;
    auto proxies = get_proxies(vm);
    if (!proxies)
      return false;

    for (auto& proxy : *proxies)
    {
      network_zone& zone = add_zone(proxy.zone);
      if (zone.m_connect != nullptr)
      {
        MERROR("Listed --" << arg_tx_proxy.name << " twice with " << epee::net_utils::zone_to_string(proxy.zone));
        return false;
      }
      zone.m_connect = &socks_connect;
      zone.m_proxy_address = std::move(proxy.address);

      if (!set_max_out_peers(zone, proxy.max_connections))
        return false;

      epee::byte_slice this_noise = nullptr;
      if (proxy.noise)
      {
        static_assert(sizeof(epee::levin::bucket_head2) < CRYPTONOTE_NOISE_BYTES, "noise bytes too small");
        if (noise.empty())
          noise = epee::levin::make_noise_notify(CRYPTONOTE_NOISE_BYTES);

        this_noise = noise.clone();
      }

      zone.m_notifier = cryptonote::levin::notify{
        zone.m_net_server.get_io_service(), zone.m_net_server.get_config_shared(), std::move(this_noise), false
      };
    }

    for (const auto& zone : m_network_zones)
    {
      if (zone.second.m_connect == nullptr)
      {
        MERROR("Set outgoing peer for " << epee::net_utils::zone_to_string(zone.first) << " but did not set --" << arg_tx_proxy.name);
        return false;
      }
    }

    auto inbounds = get_anonymous_inbounds(vm);
    if (!inbounds)
      return false;

    const std::size_t tx_relay_zones = m_network_zones.size();
    for (auto& inbound : *inbounds)
    {
      network_zone& zone = add_zone(inbound.our_address.get_zone());

      if (!zone.m_bind_ip.empty())
      {
        MERROR("Listed --" << arg_anonymous_inbound.name << " twice with " << epee::net_utils::zone_to_string(inbound.our_address.get_zone()) << " network");
        return false;
      }

      if (zone.m_connect == nullptr && tx_relay_zones <= 1)
      {
        MERROR("Listed --" << arg_anonymous_inbound.name << " without listing any --" << arg_tx_proxy.name << ". The latter is necessary for sending local txes over anonymity networks");
        return false;
      }

      zone.m_bind_ip = std::move(inbound.local_ip);
      zone.m_port = std::move(inbound.local_port);
      zone.m_net_server.set_default_remote(std::move(inbound.default_remote));
      zone.m_our_address = std::move(inbound.our_address);

      if (!set_max_in_peers(zone, inbound.max_connections))
        return false;
    }

    return true;
  }
  //-----------------------------------------------------------------------------------
  inline bool append_net_address(
      std::vector<epee::net_utils::network_address> & seed_nodes
    , std::string const & addr
    , uint16_t default_port
    )
  {
    using namespace boost::asio;

    std::string host = addr;
    std::string port = std::to_string(default_port);
    size_t colon_pos = addr.find_last_of(':');
    size_t dot_pos = addr.find_last_of('.');
    size_t square_brace_pos = addr.find('[');

    // IPv6 will have colons regardless.  IPv6 and IPv4 address:port will have a colon but also either a . or a [
    // as IPv6 addresses specified as address:port are to be specified as "[addr:addr:...:addr]:port"
    // One may also specify an IPv6 address as simply "[addr:addr:...:addr]" without the port; in that case
    // the square braces will be stripped here.
    if ((std::string::npos != colon_pos && std::string::npos != dot_pos) || std::string::npos != square_brace_pos)
    {
      net::get_network_address_host_and_port(addr, host, port);
    }
    MINFO("Resolving node address: host=" << host << ", port=" << port);

    io_service io_srv;
    ip::tcp::resolver resolver(io_srv);
    ip::tcp::resolver::query query(host, port, boost::asio::ip::tcp::resolver::query::canonical_name);
    boost::system::error_code ec;
    ip::tcp::resolver::iterator i = resolver.resolve(query, ec);
    CHECK_AND_ASSERT_MES(!ec, false, "Failed to resolve host name '" << host << "': " << ec.message() << ':' << ec.value());

    ip::tcp::resolver::iterator iend;
    for (; i != iend; ++i)
    {
      ip::tcp::endpoint endpoint = *i;
      if (endpoint.address().is_v4())
      {
        epee::net_utils::network_address na{epee::net_utils::ipv4_network_address{boost::asio::detail::socket_ops::host_to_network_long(endpoint.address().to_v4().to_ulong()), endpoint.port()}};
        seed_nodes.push_back(na);
        MINFO("Added node: " << na.str());
      }
      else
      {
        epee::net_utils::network_address na{epee::net_utils::ipv6_network_address{endpoint.address().to_v6(), endpoint.port()}};
        seed_nodes.push_back(na);
        MINFO("Added node: " << na.str());
      }
    }
    return true;
  }

  //-----------------------------------------------------------------------------------
  template<class t_payload_net_handler>
  std::set<std::string> node_server<t_payload_net_handler>::get_seed_nodes(cryptonote::network_type nettype) const
  {
    std::set<std::string> full_addrs;
    if (nettype == cryptonote::TESTNET)
    {
      full_addrs.insert("159.69.109.145:38156");
    }
    else if (nettype == cryptonote::STAGENET)
    {
      full_addrs.insert("159.69.109.145:38153");
    }
    else if (nettype == cryptonote::FAKECHAIN)
    {
    }
    else
    {
      full_addrs.insert("116.203.196.12:22022");  // Hetzner seed node
      full_addrs.insert("149.56.165.115:22022");  // Jason's seed node
      full_addrs.insert("192.250.236.196:22022"); // Rangeproof Test VPSC Box
      full_addrs.insert("144.217.243.15:22022");  // OVH(1)
      full_addrs.insert("51.38.133.145:22022");   // OVH(2)
    }
    return full_addrs;
  }
  //-----------------------------------------------------------------------------------
  template<class t_payload_net_handler>
  typename node_server<t_payload_net_handler>::network_zone& node_server<t_payload_net_handler>::add_zone(const epee::net_utils::zone zone)
  {
    const auto zone_ = m_network_zones.lower_bound(zone);
    if (zone_ != m_network_zones.end() && zone_->first == zone)
      return zone_->second;

    network_zone& public_zone = m_network_zones[epee::net_utils::zone::public_];
    return m_network_zones.emplace_hint(zone_, std::piecewise_construct, std::make_tuple(zone), std::tie(public_zone.m_net_server.get_io_service()))->second;
  }
  //-----------------------------------------------------------------------------------
  template<class t_payload_net_handler>
  bool node_server<t_payload_net_handler>::init(const boost::program_options::variables_map& vm)
  {
    std::set<std::string> full_addrs;

    bool res = handle_command_line(vm);
    CHECK_AND_ASSERT_MES(res, false, "Failed to handle command line");

    m_fallback_seed_nodes_added = false;
    if (m_nettype == cryptonote::TESTNET)
    {
      memcpy(&m_network_id, &::config::testnet::NETWORK_ID, 16);
      full_addrs = get_seed_nodes(cryptonote::TESTNET);
    }
    else if (m_nettype == cryptonote::STAGENET)
    {
      memcpy(&m_network_id, &::config::stagenet::NETWORK_ID, 16);
      full_addrs = get_seed_nodes(cryptonote::STAGENET);
    }
    else
    {
      memcpy(&m_network_id, &::config::NETWORK_ID, 16);
      if (m_exclusive_peers.empty() && !m_offline)
      {
      // for each hostname in the seed nodes list, attempt to DNS resolve and
      // add the result addresses as seed nodes
      // TODO: at some point add IPv6 support, but that won't be relevant
      // for some time yet.

      std::vector<std::vector<std::string>> dns_results;
      dns_results.resize(m_seed_nodes_list.size());

      // some libc implementation provide only a very small stack
      // for threads, e.g. musl only gives +- 80kb, which is not
      // enough to do a resolve with unbound. we request a stack
      // of 1 mb, which should be plenty
      boost::thread::attributes thread_attributes;
      thread_attributes.set_stack_size(1024*1024);

      std::list<boost::thread> dns_threads;
      uint64_t result_index = 0;
      for (const std::string& addr_str : m_seed_nodes_list)
      {
        boost::thread th = boost::thread(thread_attributes, [=, &dns_results, &addr_str]
        {
          MDEBUG("dns_threads[" << result_index << "] created for: " << addr_str);
          // TODO: care about dnssec avail/valid
          bool avail, valid;
          std::vector<std::string> addr_list;

          try
          {
            addr_list = tools::DNSResolver::instance().get_ipv4(addr_str, avail, valid);
            MDEBUG("dns_threads[" << result_index << "] DNS resolve done");
            boost::this_thread::interruption_point();
          }
          catch(const boost::thread_interrupted&)
          {
            // thread interruption request
            // even if we now have results, finish thread without setting
            // result variables, which are now out of scope in main thread
            MWARNING("dns_threads[" << result_index << "] interrupted");
            return;
          }

          MINFO("dns_threads[" << result_index << "] addr_str: " << addr_str << "  number of results: " << addr_list.size());
          dns_results[result_index] = addr_list;
        });

        dns_threads.push_back(std::move(th));
        ++result_index;
      }

      MDEBUG("dns_threads created, now waiting for completion or timeout of " << CRYPTONOTE_DNS_TIMEOUT_MS << "ms");
      boost::chrono::system_clock::time_point deadline = boost::chrono::system_clock::now() + boost::chrono::milliseconds(CRYPTONOTE_DNS_TIMEOUT_MS);
      uint64_t i = 0;
      for (boost::thread& th : dns_threads)
      {
        if (! th.try_join_until(deadline))
        {
          MWARNING("dns_threads[" << i << "] timed out, sending interrupt");
          th.interrupt();
        }
        ++i;
      }

      i = 0;
      for (const auto& result : dns_results)
      {
        MDEBUG("DNS lookup for " << m_seed_nodes_list[i] << ": " << result.size() << " results");
        // if no results for node, thread's lookup likely timed out
        if (result.size())
        {
          for (const auto& addr_string : result)
            full_addrs.insert(addr_string + ":" + std::to_string(cryptonote::get_config(m_nettype).P2P_DEFAULT_PORT));
        }
        ++i;
      }

      // append the fallback nodes if we have too few seed nodes to start with
      if (full_addrs.size() < MIN_WANTED_SEED_NODES)
      {
        if (full_addrs.empty())
          MINFO("DNS seed node lookup either timed out or failed, falling back to defaults");
        else
          MINFO("Not enough DNS seed nodes found, using fallback defaults too");

        for (const auto &peer: get_seed_nodes(cryptonote::MAINNET))
          full_addrs.insert(peer);
        m_fallback_seed_nodes_added = true;
      }
    }
    }

    for (const auto& full_addr : full_addrs)
    {
      MDEBUG("Seed node: " << full_addr);
      append_net_address(m_seed_nodes, full_addr, cryptonote::get_config(m_nettype).P2P_DEFAULT_PORT);
    }
    MDEBUG("Number of seed nodes: " << m_seed_nodes.size());

    m_config_folder = command_line::get_arg(vm, cryptonote::arg_data_dir);
    network_zone& public_zone = m_network_zones.at(epee::net_utils::zone::public_);

    if ((m_nettype == cryptonote::MAINNET && public_zone.m_port != std::to_string(::config::P2P_DEFAULT_PORT))
        || (m_nettype == cryptonote::TESTNET && public_zone.m_port != std::to_string(::config::testnet::P2P_DEFAULT_PORT))
        || (m_nettype == cryptonote::STAGENET && public_zone.m_port != std::to_string(::config::stagenet::P2P_DEFAULT_PORT))) {
      m_config_folder = m_config_folder + "/" + public_zone.m_port;
    }

    res = init_config();
    CHECK_AND_ASSERT_MES(res, false, "Failed to init config.");

    for (auto& zone : m_network_zones)
    {
      res = zone.second.m_peerlist.init(m_peerlist_storage.take_zone(zone.first), m_allow_local_ip);
      CHECK_AND_ASSERT_MES(res, false, "Failed to init peerlist.");
    }

    for(const auto& p: m_command_line_peers)
      m_network_zones.at(p.adr.get_zone()).m_peerlist.append_with_peer_white(p);

// all peers are now setup
#ifdef CRYPTONOTE_PRUNING_DEBUG_SPOOF_SEED
    for (auto& zone : m_network_zones)
    {
      std::list<peerlist_entry> plw;
      while (zone.second.m_peerlist.get_white_peers_count())
      {
        plw.push_back(peerlist_entry());
        zone.second.m_peerlist.get_white_peer_by_index(plw.back(), 0);
        zone.second.m_peerlist.remove_from_peer_white(plw.back());
      }
      for (auto &e:plw)
        zone.second.m_peerlist.append_with_peer_white(e);

      std::list<peerlist_entry> plg;
      while (zone.second.m_peerlist.get_gray_peers_count())
      {
        plg.push_back(peerlist_entry());
        zone.second.m_peerlist.get_gray_peer_by_index(plg.back(), 0);
        zone.second.m_peerlist.remove_from_peer_gray(plg.back());
      }
      for (auto &e:plg)
        zone.second.m_peerlist.append_with_peer_gray(e);
    }
#endif

    //only in case if we really sure that we have external visible ip
    m_have_address = true;

    //configure self

    public_zone.m_net_server.set_threads_prefix("P2P"); // all zones use these threads/asio::io_service

    // from here onwards, it's online stuff
    if (m_offline)
      return res;

    //try to bind
    m_ssl_support = epee::net_utils::ssl_support_t::e_ssl_support_disabled;
    for (auto& zone : m_network_zones)
    {
      zone.second.m_net_server.get_config_object().set_handler(this);
      zone.second.m_net_server.get_config_object().m_invoke_timeout = P2P_DEFAULT_INVOKE_TIMEOUT;

      if (!zone.second.m_bind_ip.empty())
      {
        std::string ipv6_addr = "";
        std::string ipv6_port = "";
        zone.second.m_net_server.set_connection_filter(this);
        MINFO("Binding (IPv4) on " << zone.second.m_bind_ip << ":" << zone.second.m_port);
        if (!zone.second.m_bind_ipv6_address.empty() && m_use_ipv6)
        {
          ipv6_addr = zone.second.m_bind_ipv6_address;
          ipv6_port = zone.second.m_port_ipv6;
          MINFO("Binding (IPv6) on " << zone.second.m_bind_ipv6_address << ":" << zone.second.m_port_ipv6);
        }
        res = zone.second.m_net_server.init_server(zone.second.m_port, zone.second.m_bind_ip, ipv6_port, ipv6_addr, m_use_ipv6, m_require_ipv4, epee::net_utils::ssl_support_t::e_ssl_support_disabled);
        CHECK_AND_ASSERT_MES(res, false, "Failed to bind server");
      }
    }

    m_listening_port = public_zone.m_net_server.get_binded_port();
    MLOG_GREEN(el::Level::Info, "Net service bound (IPv4) to " << public_zone.m_bind_ip << ":" << m_listening_port);
    if (m_use_ipv6)
    {
      m_listening_port_ipv6 = public_zone.m_net_server.get_binded_port_ipv6();
      MLOG_GREEN(el::Level::Info, "Net service bound (IPv6) to " << public_zone.m_bind_ipv6_address << ":" << m_listening_port_ipv6);
    }
    if(m_external_port)
      MDEBUG("External port defined as " << m_external_port);

    // add UPnP port mapping
    if(m_igd == igd)
    {
      add_upnp_port_mapping_v4(m_listening_port);
      if (m_use_ipv6)
      {
        add_upnp_port_mapping_v6(m_listening_port_ipv6);
      }
    }

    return res;
  }
  //-----------------------------------------------------------------------------------
  template<class t_payload_net_handler>
  typename node_server<t_payload_net_handler>::payload_net_handler& node_server<t_payload_net_handler>::get_payload_object()
  {
    return m_payload_handler;
  }
  //-----------------------------------------------------------------------------------
  template<class t_payload_net_handler>
  bool node_server<t_payload_net_handler>::run()
  {
    // creating thread to log number of connections
    mPeersLoggerThread.reset(new boost::thread([&]()
    {
      _note("Thread monitor number of peers - start");
      const network_zone& public_zone = m_network_zones.at(epee::net_utils::zone::public_);
      while (!is_closing && !public_zone.m_net_server.is_stop_signal_sent())
      { // main loop of thread
        //number_of_peers = m_net_server.get_config_object().get_connections_count();
        for (auto& zone : m_network_zones)
        {
          unsigned int number_of_in_peers = 0;
          unsigned int number_of_out_peers = 0;
          zone.second.m_net_server.get_config_object().foreach_connection([&](const p2p_connection_context& cntxt)
          {
            if (cntxt.m_is_income)
            {
              ++number_of_in_peers;
            }
            else
            {
              // If this is a new (<10s) connection and we're still in before handshake mode then
              // don't count it yet: it is probably a back ping connection that will be closed soon.
              if (!(cntxt.m_state == p2p_connection_context::state_before_handshake && std::time(NULL) < cntxt.m_started + 10))
                ++number_of_out_peers;
            }
            return true;
          }); // lambda
          zone.second.m_current_number_of_in_peers = number_of_in_peers;
          zone.second.m_current_number_of_out_peers = number_of_out_peers;
        }
        boost::this_thread::sleep_for(boost::chrono::seconds(1));
      } // main loop of thread
      _note("Thread monitor number of peers - done");
    })); // lambda

    network_zone& public_zone = m_network_zones.at(epee::net_utils::zone::public_);
    public_zone.m_net_server.add_idle_handler(boost::bind(&node_server<t_payload_net_handler>::idle_worker, this), 1000);
    public_zone.m_net_server.add_idle_handler(boost::bind(&t_payload_net_handler::on_idle, &m_payload_handler), 1000);

    //here you can set worker threads count
    int thrds_count = 10;
    boost::thread::attributes attrs;
    attrs.set_stack_size(THREAD_STACK_SIZE);
    //go to loop
    MINFO("Run net_service loop( " << thrds_count << " threads)...");
    if(!public_zone.m_net_server.run_server(thrds_count, true, attrs))
    {
      LOG_ERROR("Failed to run net tcp server!");
    }

    MINFO("net_service loop stopped.");
    return true;
  }
  //-----------------------------------------------------------------------------------
  template<class t_payload_net_handler>
  uint64_t node_server<t_payload_net_handler>::get_public_connections_count()
  {
    auto public_zone = m_network_zones.find(epee::net_utils::zone::public_);
    if (public_zone == m_network_zones.end())
      return 0;
    return public_zone->second.m_net_server.get_config_object().get_connections_count();
  }
  //-----------------------------------------------------------------------------------
  template<class t_payload_net_handler>
  bool node_server<t_payload_net_handler>::deinit()
  {
    kill();

    if (!m_offline)
    {
      for(auto& zone : m_network_zones)
        zone.second.m_net_server.deinit_server();
      // remove UPnP port mapping
      if(m_igd == igd)
        delete_upnp_port_mapping(m_listening_port);
    }
    return store_config();
  }
  //-----------------------------------------------------------------------------------
  template<class t_payload_net_handler>
  bool node_server<t_payload_net_handler>::store_config()
  {
    TRY_ENTRY();

    if (!tools::create_directories_if_necessary(m_config_folder))
    {
      MWARNING("Failed to create data directory \"" << m_config_folder);
      return false;
    }

    peerlist_types active{};
    for (auto& zone : m_network_zones)
      zone.second.m_peerlist.get_peerlist(active);

    const std::string state_file_path = m_config_folder + "/" + P2P_NET_DATA_FILENAME;
    if (!m_peerlist_storage.store(state_file_path, active))
    {
      MWARNING("Failed to save config to file " << state_file_path);
      return false;
    }
    CATCH_ENTRY_L0("node_server::store", false);
    return true;
  }
  //-----------------------------------------------------------------------------------
  template<class t_payload_net_handler>
  bool node_server<t_payload_net_handler>::send_stop_signal()
  {
    MDEBUG("[node] sending stop signal");
    for (auto& zone : m_network_zones)
        zone.second.m_net_server.send_stop_signal();
    MDEBUG("[node] Stop signal sent");

    for (auto& zone : m_network_zones)
    {
      std::list<boost::uuids::uuid> connection_ids;
      zone.second.m_net_server.get_config_object().foreach_connection([&](const p2p_connection_context& cntxt) {
        connection_ids.push_back(cntxt.m_connection_id);
        return true;
      });
      for (const auto &connection_id: connection_ids)
        zone.second.m_net_server.get_config_object().close(connection_id);
    }
    m_payload_handler.stop();
    return true;
  }
  //-----------------------------------------------------------------------------------
  template<class t_payload_net_handler>
  bool node_server<t_payload_net_handler>::do_handshake_with_peer(peerid_type& pi, p2p_connection_context& context_, bool just_take_peerlist)
  {
    network_zone& zone = m_network_zones.at(context_.m_remote_address.get_zone());

    typename COMMAND_HANDSHAKE::request arg{};
    typename COMMAND_HANDSHAKE::response rsp{};
    get_local_node_data(arg.node_data, zone);
    m_payload_handler.get_payload_sync_data(arg.payload_data);

    epee::simple_event ev;
    std::atomic<bool> hsh_result(false);
    bool timeout = false;

<<<<<<< HEAD
    bool r = epee::net_utils::async_invoke_remote_command2<typename COMMAND_HANDSHAKE::response>(context_.m_connection_id, COMMAND_HANDSHAKE::ID, arg, zone.m_net_server.get_config_object(),
      [this, &pi, &ev, &hsh_result, &just_take_peerlist, &context_](int code, typename COMMAND_HANDSHAKE::response&& rsp, p2p_connection_context& context)
=======
    bool r = epee::net_utils::async_invoke_remote_command2<typename COMMAND_HANDSHAKE::response>(context_, COMMAND_HANDSHAKE::ID, arg, zone.m_net_server.get_config_object(),
      [this, &pi, &ev, &hsh_result, &just_take_peerlist, &context_, &timeout](int code, const typename COMMAND_HANDSHAKE::response& rsp, p2p_connection_context& context)
>>>>>>> c4f75fe8
    {
      LOKI_DEFER { ev.raise(); };

      if(code < 0)
      {
        LOG_WARNING_CC(context, "COMMAND_HANDSHAKE invoke failed. (" << code <<  ", " << epee::levin::get_err_descr(code) << ")");
        if (code == LEVIN_ERROR_CONNECTION_TIMEDOUT || code == LEVIN_ERROR_CONNECTION_DESTROYED)
          timeout = true;
        return;
      }

      if(rsp.node_data.network_id != m_network_id)
      {
        LOG_WARNING_CC(context, "COMMAND_HANDSHAKE Failed, wrong network!  (" << rsp.node_data.network_id << "), closing connection.");
        return;
      }

      if(!handle_remote_peerlist(rsp.local_peerlist_new, context))
      {
        LOG_WARNING_CC(context, "COMMAND_HANDSHAKE: failed to handle_remote_peerlist(...), closing connection.");
        add_host_fail(context.m_remote_address);
        return;
      }
      hsh_result = true;
      if(!just_take_peerlist)
      {
        if(!m_payload_handler.process_payload_sync_data(std::move(rsp.payload_data), context, true))
        {
          LOG_WARNING_CC(context, "COMMAND_HANDSHAKE invoked, but process_payload_sync_data returned false, dropping connection.");
          hsh_result = false;
          return;
        }

        pi = context.peer_id = rsp.node_data.peer_id;
        context.m_rpc_port = rsp.node_data.rpc_port;
        m_network_zones.at(context.m_remote_address.get_zone()).m_peerlist.set_peer_just_seen(rsp.node_data.peer_id, context.m_remote_address, context.m_pruning_seed, context.m_rpc_port);

        // move
        for (auto const& zone : m_network_zones)
        {
          if(rsp.node_data.peer_id == zone.second.m_config.m_peer_id)
          {
            LOG_DEBUG_CC(context, "Connection to self detected, dropping connection");
            hsh_result = false;
            return;
          }
        }
        LOG_INFO_CC(context, "New connection handshaked, pruning seed " << epee::string_tools::to_string_hex(context.m_pruning_seed));
        LOG_DEBUG_CC(context, " COMMAND_HANDSHAKE INVOKED OK");
      }else
      {
        LOG_DEBUG_CC(context, " COMMAND_HANDSHAKE(AND CLOSE) INVOKED OK");
      }
      context_ = context;
    }, P2P_DEFAULT_HANDSHAKE_INVOKE_TIMEOUT);

    if(r)
    {
      ev.wait();
    }

    if(!hsh_result)
    {
      LOG_WARNING_CC(context_, "COMMAND_HANDSHAKE Failed");
      if (!timeout)
        zone.m_net_server.get_config_object().close(context_.m_connection_id);
    }
    else if (!just_take_peerlist)
    {
      try_get_support_flags(context_, [](p2p_connection_context& flags_context, const uint32_t& support_flags) 
      {
        flags_context.support_flags = support_flags;
      });
    }

    return hsh_result;
  }
  //-----------------------------------------------------------------------------------
  template<class t_payload_net_handler>
  bool node_server<t_payload_net_handler>::do_peer_timed_sync(const epee::net_utils::connection_context_base& context_, peerid_type peer_id)
  {
    typename COMMAND_TIMED_SYNC::request arg{};
    m_payload_handler.get_payload_sync_data(arg.payload_data);

    network_zone& zone = m_network_zones.at(context_.m_remote_address.get_zone());
    bool r = epee::net_utils::async_invoke_remote_command2<typename COMMAND_TIMED_SYNC::response>(context_.m_connection_id, COMMAND_TIMED_SYNC::ID, arg, zone.m_net_server.get_config_object(),
      [this](int code, typename COMMAND_TIMED_SYNC::response&& rsp, p2p_connection_context& context)
    {
      context.m_in_timedsync = false;
      if(code < 0)
      {
        LOG_WARNING_CC(context, "COMMAND_TIMED_SYNC invoke failed. (" << code <<  ", " << epee::levin::get_err_descr(code) << ")");
        return;
      }

      if(!handle_remote_peerlist(rsp.local_peerlist_new, context))
      {
        LOG_WARNING_CC(context, "COMMAND_TIMED_SYNC: failed to handle_remote_peerlist(...), closing connection.");
        m_network_zones.at(context.m_remote_address.get_zone()).m_net_server.get_config_object().close(context.m_connection_id );
        add_host_fail(context.m_remote_address);
      }
      if(!context.m_is_income)
        m_network_zones.at(context.m_remote_address.get_zone()).m_peerlist.set_peer_just_seen(context.peer_id, context.m_remote_address, context.m_pruning_seed, context.m_rpc_port);
      if (!m_payload_handler.process_payload_sync_data(std::move(rsp.payload_data), context, false))
      {
        m_network_zones.at(context.m_remote_address.get_zone()).m_net_server.get_config_object().close(context.m_connection_id );
      }
    });

    if(!r)
    {
      LOG_WARNING_CC(context_, "COMMAND_TIMED_SYNC Failed");
      return false;
    }
    return true;
  }
  //-----------------------------------------------------------------------------------
  template<class t_payload_net_handler>
  size_t node_server<t_payload_net_handler>::get_random_index_with_fixed_probability(size_t max_index)
  {
    //divide by zero workaround
    if(!max_index)
      return 0;

    size_t x = crypto::rand<size_t>()%(max_index+1);
    size_t res = (x*x*x)/(max_index*max_index); //parabola \/
    MDEBUG("Random connection index=" << res << "(x="<< x << ", max_index=" << max_index << ")");
    return res;
  }
  //-----------------------------------------------------------------------------------
  template<class t_payload_net_handler>
  bool node_server<t_payload_net_handler>::is_peer_used(const peerlist_entry& peer)
  {
    for(const auto& zone : m_network_zones)
      if(zone.second.m_config.m_peer_id == peer.id)
        return true;//dont make connections to ourself

    bool used = false;
    for(auto& zone : m_network_zones)
    {
      zone.second.m_net_server.get_config_object().foreach_connection([&](const p2p_connection_context& cntxt)
      {
        if(cntxt.peer_id == peer.id || (!cntxt.m_is_income && peer.adr == cntxt.m_remote_address))
        {
          used = true;
          return false;//stop enumerating
        }
        return true;
      });

      if(used)
        return true;
    }
    return false;
  }
  //-----------------------------------------------------------------------------------
  template<class t_payload_net_handler>
  bool node_server<t_payload_net_handler>::is_peer_used(const anchor_peerlist_entry& peer)
  {
    for(auto& zone : m_network_zones) {
      if(zone.second.m_config.m_peer_id == peer.id) {
          return true;//dont make connections to ourself
      }
      bool used = false;
      zone.second.m_net_server.get_config_object().foreach_connection([&](const p2p_connection_context& cntxt)
      {
        if(cntxt.peer_id == peer.id || (!cntxt.m_is_income && peer.adr == cntxt.m_remote_address))
        {
          used = true;
          return false;//stop enumerating
        }
        return true;
      });
      if (used)
        return true;
    }
    return false;
  }
  //-----------------------------------------------------------------------------------
  template<class t_payload_net_handler>
  bool node_server<t_payload_net_handler>::is_addr_connected(const epee::net_utils::network_address& peer)
  {
    const auto zone = m_network_zones.find(peer.get_zone());
    if (zone == m_network_zones.end())
      return false;

    bool connected = false;
    zone->second.m_net_server.get_config_object().foreach_connection([&](const p2p_connection_context& cntxt)
    {
      if(!cntxt.m_is_income && peer == cntxt.m_remote_address)
      {
        connected = true;
        return false;//stop enumerating
      }
      return true;
    });

    return connected;
  }

#define LOG_PRINT_CC_PRIORITY_NODE(priority, con, msg) \
  do { \
    if (priority) {\
      LOG_INFO_CC(con, "[priority]" << msg); \
    } else {\
      LOG_INFO_CC(con, msg); \
    } \
  } while(0)

  template<class t_payload_net_handler>
  bool node_server<t_payload_net_handler>::try_to_connect_and_handshake_with_new_peer(const epee::net_utils::network_address& na, bool just_take_peerlist, uint64_t last_seen_stamp, PeerType peer_type, uint64_t first_seen_stamp)
  {
    network_zone& zone = m_network_zones.at(na.get_zone());
    if (zone.m_connect == nullptr) // outgoing connections in zone not possible
      return false;

    if (zone.m_current_number_of_out_peers == zone.m_config.m_net_config.max_out_connection_count) // out peers limit
    {
      return false;
    }
    else if (zone.m_current_number_of_out_peers > zone.m_config.m_net_config.max_out_connection_count)
    {
      zone.m_net_server.get_config_object().del_out_connections(1);
      --(zone.m_current_number_of_out_peers); // atomic variable, update time = 1s
      return false;
    }


    MDEBUG("Connecting to " << na.str() << "(peer_type=" << peer_type << ", last_seen: "
        << (last_seen_stamp ? epee::misc_utils::get_time_interval_string(time(NULL) - last_seen_stamp):"never")
        << ")...");

    auto con = zone.m_connect(zone, na, m_ssl_support);
    if(!con)
    {
      bool is_priority = is_priority_node(na);
      LOG_PRINT_CC_PRIORITY_NODE(is_priority, bool(con), "Connect failed to " << na.str()
        /*<< ", try " << try_count*/);
      record_addr_failed(na);
      return false;
    }

    con->m_anchor = peer_type == anchor;
    peerid_type pi{};
    bool res = do_handshake_with_peer(pi, *con, just_take_peerlist);

    if(!res)
    {
      bool is_priority = is_priority_node(na);
      LOG_PRINT_CC_PRIORITY_NODE(is_priority, *con, "Failed to HANDSHAKE with peer "
        << na.str()
        /*<< ", try " << try_count*/);
      record_addr_failed(na);
      return false;
    }

    if(just_take_peerlist)
    {
      zone.m_net_server.get_config_object().close(con->m_connection_id);
      LOG_DEBUG_CC(*con, "CONNECTION HANDSHAKED OK AND CLOSED.");
      return true;
    }

    peerlist_entry pe_local{};
    pe_local.adr = na;
    pe_local.id = pi;
    time_t last_seen;
    time(&last_seen);
    pe_local.last_seen = static_cast<int64_t>(last_seen);
    pe_local.pruning_seed = con->m_pruning_seed;
    pe_local.rpc_port = con->m_rpc_port;
    zone.m_peerlist.append_with_peer_white(pe_local);
    //update last seen and push it to peerlist manager

    anchor_peerlist_entry ape{};
    ape.adr = na;
    ape.id = pi;
    ape.first_seen = first_seen_stamp ? first_seen_stamp : time(nullptr);

    zone.m_peerlist.append_with_peer_anchor(ape);
    zone.m_notifier.new_out_connection();

    LOG_DEBUG_CC(*con, "CONNECTION HANDSHAKED OK.");
    return true;
  }

  template<class t_payload_net_handler>
  bool node_server<t_payload_net_handler>::check_connection_and_handshake_with_peer(const epee::net_utils::network_address& na, uint64_t last_seen_stamp)
  {
    network_zone& zone = m_network_zones.at(na.get_zone());
    if (zone.m_connect == nullptr)
      return false;

    LOG_PRINT_L1("Connecting to " << na.str() << "(last_seen: "
                                  << (last_seen_stamp ? epee::misc_utils::get_time_interval_string(time(NULL) - last_seen_stamp):"never")
                                  << ")...");

    auto con = zone.m_connect(zone, na, m_ssl_support);
    if (!con) {
      bool is_priority = is_priority_node(na);

      LOG_PRINT_CC_PRIORITY_NODE(is_priority, p2p_connection_context{}, "Connect failed to " << na.str());
      record_addr_failed(na);

      return false;
    }

    con->m_anchor = false;
    peerid_type pi{};
    const bool res = do_handshake_with_peer(pi, *con, true);
    if (!res) {
      bool is_priority = is_priority_node(na);

      LOG_PRINT_CC_PRIORITY_NODE(is_priority, *con, "Failed to HANDSHAKE with peer " << na.str());
      record_addr_failed(na);
      return false;
    }

    zone.m_net_server.get_config_object().close(con->m_connection_id);

    LOG_DEBUG_CC(*con, "CONNECTION HANDSHAKED OK AND CLOSED.");

    return true;
  }

#undef LOG_PRINT_CC_PRIORITY_NODE

  //-----------------------------------------------------------------------------------
  template<class t_payload_net_handler>
  void node_server<t_payload_net_handler>::record_addr_failed(const epee::net_utils::network_address& addr)
  {
    CRITICAL_REGION_LOCAL(m_conn_fails_cache_lock);
    m_conn_fails_cache[addr.host_str()] = time(NULL);
  }
  //-----------------------------------------------------------------------------------
  template<class t_payload_net_handler>
  bool node_server<t_payload_net_handler>::is_addr_recently_failed(const epee::net_utils::network_address& addr)
  {
    CRITICAL_REGION_LOCAL(m_conn_fails_cache_lock);
    auto it = m_conn_fails_cache.find(addr.host_str());
    if(it == m_conn_fails_cache.end())
      return false;

    if(time(NULL) - it->second > P2P_FAILED_ADDR_FORGET_SECONDS)
      return false;
    else
      return true;
  }
  //-----------------------------------------------------------------------------------
  template<class t_payload_net_handler>
  bool node_server<t_payload_net_handler>::make_new_connection_from_anchor_peerlist(const std::vector<anchor_peerlist_entry>& anchor_peerlist)
  {
    for (const auto& pe: anchor_peerlist) {
      _note("Considering connecting (out) to anchor peer: " << peerid_to_string(pe.id) << " " << pe.adr.str());

      if(is_peer_used(pe)) {
        _note("Peer is used");
        continue;
      }

      if(!is_remote_host_allowed(pe.adr)) {
        continue;
      }

      if(is_addr_recently_failed(pe.adr)) {
        continue;
      }

      MDEBUG("Selected peer: " << peerid_to_string(pe.id) << " " << pe.adr.str()
                               << "[peer_type=" << anchor
                               << "] first_seen: " << epee::misc_utils::get_time_interval_string(time(NULL) - pe.first_seen));

      if(!try_to_connect_and_handshake_with_new_peer(pe.adr, false, 0, anchor, pe.first_seen)) {
        _note("Handshake failed");
        continue;
      }

      return true;
    }

    return false;
  }
  //-----------------------------------------------------------------------------------
  template<class t_payload_net_handler>
  bool node_server<t_payload_net_handler>::make_new_connection_from_peerlist(network_zone& zone, bool use_white_list)
  {
    size_t max_random_index = 0;

    std::set<size_t> tried_peers;

    size_t try_count = 0;
    size_t rand_count = 0;
    while(rand_count < (max_random_index+1)*3 &&  try_count < 10 && !zone.m_net_server.is_stop_signal_sent())
    {
      ++rand_count;
      size_t random_index;
      const uint32_t next_needed_pruning_stripe = m_payload_handler.get_next_needed_pruning_stripe().second;

      // build a set of all the /16 we're connected to, and prefer a peer that's not in that set
      std::set<uint32_t> classB;
      if (&zone == &m_network_zones.at(epee::net_utils::zone::public_)) // at returns reference, not copy
      {
        zone.m_net_server.get_config_object().foreach_connection([&](const p2p_connection_context& cntxt)
        {
          if (cntxt.m_remote_address.get_type_id() == epee::net_utils::ipv4_network_address::get_type_id())
          {

            const epee::net_utils::network_address na = cntxt.m_remote_address;
            const uint32_t actual_ip = na.as<const epee::net_utils::ipv4_network_address>().ip();
            classB.insert(actual_ip & 0x0000ffff);
          }
          return true;
        });
      }

      std::deque<size_t> filtered;
      const size_t limit = use_white_list ? 20 : std::numeric_limits<size_t>::max();
      for (int step = 0; step < 2; ++step)
      {
        bool skip_duplicate_class_B = step == 0 && m_nettype == cryptonote::MAINNET;
        size_t idx = 0, skipped = 0;
        zone.m_peerlist.foreach (use_white_list, [&classB, &filtered, &idx, &skipped, skip_duplicate_class_B, limit, next_needed_pruning_stripe](const peerlist_entry &pe){
          if (filtered.size() >= limit)
            return false;
          bool skip = false;
          if (skip_duplicate_class_B && pe.adr.get_type_id() == epee::net_utils::ipv4_network_address::get_type_id())
          {
            const epee::net_utils::network_address na = pe.adr;
            uint32_t actual_ip = na.as<const epee::net_utils::ipv4_network_address>().ip();
            skip = classB.find(actual_ip & 0x0000ffff) != classB.end();
          }
          if (skip)
            ++skipped;
          else if (next_needed_pruning_stripe == 0 || pe.pruning_seed == 0)
            filtered.push_back(idx);
          else if (next_needed_pruning_stripe == tools::get_pruning_stripe(pe.pruning_seed))
            filtered.push_front(idx);
          ++idx;
          return true;
        });
        if (skipped == 0 || !filtered.empty())
          break;
        if (skipped)
          MINFO("Skipping " << skipped << " possible peers as they share a class B with existing peers");
      }
      if (filtered.empty())
      {
        MDEBUG("No available peer in " << (use_white_list ? "white" : "gray") << " list filtered by " << next_needed_pruning_stripe);
        return false;
      }
      if (use_white_list)
      {
        // if using the white list, we first pick in the set of peers we've already been using earlier
        random_index = get_random_index_with_fixed_probability(std::min<uint64_t>(filtered.size() - 1, 20));
        CRITICAL_REGION_LOCAL(m_used_stripe_peers_mutex);
        if (next_needed_pruning_stripe > 0 && next_needed_pruning_stripe <= (1ul << CRYPTONOTE_PRUNING_LOG_STRIPES) && !m_used_stripe_peers[next_needed_pruning_stripe-1].empty())
        {
          const epee::net_utils::network_address na = m_used_stripe_peers[next_needed_pruning_stripe-1].front();
          m_used_stripe_peers[next_needed_pruning_stripe-1].pop_front();
          for (size_t i = 0; i < filtered.size(); ++i)
          {
            peerlist_entry pe;
            if (zone.m_peerlist.get_white_peer_by_index(pe, filtered[i]) && pe.adr == na)
            {
              MDEBUG("Reusing stripe " << next_needed_pruning_stripe << " peer " << pe.adr.str());
              random_index = i;
              break;
            }
          }
        }
      }
      else
        random_index = crypto::rand_idx(filtered.size());

      CHECK_AND_ASSERT_MES(random_index < filtered.size(), false, "random_index < filtered.size() failed!!");
      random_index = filtered[random_index];
      CHECK_AND_ASSERT_MES(random_index < (use_white_list ? zone.m_peerlist.get_white_peers_count() : zone.m_peerlist.get_gray_peers_count()),
          false, "random_index < peers size failed!!");

      if(tried_peers.count(random_index))
        continue;

      tried_peers.insert(random_index);
      peerlist_entry pe{};
      bool r = use_white_list ? zone.m_peerlist.get_white_peer_by_index(pe, random_index):zone.m_peerlist.get_gray_peer_by_index(pe, random_index);
      CHECK_AND_ASSERT_MES(r, false, "Failed to get random peer from peerlist(white:" << use_white_list << ")");

      ++try_count;

      _note("Considering connecting (out) to " << (use_white_list ? "white" : "gray") << " list peer: " <<
          peerid_to_string(pe.id) << " " << pe.adr.str() << ", pruning seed " << epee::string_tools::to_string_hex(pe.pruning_seed) <<
          " (stripe " << next_needed_pruning_stripe << " needed)");

      if(is_peer_used(pe)) {
        _note("Peer is used");
        continue;
      }

      if(!is_remote_host_allowed(pe.adr))
        continue;

      if(is_addr_recently_failed(pe.adr))
        continue;

      MDEBUG("Selected peer: " << peerid_to_string(pe.id) << " " << pe.adr.str()
                    << ", pruning seed " << epee::string_tools::to_string_hex(pe.pruning_seed) << " "
                    << "[peer_list=" << (use_white_list ? white : gray)
                    << "] last_seen: " << (pe.last_seen ? epee::misc_utils::get_time_interval_string(time(NULL) - pe.last_seen) : "never"));

      if(!try_to_connect_and_handshake_with_new_peer(pe.adr, false, pe.last_seen, use_white_list ? white : gray)) {
        _note("Handshake failed");
        continue;
      }

      return true;
    }
    return false;
  }
  //-----------------------------------------------------------------------------------
  template<class t_payload_net_handler>
  bool node_server<t_payload_net_handler>::connect_to_seed()
  {
      if (m_seed_nodes.empty() || m_offline || !m_exclusive_peers.empty())
        return true;

      size_t try_count = 0;
      bool is_connected_to_at_least_one_seed_node = false;
      size_t current_index = crypto::rand_idx(m_seed_nodes.size());
      const net_server& server = m_network_zones.at(epee::net_utils::zone::public_).m_net_server;
      while(true)
      {
        if(server.is_stop_signal_sent())
          return false;

        peerlist_entry pe_seed{};
        pe_seed.adr = m_seed_nodes[current_index];
        if (is_peer_used(pe_seed))
          is_connected_to_at_least_one_seed_node = true;
        else if (try_to_connect_and_handshake_with_new_peer(m_seed_nodes[current_index], true))
          break;
        if(++try_count > m_seed_nodes.size())
        {
          if (!m_fallback_seed_nodes_added)
          {
            MWARNING("Failed to connect to any of seed peers, trying fallback seeds");
            current_index = m_seed_nodes.size() - 1;
            for (const auto &peer: get_seed_nodes(m_nettype))
            {
              MDEBUG("Fallback seed node: " << peer);
              append_net_address(m_seed_nodes, peer, cryptonote::get_config(m_nettype).P2P_DEFAULT_PORT);
            }
            m_fallback_seed_nodes_added = true;
            if (current_index == m_seed_nodes.size() - 1)
            {
              MWARNING("No fallback seeds, continuing without seeds");
              break;
            }
            // continue for another few cycles
          }
          else
          {
            if (!is_connected_to_at_least_one_seed_node)
              MWARNING("Failed to connect to any of seed peers, continuing without seeds");
            break;
          }
        }
        if(++current_index >= m_seed_nodes.size())
          current_index = 0;
      }
      return true;
  }
  //-----------------------------------------------------------------------------------
  template<class t_payload_net_handler>
  bool node_server<t_payload_net_handler>::connections_maker()
  {
    using zone_type = epee::net_utils::zone;

    if (m_offline) return true;
    if (!connect_to_peerlist(m_exclusive_peers)) return false;

    if (!m_exclusive_peers.empty()) return true;

    // Only have seeds in the public zone right now.

    size_t start_conn_count = get_public_outgoing_connections_count();
    if(!get_public_white_peers_count() && m_seed_nodes.size())
    {
      if (!connect_to_seed())
        return false;
    }

    if (!connect_to_peerlist(m_priority_peers)) return false;

    for(auto& zone : m_network_zones)
    {
      size_t base_expected_white_connections = (zone.second.m_config.m_net_config.max_out_connection_count*P2P_DEFAULT_WHITELIST_CONNECTIONS_PERCENT)/100;

      size_t conn_count = get_outgoing_connections_count(zone.second);
      while(conn_count < zone.second.m_config.m_net_config.max_out_connection_count)
      {
        const size_t expected_white_connections = m_payload_handler.get_next_needed_pruning_stripe().second ? zone.second.m_config.m_net_config.max_out_connection_count : base_expected_white_connections;
        if(conn_count < expected_white_connections)
        {
          //start from anchor list
          while (get_outgoing_connections_count(zone.second) < P2P_DEFAULT_ANCHOR_CONNECTIONS_COUNT
            && make_expected_connections_count(zone.second, anchor, P2P_DEFAULT_ANCHOR_CONNECTIONS_COUNT));
          //then do white list
          while (get_outgoing_connections_count(zone.second) < expected_white_connections
            && make_expected_connections_count(zone.second, white, expected_white_connections));
          //then do grey list
          while (get_outgoing_connections_count(zone.second) < zone.second.m_config.m_net_config.max_out_connection_count
            && make_expected_connections_count(zone.second, gray, zone.second.m_config.m_net_config.max_out_connection_count));
        }else
        {
          //start from grey list
          while (get_outgoing_connections_count(zone.second) < zone.second.m_config.m_net_config.max_out_connection_count
            && make_expected_connections_count(zone.second, gray, zone.second.m_config.m_net_config.max_out_connection_count));
          //and then do white list
          while (get_outgoing_connections_count(zone.second) < zone.second.m_config.m_net_config.max_out_connection_count
            && make_expected_connections_count(zone.second, white, zone.second.m_config.m_net_config.max_out_connection_count));
        }
        if(zone.second.m_net_server.is_stop_signal_sent())
          return false;
        size_t new_conn_count = get_outgoing_connections_count(zone.second);
        if (new_conn_count <= conn_count)
        {
          // we did not make any connection, sleep a bit to avoid a busy loop in case we don't have
          // any peers to try, then break so we will try seeds to get more peers
          boost::this_thread::sleep_for(boost::chrono::seconds(1));
          break;
        }
        conn_count = new_conn_count;
      }
    }

    if (start_conn_count == get_public_outgoing_connections_count() && start_conn_count < m_network_zones.at(zone_type::public_).m_config.m_net_config.max_out_connection_count)
    {
      MINFO("Failed to connect to any, trying seeds");
      if (!connect_to_seed())
        return false;
    }

    return true;
  }
  //-----------------------------------------------------------------------------------
  template<class t_payload_net_handler>
  bool node_server<t_payload_net_handler>::make_expected_connections_count(network_zone& zone, PeerType peer_type, size_t expected_connections)
  {
    if (m_offline)
      return false;

    std::vector<anchor_peerlist_entry> apl;

    if (peer_type == anchor) {
      zone.m_peerlist.get_and_empty_anchor_peerlist(apl);
    }

    size_t conn_count = get_outgoing_connections_count(zone);
    //add new connections from white peers
    if(conn_count < expected_connections)
    {
      if(zone.m_net_server.is_stop_signal_sent())
        return false;

      MDEBUG("Making expected connection, type " << peer_type << ", " << conn_count << "/" << expected_connections << " connections");

      if (peer_type == anchor && !make_new_connection_from_anchor_peerlist(apl)) {
        return false;
      }

      if (peer_type == white && !make_new_connection_from_peerlist(zone, true)) {
        return false;
      }

      if (peer_type == gray && !make_new_connection_from_peerlist(zone, false)) {
        return false;
      }
    }
    return true;
  }
  //-----------------------------------------------------------------------------------
  template<class t_payload_net_handler>
  size_t node_server<t_payload_net_handler>::get_public_outgoing_connections_count()
  {
    auto public_zone = m_network_zones.find(epee::net_utils::zone::public_);
    if (public_zone == m_network_zones.end())
      return 0;
    return get_outgoing_connections_count(public_zone->second);
  }
  //-----------------------------------------------------------------------------------
  template<class t_payload_net_handler>
  size_t node_server<t_payload_net_handler>::get_incoming_connections_count(network_zone& zone)
  {
    size_t count = 0;
    zone.m_net_server.get_config_object().foreach_connection([&](const p2p_connection_context& cntxt)
    {
      if(cntxt.m_is_income)
        ++count;
      return true;
    });
    return count;
  }
  //-----------------------------------------------------------------------------------
  template<class t_payload_net_handler>
  size_t node_server<t_payload_net_handler>::get_outgoing_connections_count(network_zone& zone)
  {
    size_t count = 0;
    zone.m_net_server.get_config_object().foreach_connection([&](const p2p_connection_context& cntxt)
    {
      if(!cntxt.m_is_income)
        ++count;
      return true;
    });
    return count;
  }
  //-----------------------------------------------------------------------------------
  template<class t_payload_net_handler>
  size_t node_server<t_payload_net_handler>::get_outgoing_connections_count()
  {
    size_t count = 0;
    for(auto& zone : m_network_zones)
      count += get_outgoing_connections_count(zone.second);
    return count;
  }
  //-----------------------------------------------------------------------------------
  template<class t_payload_net_handler>
  size_t node_server<t_payload_net_handler>::get_incoming_connections_count()
  {
    size_t count = 0;
    for (auto& zone : m_network_zones)
    {
      zone.second.m_net_server.get_config_object().foreach_connection([&](const p2p_connection_context& cntxt)
      {
        if(cntxt.m_is_income)
          ++count;
        return true;
      });
    }
    return count;
  }
  //-----------------------------------------------------------------------------------
  template<class t_payload_net_handler>
  size_t node_server<t_payload_net_handler>::get_public_white_peers_count()
  {
    auto public_zone = m_network_zones.find(epee::net_utils::zone::public_);
    if (public_zone == m_network_zones.end())
      return 0;
    return public_zone->second.m_peerlist.get_white_peers_count();
  }
  //-----------------------------------------------------------------------------------
  template<class t_payload_net_handler>
  size_t node_server<t_payload_net_handler>::get_public_gray_peers_count()
  {
    auto public_zone = m_network_zones.find(epee::net_utils::zone::public_);
    if (public_zone == m_network_zones.end())
      return 0;
    return public_zone->second.m_peerlist.get_gray_peers_count();
  }
  //-----------------------------------------------------------------------------------
  template<class t_payload_net_handler>
  void node_server<t_payload_net_handler>::get_public_peerlist(std::vector<peerlist_entry>& gray, std::vector<peerlist_entry>& white)
  {
    auto public_zone = m_network_zones.find(epee::net_utils::zone::public_);
    if (public_zone != m_network_zones.end())
      public_zone->second.m_peerlist.get_peerlist(gray, white);
  }
  //-----------------------------------------------------------------------------------
  template<class t_payload_net_handler>
  void node_server<t_payload_net_handler>::get_peerlist(std::vector<peerlist_entry>& gray, std::vector<peerlist_entry>& white)
  {
    for (auto &zone: m_network_zones)
    {
      zone.second.m_peerlist.get_peerlist(gray, white); // appends
    }
  }
  //-----------------------------------------------------------------------------------
  template<class t_payload_net_handler>
  bool node_server<t_payload_net_handler>::idle_worker()
  {
    m_peer_handshake_idle_maker_interval.do_call(boost::bind(&node_server<t_payload_net_handler>::peer_sync_idle_maker, this));
    m_connections_maker_interval.do_call(boost::bind(&node_server<t_payload_net_handler>::connections_maker, this));
    m_gray_peerlist_housekeeping_interval.do_call(boost::bind(&node_server<t_payload_net_handler>::gray_peerlist_housekeeping, this));
    m_peerlist_store_interval.do_call(boost::bind(&node_server<t_payload_net_handler>::store_config, this));
    m_incoming_connections_interval.do_call(boost::bind(&node_server<t_payload_net_handler>::check_incoming_connections, this));
    return true;
  }
  //-----------------------------------------------------------------------------------
  template<class t_payload_net_handler>
  bool node_server<t_payload_net_handler>::check_incoming_connections()
  {
    if (m_offline)
      return true;

    const auto public_zone = m_network_zones.find(epee::net_utils::zone::public_);
    if (public_zone != m_network_zones.end() && get_incoming_connections_count(public_zone->second) == 0)
    {
      if (m_hide_my_port || public_zone->second.m_config.m_net_config.max_in_connection_count == 0)
      {
        MGINFO("Incoming connections disabled, enable them for full connectivity");
      }
      else
      {
        if (m_igd == delayed_igd)
        {
          MWARNING("No incoming connections, trying to setup IGD");
          add_upnp_port_mapping(m_listening_port);
          m_igd = igd;
        }
        else
        {
          const el::Level level = el::Level::Warning;
          MCLOG_RED(level, "global", "No incoming connections - check firewalls/routers allow port " << get_this_peer_port());
        }
      }
    }
    return true;
  }
  //-----------------------------------------------------------------------------------
  template<class t_payload_net_handler>
  bool node_server<t_payload_net_handler>::peer_sync_idle_maker()
  {
    // TODO: this sync code is rather dumb: every 60s we trigger a sync with every connected peer
    // all at once which results in a sudden spike of activity every 60s then not much in between.
    // This really should be spaced out, i.e. the 60s sync timing should apply per peer, not
    // globally.

    MDEBUG("STARTED PEERLIST IDLE HANDSHAKE");
    typedef std::list<std::pair<epee::net_utils::connection_context_base, peerid_type> > local_connects_type;
    local_connects_type cncts;
    for(auto& zone : m_network_zones)
    {
      zone.second.m_net_server.get_config_object().foreach_connection([&](p2p_connection_context& cntxt)
      {
        if(cntxt.peer_id && !cntxt.m_in_timedsync)
        {
          cntxt.m_in_timedsync = true;
          cncts.push_back(local_connects_type::value_type(cntxt, cntxt.peer_id));//do idle sync only with handshaked connections
        }
        return true;
      });
    }

    std::for_each(cncts.begin(), cncts.end(), [&](const typename local_connects_type::value_type& vl){do_peer_timed_sync(vl.first, vl.second);});

    MDEBUG("FINISHED PEERLIST IDLE HANDSHAKE");
    return true;
  }
  //-----------------------------------------------------------------------------------
  template<class t_payload_net_handler>
  bool node_server<t_payload_net_handler>::sanitize_peerlist(std::vector<peerlist_entry>& local_peerlist)
  {
    for (size_t i = 0; i < local_peerlist.size(); ++i)
    {
      bool ignore = false;
      peerlist_entry &be = local_peerlist[i];
      epee::net_utils::network_address &na = be.adr;
      if (na.is_loopback() || na.is_local())
      {
        ignore = true;
      }
      else if (be.adr.get_type_id() == epee::net_utils::ipv4_network_address::get_type_id())
      {
        const epee::net_utils::ipv4_network_address &ipv4 = na.as<const epee::net_utils::ipv4_network_address>();
        if (ipv4.ip() == 0)
          ignore = true;
        else if (ipv4.port() == be.rpc_port)
          ignore = true;
      }
      if (be.pruning_seed && (be.pruning_seed < tools::make_pruning_seed(1, CRYPTONOTE_PRUNING_LOG_STRIPES) || be.pruning_seed > tools::make_pruning_seed(1ul << CRYPTONOTE_PRUNING_LOG_STRIPES, CRYPTONOTE_PRUNING_LOG_STRIPES)))
        ignore = true;
      if (ignore)
      {
        MDEBUG("Ignoring " << be.adr.str());
        std::swap(local_peerlist[i], local_peerlist[local_peerlist.size() - 1]);
        local_peerlist.resize(local_peerlist.size() - 1);
        --i;
        continue;
      }
      local_peerlist[i].last_seen = 0;

#ifdef CRYPTONOTE_PRUNING_DEBUG_SPOOF_SEED
      be.pruning_seed = tools::make_pruning_seed(1 + (be.adr.as<epee::net_utils::ipv4_network_address>().ip()) % (1ul << CRYPTONOTE_PRUNING_LOG_STRIPES), CRYPTONOTE_PRUNING_LOG_STRIPES);
#endif
    }
    return true;
  }
  //-----------------------------------------------------------------------------------
  template<class t_payload_net_handler>
  bool node_server<t_payload_net_handler>::handle_remote_peerlist(const std::vector<peerlist_entry>& peerlist, const epee::net_utils::connection_context_base& context)
  {
    std::vector<peerlist_entry> peerlist_ = peerlist;
    if(!sanitize_peerlist(peerlist_))
      return false;

    const epee::net_utils::zone zone = context.m_remote_address.get_zone();
    for(const auto& peer : peerlist_)
    {
      if(peer.adr.get_zone() != zone)
      {
        MWARNING(context << " sent peerlist from another zone, dropping");
        return false;
      }
    }

    LOG_DEBUG_CC(context, "REMOTE PEERLIST: remote peerlist size=" << peerlist_.size());
    LOG_TRACE_CC(context, "REMOTE PEERLIST: \n" << print_peerlist_to_string(peerlist_));
    return m_network_zones.at(context.m_remote_address.get_zone()).m_peerlist.merge_peerlist(peerlist_, [this](const peerlist_entry &pe) { return !is_addr_recently_failed(pe.adr); });
  }
  //-----------------------------------------------------------------------------------
  template<class t_payload_net_handler>
  bool node_server<t_payload_net_handler>::get_local_node_data(basic_node_data& node_data, const network_zone& zone)
  {
    node_data.peer_id = zone.m_config.m_peer_id;
    if(!m_hide_my_port && zone.m_can_pingback)
      node_data.my_port = m_external_port ? m_external_port : m_listening_port;
    else
      node_data.my_port = 0;
    node_data.rpc_port = zone.m_can_pingback ? m_rpc_port : 0;
    node_data.network_id = m_network_id;
    return true;
  }
  //-----------------------------------------------------------------------------------
  template<class t_payload_net_handler>
  int node_server<t_payload_net_handler>::handle_get_support_flags(int command, COMMAND_REQUEST_SUPPORT_FLAGS::request& arg, COMMAND_REQUEST_SUPPORT_FLAGS::response& rsp, p2p_connection_context& context)
  {
    rsp.support_flags = m_network_zones.at(context.m_remote_address.get_zone()).m_config.m_support_flags;
    return 1;
  }
  //-----------------------------------------------------------------------------------
  template<class t_payload_net_handler>
  void node_server<t_payload_net_handler>::request_callback(const epee::net_utils::connection_context_base& context)
  {
    m_network_zones.at(context.m_remote_address.get_zone()).m_net_server.get_config_object().request_callback(context.m_connection_id);
  }
  //-----------------------------------------------------------------------------------
  template<class t_payload_net_handler>
  bool node_server<t_payload_net_handler>::relay_notify_to_list(int command, const epee::span<const uint8_t> data_buff, std::vector<std::pair<epee::net_utils::zone, boost::uuids::uuid>> connections)
  {
    std::sort(connections.begin(), connections.end());
    auto zone = m_network_zones.begin();
    for(const auto& c_id: connections)
    {
      for (;;)
      {
        if (zone == m_network_zones.end())
        {
           MWARNING("Unable to relay all messages, " << epee::net_utils::zone_to_string(c_id.first) << " not available");
           return false;
        }
        if (c_id.first <= zone->first)
          break;

        ++zone;
      }
      if (zone->first == c_id.first)
        zone->second.m_net_server.get_config_object().notify(command, data_buff, c_id.second);
    }
    return true;
  }
  //-----------------------------------------------------------------------------------
  template<class t_payload_net_handler>
  epee::net_utils::zone node_server<t_payload_net_handler>::send_txs(std::vector<cryptonote::blobdata> txs, const epee::net_utils::zone origin, const boost::uuids::uuid& source, const bool pad_txs)
  {
    namespace enet = epee::net_utils;

    const auto send = [&txs, &source, pad_txs] (std::pair<const enet::zone, network_zone>& network)
    {
      if (network.second.m_notifier.send_txs(std::move(txs), source, (pad_txs || network.first != enet::zone::public_)))
        return network.first;
      return enet::zone::invalid;
    };

    if (m_network_zones.empty())
      return enet::zone::invalid;

    if (origin != enet::zone::invalid)
      return send(*m_network_zones.begin()); // send all txs received via p2p over public network

    if (m_network_zones.size() <= 2)
      return send(*m_network_zones.rbegin()); // see static asserts below; sends over anonymity network iff enabled

    /* These checks are to ensure that i2p is highest priority if multiple
       zones are selected. Make sure to update logic if the values cannot be
       in the same relative order. `m_network_zones` must be sorted map too. */
    static_assert(std::is_same<std::underlying_type<enet::zone>::type, std::uint8_t>{}, "expected uint8_t zone");
    static_assert(unsigned(enet::zone::invalid) == 0, "invalid expected to be 0");
    static_assert(unsigned(enet::zone::public_) == 1, "public_ expected to be 1");
    static_assert(unsigned(enet::zone::i2p) == 2, "i2p expected to be 2");
    static_assert(unsigned(enet::zone::tor) == 3, "tor expected to be 3");

    // check for anonymity networks with noise and connections
    for (auto network = ++m_network_zones.begin(); network != m_network_zones.end(); ++network)
    {
      if (enet::zone::tor < network->first)
        break; // unknown network

      const auto status = network->second.m_notifier.get_status();
      if (status.has_noise && status.connections_filled)
        return send(*network);
    }

    // use the anonymity network with outbound support
    for (auto network = ++m_network_zones.begin(); network != m_network_zones.end(); ++network)
    {
      if (enet::zone::tor < network->first)
        break; // unknown network

      if (network->second.m_connect)
        return send(*network);
    }

    // configuration should not allow this scenario
    return enet::zone::invalid;
  }
  //-----------------------------------------------------------------------------------
  template<class t_payload_net_handler>
  void node_server<t_payload_net_handler>::callback(p2p_connection_context& context)
  {
    m_payload_handler.on_callback(context);
  }
  //-----------------------------------------------------------------------------------
  template<class t_payload_net_handler>
  bool node_server<t_payload_net_handler>::invoke_notify_to_peer(int command, const epee::span<const uint8_t> req_buff, const epee::net_utils::connection_context_base& context)
  {
    if(is_filtered_command(context.m_remote_address, command))
      return false;

    network_zone& zone = m_network_zones.at(context.m_remote_address.get_zone());
    int res = zone.m_net_server.get_config_object().notify(command, req_buff, context.m_connection_id);
    return res > 0;
  }
  //-----------------------------------------------------------------------------------
  template<class t_payload_net_handler>
  bool node_server<t_payload_net_handler>::invoke_command_to_peer(int command, const epee::span<const uint8_t> req_buff, std::string& resp_buff, const epee::net_utils::connection_context_base& context)
  {
    if(is_filtered_command(context.m_remote_address, command))
      return false;

    network_zone& zone = m_network_zones.at(context.m_remote_address.get_zone());
    int res = zone.m_net_server.get_config_object().invoke(command, req_buff, resp_buff, context.m_connection_id);
    return res > 0;
  }
  //-----------------------------------------------------------------------------------
  template<class t_payload_net_handler>
  bool node_server<t_payload_net_handler>::drop_connection(const epee::net_utils::connection_context_base& context)
  {
    m_network_zones.at(context.m_remote_address.get_zone()).m_net_server.get_config_object().close(context.m_connection_id);
    return true;
  }
  //-----------------------------------------------------------------------------------
  template<class t_payload_net_handler> template<class t_callback>
  bool node_server<t_payload_net_handler>::try_ping(basic_node_data& node_data, p2p_connection_context& context, const t_callback &cb)
  {
    if(!node_data.my_port)
      return false;

    bool address_ok = (context.m_remote_address.get_type_id() == epee::net_utils::ipv4_network_address::get_type_id() || context.m_remote_address.get_type_id() == epee::net_utils::ipv6_network_address::get_type_id());
    CHECK_AND_ASSERT_MES(address_ok, false,
        "Only IPv4 or IPv6 addresses are supported here");

    const epee::net_utils::network_address na = context.m_remote_address;
    std::string ip;
    uint32_t ipv4_addr;
    boost::asio::ip::address_v6 ipv6_addr;
    bool is_ipv4;
    if (na.get_type_id() == epee::net_utils::ipv4_network_address::get_type_id())
    {
      ipv4_addr = na.as<const epee::net_utils::ipv4_network_address>().ip();
      ip = epee::string_tools::get_ip_string_from_int32(ipv4_addr);
      is_ipv4 = true;
    }
    else
    {
      ipv6_addr = na.as<const epee::net_utils::ipv6_network_address>().ip();
      ip = ipv6_addr.to_string();
      is_ipv4 = false;
    }
    network_zone& zone = m_network_zones.at(na.get_zone());

    if(!zone.m_peerlist.is_host_allowed(context.m_remote_address))
      return false;

    std::string port = epee::string_tools::num_to_string_fast(node_data.my_port);

    epee::net_utils::network_address address;
    if (is_ipv4)
    {
      address = epee::net_utils::network_address{epee::net_utils::ipv4_network_address(ipv4_addr, node_data.my_port)};
    }
    else
    {
      address = epee::net_utils::network_address{epee::net_utils::ipv6_network_address(ipv6_addr, node_data.my_port)};
    }
    peerid_type pr = node_data.peer_id;
    bool r = zone.m_net_server.connect_async(ip, port, zone.m_config.m_net_config.ping_connection_timeout, [cb, /*context,*/ address, pr, this](
      const typename net_server::t_connection_context& ping_context,
      const boost::system::error_code& ec)->bool
    {
      if(ec)
      {
        LOG_WARNING_CC(ping_context, "back ping connect failed to " << address.str());
        return false;
      }
      COMMAND_PING::request req{};
      COMMAND_PING::response rsp{};
      //vc2010 workaround
      /*std::string ip_ = ip;
      std::string port_=port;
      peerid_type pr_ = pr;
      auto cb_ = cb;*/

      // GCC 5.1.0 gives error with second use of uint64_t (peerid_type) variable.
      peerid_type pr_ = pr;

      network_zone& zone = m_network_zones.at(address.get_zone());

      bool inv_call_res = epee::net_utils::async_invoke_remote_command2<COMMAND_PING::response>(ping_context.m_connection_id, COMMAND_PING::ID, req, zone.m_net_server.get_config_object(),
        [=](int code, const COMMAND_PING::response& rsp, p2p_connection_context& context)
      {
        if(code <= 0)
        {
          LOG_WARNING_CC(ping_context, "Failed to invoke COMMAND_PING to " << address.str() << "(" << code <<  ", " << epee::levin::get_err_descr(code) << ")");
          return;
        }

        network_zone& zone = m_network_zones.at(address.get_zone());
        if(rsp.status != PING_OK_RESPONSE_STATUS_TEXT || pr != rsp.peer_id)
        {
          LOG_WARNING_CC(ping_context, "back ping invoke wrong response \"" << rsp.status << "\" from" << address.str() << ", hsh_peer_id=" << pr_ << ", rsp.peer_id=" << peerid_to_string(rsp.peer_id));
          zone.m_net_server.get_config_object().close(ping_context.m_connection_id);
          return;
        }
        zone.m_net_server.get_config_object().close(ping_context.m_connection_id);
        cb();
      });

      if(!inv_call_res)
      {
        LOG_WARNING_CC(ping_context, "back ping invoke failed to " << address.str());
        zone.m_net_server.get_config_object().close(ping_context.m_connection_id);
        return false;
      }
      return true;
    }, zone.m_bind_ip);
    if(!r)
    {
      LOG_WARNING_CC(context, "Failed to call connect_async, network error.");
    }
    return r;
  }
  //-----------------------------------------------------------------------------------
  template<class t_payload_net_handler>
  bool node_server<t_payload_net_handler>::try_get_support_flags(const p2p_connection_context& context, std::function<void(p2p_connection_context&, const uint32_t&)> f)
  {
    if(context.m_remote_address.get_zone() != epee::net_utils::zone::public_)
      return false;

    COMMAND_REQUEST_SUPPORT_FLAGS::request support_flags_request{};
    bool r = epee::net_utils::async_invoke_remote_command2<typename COMMAND_REQUEST_SUPPORT_FLAGS::response>
    (
      context.m_connection_id, 
      COMMAND_REQUEST_SUPPORT_FLAGS::ID, 
      support_flags_request, 
      m_network_zones.at(epee::net_utils::zone::public_).m_net_server.get_config_object(),
      [=](int code, const typename COMMAND_REQUEST_SUPPORT_FLAGS::response& rsp, p2p_connection_context& context_)
      {  
        if(code < 0)
        {
          LOG_WARNING_CC(context_, "COMMAND_REQUEST_SUPPORT_FLAGS invoke failed. (" << code <<  ", " << epee::levin::get_err_descr(code) << ")");
          return;
        }
        
        f(context_, rsp.support_flags);
      },
      P2P_DEFAULT_HANDSHAKE_INVOKE_TIMEOUT
    );

    return r;
  }  
  //-----------------------------------------------------------------------------------
  template<class t_payload_net_handler>
  int node_server<t_payload_net_handler>::handle_timed_sync(int command, typename COMMAND_TIMED_SYNC::request& arg, typename COMMAND_TIMED_SYNC::response& rsp, p2p_connection_context& context)
  {
    if(!m_payload_handler.process_payload_sync_data(std::move(arg.payload_data), context, false))
    {
      LOG_WARNING_CC(context, "Failed to process_payload_sync_data(), dropping connection");
      drop_connection(context);
      return 1;
    }

    //fill response
    const epee::net_utils::zone zone_type = context.m_remote_address.get_zone();
    network_zone& zone = m_network_zones.at(zone_type);

    std::vector<peerlist_entry> local_peerlist_new;
    zone.m_peerlist.get_peerlist_head(local_peerlist_new, true, P2P_DEFAULT_PEERS_IN_HANDSHAKE);

    //only include out peers we did not already send
    rsp.local_peerlist_new.reserve(local_peerlist_new.size());
    for (auto &pe: local_peerlist_new)
    {
      if (!context.sent_addresses.insert(pe.adr).second)
        continue;
      rsp.local_peerlist_new.push_back(std::move(pe));
    }
    m_payload_handler.get_payload_sync_data(rsp.payload_data);

    /* Tor/I2P nodes receiving connections via forwarding (from tor/i2p daemon)
    do not know the address of the connecting peer. This is relayed to them,
    iff the node has setup an inbound hidden service. The other peer will have
    to use the random peer_id value to link the two. My initial thought is that
    the inbound peer should leave the other side marked as `<unknown tor host>`,
    etc., because someone could give faulty addresses over Tor/I2P to get the
    real peer with that identity banned/blacklisted. */

    if(!context.m_is_income && zone.m_our_address.get_zone() == zone_type)
      rsp.local_peerlist_new.push_back(peerlist_entry{zone.m_our_address, zone.m_config.m_peer_id, std::time(nullptr)});

    LOG_DEBUG_CC(context, "COMMAND_TIMED_SYNC");
    return 1;
  }
  //-----------------------------------------------------------------------------------
  template<class t_payload_net_handler>
  int node_server<t_payload_net_handler>::handle_handshake(int command, typename COMMAND_HANDSHAKE::request& arg, typename COMMAND_HANDSHAKE::response& rsp, p2p_connection_context& context)
  {
    if(arg.node_data.network_id != m_network_id)
    {

      LOG_INFO_CC(context, "WRONG NETWORK AGENT CONNECTED! id=" << arg.node_data.network_id);
      drop_connection(context);
      add_host_fail(context.m_remote_address);
      return 1;
    }

    if(!context.m_is_income)
    {
      LOG_WARNING_CC(context, "COMMAND_HANDSHAKE came not from incoming connection");
      drop_connection(context);
      add_host_fail(context.m_remote_address);
      return 1;
    }

    if(context.peer_id)
    {
      LOG_WARNING_CC(context, "COMMAND_HANDSHAKE came, but seems that connection already have associated peer_id (double COMMAND_HANDSHAKE?)");
      drop_connection(context);
      return 1;
    }

    network_zone& zone = m_network_zones.at(context.m_remote_address.get_zone());

    // test only the remote end's zone, otherwise an attacker could connect to you on clearnet
    // and pass in a tor connection's peer id, and deduce the two are the same if you reject it
    if(arg.node_data.peer_id == zone.m_config.m_peer_id)
    {
      LOG_DEBUG_CC(context, "Connection to self detected, dropping connection");
      drop_connection(context);
      return 1;
    }

    if (zone.m_current_number_of_in_peers >= zone.m_config.m_net_config.max_in_connection_count) // in peers limit
    {
      LOG_WARNING_CC(context, "COMMAND_HANDSHAKE came, but already have max incoming connections, so dropping this one.");
      drop_connection(context);
      return 1;
    }

    if(!m_payload_handler.process_payload_sync_data(std::move(arg.payload_data), context, true))
    {
      LOG_WARNING_CC(context, "COMMAND_HANDSHAKE came, but process_payload_sync_data returned false, dropping connection.");
      drop_connection(context);
      return 1;
    }

#if !defined(LOKI_ENABLE_INTEGRATION_TEST_HOOKS)
    if(has_too_many_connections(context.m_remote_address))
    {
      LOG_PRINT_CCONTEXT_L1("CONNECTION FROM " << context.m_remote_address.host_str() << " REFUSED, too many connections from the same address");
      drop_connection(context);
      return 1;
    }
#endif

    //associate peer_id with this connection
    context.peer_id = arg.node_data.peer_id;
    context.m_in_timedsync = false;
    context.m_rpc_port = arg.node_data.rpc_port;

    if(arg.node_data.my_port && zone.m_can_pingback)
    {
      peerid_type peer_id_l = arg.node_data.peer_id;
      uint32_t port_l = arg.node_data.my_port;
      //try ping to be sure that we can add this peer to peer_list
      try_ping(arg.node_data, context, [peer_id_l, port_l, context, this]()
      {
        CHECK_AND_ASSERT_MES((context.m_remote_address.get_type_id() == epee::net_utils::ipv4_network_address::get_type_id() || context.m_remote_address.get_type_id() == epee::net_utils::ipv6_network_address::get_type_id()), void(),
            "Only IPv4 or IPv6 addresses are supported here");
        //called only(!) if success pinged, update local peerlist
        peerlist_entry pe;
        const epee::net_utils::network_address na = context.m_remote_address;
        if (context.m_remote_address.get_type_id() == epee::net_utils::ipv4_network_address::get_type_id())
        {
          pe.adr = epee::net_utils::ipv4_network_address(na.as<epee::net_utils::ipv4_network_address>().ip(), port_l);
        }
        else
        {
          pe.adr = epee::net_utils::ipv6_network_address(na.as<epee::net_utils::ipv6_network_address>().ip(), port_l);
        }
        time_t last_seen;
        time(&last_seen);
        pe.last_seen = static_cast<int64_t>(last_seen);
        pe.id = peer_id_l;
        pe.pruning_seed = context.m_pruning_seed;
        pe.rpc_port = context.m_rpc_port;
        this->m_network_zones.at(context.m_remote_address.get_zone()).m_peerlist.append_with_peer_white(pe);
        LOG_DEBUG_CC(context, "PING SUCCESS " << context.m_remote_address.host_str() << ":" << port_l);
      });
    }
    
    try_get_support_flags(context, [](p2p_connection_context& flags_context, const uint32_t& support_flags) 
    {
      flags_context.support_flags = support_flags;
    });

    //fill response
    zone.m_peerlist.get_peerlist_head(rsp.local_peerlist_new, true);
    for (const auto &e: rsp.local_peerlist_new)
      context.sent_addresses.insert(e.adr);
    get_local_node_data(rsp.node_data, zone);
    m_payload_handler.get_payload_sync_data(rsp.payload_data);
    LOG_DEBUG_CC(context, "COMMAND_HANDSHAKE");
    return 1;
  }
  //-----------------------------------------------------------------------------------
  template<class t_payload_net_handler>
  int node_server<t_payload_net_handler>::handle_ping(int command, COMMAND_PING::request& arg, COMMAND_PING::response& rsp, p2p_connection_context& context)
  {
    LOG_DEBUG_CC(context, "COMMAND_PING");
    rsp.status = PING_OK_RESPONSE_STATUS_TEXT;
    rsp.peer_id = m_network_zones.at(context.m_remote_address.get_zone()).m_config.m_peer_id;
    return 1;
  }
  //-----------------------------------------------------------------------------------
  template<class t_payload_net_handler>
  bool node_server<t_payload_net_handler>::log_peerlist()
  {
    std::vector<peerlist_entry> pl_white;
    std::vector<peerlist_entry> pl_gray;
    for (auto& zone : m_network_zones)
      zone.second.m_peerlist.get_peerlist(pl_gray, pl_white);
    MINFO("\nPeerlist white:\n" << print_peerlist_to_string(pl_white) << "\nPeerlist gray:\n" << print_peerlist_to_string(pl_gray) );
    return true;
  }
  //-----------------------------------------------------------------------------------
  template<class t_payload_net_handler>
  bool node_server<t_payload_net_handler>::log_connections()
  {
    MINFO("Connections: \r\n" << print_connections_container() );
    return true;
  }
  //-----------------------------------------------------------------------------------
  template<class t_payload_net_handler>
  std::string node_server<t_payload_net_handler>::print_connections_container()
  {

    std::stringstream ss;
    for (auto& zone : m_network_zones)
    {
      zone.second.m_net_server.get_config_object().foreach_connection([&](const p2p_connection_context& cntxt)
      {
        ss << cntxt.m_remote_address.str()
          << " \t\tpeer_id " << peerid_to_string(cntxt.peer_id)
          << " \t\tconn_id " << cntxt.m_connection_id << (cntxt.m_is_income ? " INC":" OUT")
          << std::endl;
        return true;
      });
    }
    std::string s = ss.str();
    return s;
  }
  //-----------------------------------------------------------------------------------
  template<class t_payload_net_handler>
  void node_server<t_payload_net_handler>::on_connection_new(p2p_connection_context& context)
  {
    MINFO("["<< epee::net_utils::print_connection_context(context) << "] NEW CONNECTION");
  }
  //-----------------------------------------------------------------------------------
  template<class t_payload_net_handler>
  void node_server<t_payload_net_handler>::on_connection_close(p2p_connection_context& context)
  {
    network_zone& zone = m_network_zones.at(context.m_remote_address.get_zone());
    if (!zone.m_net_server.is_stop_signal_sent() && !context.m_is_income) {
      epee::net_utils::network_address na{};
      na = context.m_remote_address;

      zone.m_peerlist.remove_from_peer_anchor(na);
    }

    m_payload_handler.on_connection_close(context);

    MINFO("["<< epee::net_utils::print_connection_context(context) << "] CLOSE CONNECTION");
  }

  template<class t_payload_net_handler>
  bool node_server<t_payload_net_handler>::is_priority_node(const epee::net_utils::network_address& na)
  {
    return (std::find(m_priority_peers.begin(), m_priority_peers.end(), na) != m_priority_peers.end()) || (std::find(m_exclusive_peers.begin(), m_exclusive_peers.end(), na) != m_exclusive_peers.end());
  }

  template<class t_payload_net_handler> template <class Container>
  bool node_server<t_payload_net_handler>::connect_to_peerlist(const Container& peers)
  {
    const network_zone& public_zone = m_network_zones.at(epee::net_utils::zone::public_);
    for(const epee::net_utils::network_address& na: peers)
    {
      if(public_zone.m_net_server.is_stop_signal_sent())
        return false;

      if(is_addr_connected(na))
        continue;

      try_to_connect_and_handshake_with_new_peer(na);
    }

    return true;
  }

  template<class t_payload_net_handler> template <class Container>
  bool node_server<t_payload_net_handler>::parse_peers_and_add_to_container(const boost::program_options::variables_map& vm, const command_line::arg_descriptor<std::vector<std::string> > & arg, Container& container)
  {
    std::vector<std::string> perrs = command_line::get_arg(vm, arg);

    for(const std::string& pr_str: perrs)
    {
      const uint16_t default_port = cryptonote::get_config(m_nettype).P2P_DEFAULT_PORT;
      expect<epee::net_utils::network_address> adr = net::get_network_address(pr_str, default_port);
      if (adr)
      {
        add_zone(adr->get_zone());
        container.push_back(std::move(*adr));
        continue;
      }
      std::vector<epee::net_utils::network_address> resolved_addrs;
      bool r = append_net_address(resolved_addrs, pr_str, default_port);
      CHECK_AND_ASSERT_MES(r, false, "Failed to parse or resolve address from string: " << pr_str);
      for (const epee::net_utils::network_address& addr : resolved_addrs)
      {
        container.push_back(addr);
      }
    }

    return true;
  }

  template<class t_payload_net_handler>
  bool node_server<t_payload_net_handler>::set_max_out_peers(network_zone& zone, int64_t max)
  {
    if (max == -1)
      max = P2P_DEFAULT_CONNECTIONS_COUNT_OUT;
    zone.m_config.m_net_config.max_out_connection_count = max;
    return true;
  }

  template<class t_payload_net_handler>
  bool node_server<t_payload_net_handler>::set_max_in_peers(network_zone& zone, int64_t max)
  {
    if (max == -1)
      max = P2P_DEFAULT_CONNECTIONS_COUNT_IN;
    zone.m_config.m_net_config.max_in_connection_count = max;
    return true;
  }

  template<class t_payload_net_handler>
  void node_server<t_payload_net_handler>::change_max_out_public_peers(size_t count)
  {
    auto public_zone = m_network_zones.find(epee::net_utils::zone::public_);
    if (public_zone != m_network_zones.end())
    {
      const auto current = public_zone->second.m_net_server.get_config_object().get_out_connections_count();
      public_zone->second.m_config.m_net_config.max_out_connection_count = count;
      if(current > count)
        public_zone->second.m_net_server.get_config_object().del_out_connections(current - count);
      m_payload_handler.set_max_out_peers(count);
    }
  }

  template<class t_payload_net_handler>
  uint32_t node_server<t_payload_net_handler>::get_max_out_public_peers() const
  {
    const auto public_zone = m_network_zones.find(epee::net_utils::zone::public_);
    if (public_zone == m_network_zones.end())
      return 0;
    return public_zone->second.m_config.m_net_config.max_out_connection_count;
  }

  template<class t_payload_net_handler>
  void node_server<t_payload_net_handler>::change_max_in_public_peers(size_t count)
  {
    auto public_zone = m_network_zones.find(epee::net_utils::zone::public_);
    if (public_zone != m_network_zones.end())
    {
      const auto current = public_zone->second.m_net_server.get_config_object().get_in_connections_count();
      public_zone->second.m_config.m_net_config.max_in_connection_count = count;
      if(current > count)
        public_zone->second.m_net_server.get_config_object().del_in_connections(current - count);
    }
  }

  template<class t_payload_net_handler>
  uint32_t node_server<t_payload_net_handler>::get_max_in_public_peers() const
  {
    const auto public_zone = m_network_zones.find(epee::net_utils::zone::public_);
    if (public_zone == m_network_zones.end())
      return 0;
    return public_zone->second.m_config.m_net_config.max_in_connection_count;
  }

  template<class t_payload_net_handler>
  bool node_server<t_payload_net_handler>::set_tos_flag(const boost::program_options::variables_map& vm, int flag)
  {
    if(flag==-1){
      return true;
    }
    epee::net_utils::connection<epee::levin::async_protocol_handler<p2p_connection_context> >::set_tos_flag(flag);
    _dbg1("Set ToS flag  " << flag);
    return true;
  }

  template<class t_payload_net_handler>
  bool node_server<t_payload_net_handler>::set_rate_up_limit(const boost::program_options::variables_map& vm, int64_t limit)
  {
    this->islimitup=(limit != -1) && (limit != default_limit_up);

    if (limit==-1) {
      limit=default_limit_up;
    }

    epee::net_utils::connection<epee::levin::async_protocol_handler<p2p_connection_context> >::set_rate_up_limit( limit );
    MINFO("Set limit-up to " << limit << " kB/s");
    return true;
  }

  template<class t_payload_net_handler>
  bool node_server<t_payload_net_handler>::set_rate_down_limit(const boost::program_options::variables_map& vm, int64_t limit)
  {
    this->islimitdown=(limit != -1) && (limit != default_limit_down);
    if(limit==-1) {
      limit=default_limit_down;
    }
    epee::net_utils::connection<epee::levin::async_protocol_handler<p2p_connection_context> >::set_rate_down_limit( limit );
    MINFO("Set limit-down to " << limit << " kB/s");
    return true;
  }

  template<class t_payload_net_handler>
  bool node_server<t_payload_net_handler>::set_rate_limit(const boost::program_options::variables_map& vm, int64_t limit)
  {
    int64_t limit_up = 0;
    int64_t limit_down = 0;

    if(limit == -1)
    {
      limit_up = default_limit_up;
      limit_down = default_limit_down;
    }
    else
    {
      limit_up = limit;
      limit_down = limit;
    }
    if(!this->islimitup) {
      epee::net_utils::connection<epee::levin::async_protocol_handler<p2p_connection_context> >::set_rate_up_limit(limit_up);
      MINFO("Set limit-up to " << limit_up << " kB/s");
    }
    if(!this->islimitdown) {
      epee::net_utils::connection<epee::levin::async_protocol_handler<p2p_connection_context> >::set_rate_down_limit(limit_down);
      MINFO("Set limit-down to " << limit_down << " kB/s");
    }

    return true;
  }

  template<class t_payload_net_handler>
  bool node_server<t_payload_net_handler>::has_too_many_connections(const epee::net_utils::network_address &address)
  {
    if (address.get_zone() != epee::net_utils::zone::public_)
      return false; // Unable to determine how many connections from host

    const size_t max_connections = m_nettype == cryptonote::MAINNET ? 1 : 20;
    size_t count = 0;

    m_network_zones.at(epee::net_utils::zone::public_).m_net_server.get_config_object().foreach_connection([&](const p2p_connection_context& cntxt)
    {
      if (cntxt.m_is_income && cntxt.m_remote_address.is_same_host(address)) {
        count++;

        if (count > max_connections) {
          return false;
        }
      }

      return true;
    });

    return count > max_connections;
  }

  template<class t_payload_net_handler>
  bool node_server<t_payload_net_handler>::gray_peerlist_housekeeping()
  {
    if (m_offline) return true;
    if (!m_exclusive_peers.empty()) return true;
    if (m_payload_handler.needs_new_sync_connections()) return true;

    for (auto& zone : m_network_zones)
    {
      if (zone.second.m_net_server.is_stop_signal_sent())
        return false;

      if (zone.second.m_connect == nullptr)
        continue;

      peerlist_entry pe{};
      if (!zone.second.m_peerlist.get_random_gray_peer(pe))
        continue;

      if (!check_connection_and_handshake_with_peer(pe.adr, pe.last_seen))
      {
        zone.second.m_peerlist.remove_from_peer_gray(pe);
        LOG_PRINT_L2("PEER EVICTED FROM GRAY PEER LIST: address: " << pe.adr.host_str() << " Peer ID: " << peerid_to_string(pe.id));
      }
      else
      {
        zone.second.m_peerlist.set_peer_just_seen(pe.id, pe.adr, pe.pruning_seed, pe.rpc_port);
        LOG_PRINT_L2("PEER PROMOTED TO WHITE PEER LIST IP address: " << pe.adr.host_str() << " Peer ID: " << peerid_to_string(pe.id));
      }
    }
    return true;
  }

  template<class t_payload_net_handler>
  void node_server<t_payload_net_handler>::add_used_stripe_peer(const typename t_payload_net_handler::connection_context &context)
  {
    const uint32_t stripe = tools::get_pruning_stripe(context.m_pruning_seed);
    if (stripe == 0 || stripe > (1ul << CRYPTONOTE_PRUNING_LOG_STRIPES))
      return;
    const uint32_t index = stripe - 1;
    CRITICAL_REGION_LOCAL(m_used_stripe_peers_mutex);
    MINFO("adding stripe " << stripe << " peer: " << context.m_remote_address.str());
    std::remove_if(m_used_stripe_peers[index].begin(), m_used_stripe_peers[index].end(),
        [&context](const epee::net_utils::network_address &na){ return context.m_remote_address == na; });
    m_used_stripe_peers[index].push_back(context.m_remote_address);
  }

  template<class t_payload_net_handler>
  void node_server<t_payload_net_handler>::remove_used_stripe_peer(const typename t_payload_net_handler::connection_context &context)
  {
    const uint32_t stripe = tools::get_pruning_stripe(context.m_pruning_seed);
    if (stripe == 0 || stripe > (1ul << CRYPTONOTE_PRUNING_LOG_STRIPES))
      return;
    const uint32_t index = stripe - 1;
    CRITICAL_REGION_LOCAL(m_used_stripe_peers_mutex);
    MINFO("removing stripe " << stripe << " peer: " << context.m_remote_address.str());
    std::remove_if(m_used_stripe_peers[index].begin(), m_used_stripe_peers[index].end(),
        [&context](const epee::net_utils::network_address &na){ return context.m_remote_address == na; });
  }

  template<class t_payload_net_handler>
  void node_server<t_payload_net_handler>::clear_used_stripe_peers()
  {
    CRITICAL_REGION_LOCAL(m_used_stripe_peers_mutex);
    MINFO("clearing used stripe peers");
    for (auto &e: m_used_stripe_peers)
      e.clear();
  }

  template<class t_payload_net_handler>
  void node_server<t_payload_net_handler>::add_upnp_port_mapping_impl(uint32_t port, bool ipv6) // if ipv6 false, do ipv4
  {
    std::string ipversion = ipv6 ? "(IPv6)" : "(IPv4)";
    MDEBUG("Attempting to add IGD port mapping " << ipversion << ".");
    int result;
    const int ipv6_arg = ipv6 ? 1 : 0;

#if MINIUPNPC_API_VERSION > 13
    // default according to miniupnpc.h
    unsigned char ttl = 2;
    UPNPDev* deviceList = upnpDiscover(1000, NULL, NULL, 0, ipv6_arg, ttl, &result);
#else
    UPNPDev* deviceList = upnpDiscover(1000, NULL, NULL, 0, ipv6_arg, &result);
#endif
    UPNPUrls urls;
    IGDdatas igdData;
    char lanAddress[64];
    result = UPNP_GetValidIGD(deviceList, &urls, &igdData, lanAddress, sizeof lanAddress);
    freeUPNPDevlist(deviceList);
    if (result > 0) {
      if (result == 1) {
        std::ostringstream portString;
        portString << port;

        // Delete the port mapping before we create it, just in case we have dangling port mapping from the daemon not being shut down correctly
        UPNP_DeletePortMapping(urls.controlURL, igdData.first.servicetype, portString.str().c_str(), "TCP", 0);

        int portMappingResult;
        portMappingResult = UPNP_AddPortMapping(urls.controlURL, igdData.first.servicetype, portString.str().c_str(), portString.str().c_str(), lanAddress, CRYPTONOTE_NAME, "TCP", 0, "0");
        if (portMappingResult != 0) {
          LOG_ERROR("UPNP_AddPortMapping failed, error: " << strupnperror(portMappingResult));
        } else {
          MLOG_GREEN(el::Level::Info, "Added IGD port mapping.");
        }
      } else if (result == 2) {
        MWARNING("IGD was found but reported as not connected.");
      } else if (result == 3) {
        MWARNING("UPnP device was found but not recognized as IGD.");
      } else {
        MWARNING("UPNP_GetValidIGD returned an unknown result code.");
      }

      FreeUPNPUrls(&urls);
    } else {
      MINFO("No IGD was found.");
    }
  }

  template<class t_payload_net_handler>
  void node_server<t_payload_net_handler>::add_upnp_port_mapping_v4(uint32_t port)
  {
    add_upnp_port_mapping_impl(port, false);
  }

  template<class t_payload_net_handler>
  void node_server<t_payload_net_handler>::add_upnp_port_mapping_v6(uint32_t port)
  {
    add_upnp_port_mapping_impl(port, true);
  }

  template<class t_payload_net_handler>
  void node_server<t_payload_net_handler>::add_upnp_port_mapping(uint32_t port, bool ipv4, bool ipv6)
  {
    if (ipv4) add_upnp_port_mapping_v4(port);
    if (ipv6) add_upnp_port_mapping_v6(port);
  }


  template<class t_payload_net_handler>
  void node_server<t_payload_net_handler>::delete_upnp_port_mapping_impl(uint32_t port, bool ipv6)
  {
    std::string ipversion = ipv6 ? "(IPv6)" : "(IPv4)";
    MDEBUG("Attempting to delete IGD port mapping " << ipversion << ".");
    int result;
    const int ipv6_arg = ipv6 ? 1 : 0;
#if MINIUPNPC_API_VERSION > 13
    // default according to miniupnpc.h
    unsigned char ttl = 2;
    UPNPDev* deviceList = upnpDiscover(1000, NULL, NULL, 0, ipv6_arg, ttl, &result);
#else
    UPNPDev* deviceList = upnpDiscover(1000, NULL, NULL, 0, ipv6_arg, &result);
#endif
    UPNPUrls urls;
    IGDdatas igdData;
    char lanAddress[64];
    result = UPNP_GetValidIGD(deviceList, &urls, &igdData, lanAddress, sizeof lanAddress);
    freeUPNPDevlist(deviceList);
    if (result > 0) {
      if (result == 1) {
        std::ostringstream portString;
        portString << port;

        int portMappingResult;
        portMappingResult = UPNP_DeletePortMapping(urls.controlURL, igdData.first.servicetype, portString.str().c_str(), "TCP", 0);
        if (portMappingResult != 0) {
          LOG_ERROR("UPNP_DeletePortMapping failed, error: " << strupnperror(portMappingResult));
        } else {
          MLOG_GREEN(el::Level::Info, "Deleted IGD port mapping.");
        }
      } else if (result == 2) {
        MWARNING("IGD was found but reported as not connected.");
      } else if (result == 3) {
        MWARNING("UPnP device was found but not recognized as IGD.");
      } else {
        MWARNING("UPNP_GetValidIGD returned an unknown result code.");
      }

      FreeUPNPUrls(&urls);
    } else {
      MINFO("No IGD was found.");
    }
  }

  template<class t_payload_net_handler>
  void node_server<t_payload_net_handler>::delete_upnp_port_mapping_v4(uint32_t port)
  {
    delete_upnp_port_mapping_impl(port, false);
  }

  template<class t_payload_net_handler>
  void node_server<t_payload_net_handler>::delete_upnp_port_mapping_v6(uint32_t port)
  {
    delete_upnp_port_mapping_impl(port, true);
  }

  template<class t_payload_net_handler>
  void node_server<t_payload_net_handler>::delete_upnp_port_mapping(uint32_t port)
  {
    delete_upnp_port_mapping_v4(port);
    delete_upnp_port_mapping_v6(port);
  }

  template<typename t_payload_net_handler>
  boost::optional<p2p_connection_context_t<typename t_payload_net_handler::connection_context>>
  node_server<t_payload_net_handler>::socks_connect(network_zone& zone, const epee::net_utils::network_address& remote, epee::net_utils::ssl_support_t ssl_support)
  {
    auto result = socks_connect_internal(zone.m_net_server.get_stop_signal(), zone.m_net_server.get_io_service(), zone.m_proxy_address, remote);
    if (result) // if no error
    {
      p2p_connection_context context{};
      if (zone.m_net_server.add_connection(context, std::move(*result), remote, ssl_support))
        return {std::move(context)};
    }
    return boost::none;
  }

  template<typename t_payload_net_handler>
  boost::optional<p2p_connection_context_t<typename t_payload_net_handler::connection_context>>
  node_server<t_payload_net_handler>::public_connect(network_zone& zone, epee::net_utils::network_address const& na, epee::net_utils::ssl_support_t ssl_support)
  {
    bool is_ipv4 = na.get_type_id() == epee::net_utils::ipv4_network_address::get_type_id();
    bool is_ipv6 = na.get_type_id() == epee::net_utils::ipv6_network_address::get_type_id();
    CHECK_AND_ASSERT_MES(is_ipv4 || is_ipv6, boost::none,
      "Only IPv4 or IPv6 addresses are supported here");

    std::string address;
    std::string port;

    if (is_ipv4)
    {
      const epee::net_utils::ipv4_network_address &ipv4 = na.as<const epee::net_utils::ipv4_network_address>();
      address = epee::string_tools::get_ip_string_from_int32(ipv4.ip());
      port = epee::string_tools::num_to_string_fast(ipv4.port());
    }
    else if (is_ipv6)
    {
      const epee::net_utils::ipv6_network_address &ipv6 = na.as<const epee::net_utils::ipv6_network_address>();
      address = ipv6.ip().to_string();
      port = epee::string_tools::num_to_string_fast(ipv6.port());
    }
    else
    {
      LOG_ERROR("Only IPv4 or IPv6 addresses are supported here");
      return boost::none;
    }

    typename net_server::t_connection_context con{};
    const bool res = zone.m_net_server.connect(address, port,
      zone.m_config.m_net_config.connection_timeout,
      con, zone.m_bind_ip, ssl_support);

    if (res)
      return {std::move(con)};
    return boost::none;
  }
}<|MERGE_RESOLUTION|>--- conflicted
+++ resolved
@@ -1011,13 +1011,8 @@
     std::atomic<bool> hsh_result(false);
     bool timeout = false;
 
-<<<<<<< HEAD
     bool r = epee::net_utils::async_invoke_remote_command2<typename COMMAND_HANDSHAKE::response>(context_.m_connection_id, COMMAND_HANDSHAKE::ID, arg, zone.m_net_server.get_config_object(),
-      [this, &pi, &ev, &hsh_result, &just_take_peerlist, &context_](int code, typename COMMAND_HANDSHAKE::response&& rsp, p2p_connection_context& context)
-=======
-    bool r = epee::net_utils::async_invoke_remote_command2<typename COMMAND_HANDSHAKE::response>(context_, COMMAND_HANDSHAKE::ID, arg, zone.m_net_server.get_config_object(),
-      [this, &pi, &ev, &hsh_result, &just_take_peerlist, &context_, &timeout](int code, const typename COMMAND_HANDSHAKE::response& rsp, p2p_connection_context& context)
->>>>>>> c4f75fe8
+      [this, &pi, &ev, &hsh_result, &just_take_peerlist, &context_, &timeout](int code, typename COMMAND_HANDSHAKE::response&& rsp, p2p_connection_context& context)
     {
       LOKI_DEFER { ev.raise(); };
 
