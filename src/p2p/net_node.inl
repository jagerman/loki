--- conflicted
+++ resolved
@@ -1048,13 +1048,8 @@
 
         pi = context.peer_id = rsp.node_data.peer_id;
         context.m_rpc_port = rsp.node_data.rpc_port;
-<<<<<<< HEAD
-        m_network_zones.at(context.m_remote_address.get_zone()).m_peerlist.set_peer_just_seen(rsp.node_data.peer_id, context.m_remote_address, context.m_pruning_seed, context.m_rpc_port);
-=======
-        context.m_rpc_credits_per_hash = rsp.node_data.rpc_credits_per_hash;
         network_zone& zone = m_network_zones.at(context.m_remote_address.get_zone());
-        zone.m_peerlist.set_peer_just_seen(rsp.node_data.peer_id, context.m_remote_address, context.m_pruning_seed, context.m_rpc_port, context.m_rpc_credits_per_hash);
->>>>>>> 00ede003
+        zone.m_peerlist.set_peer_just_seen(rsp.node_data.peer_id, context.m_remote_address, context.m_pruning_seed, context.m_rpc_port);
 
         // move
         if(rsp.node_data.peer_id == zone.m_config.m_peer_id)
