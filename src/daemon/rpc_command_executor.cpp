// Copyright (c) 2014-2019, The Monero Project
// Copyright (c)      2018, The Loki Project
//
// All rights reserved.
//
// Redistribution and use in source and binary forms, with or without modification, are
// permitted provided that the following conditions are met:
//
// 1. Redistributions of source code must retain the above copyright notice, this list of
//    conditions and the following disclaimer.
//
// 2. Redistributions in binary form must reproduce the above copyright notice, this list
//    of conditions and the following disclaimer in the documentation and/or other
//    materials provided with the distribution.
//
// 3. Neither the name of the copyright holder nor the names of its contributors may be
//    used to endorse or promote products derived from this software without specific
//    prior written permission.
//
// THIS SOFTWARE IS PROVIDED BY THE COPYRIGHT HOLDERS AND CONTRIBUTORS "AS IS" AND ANY
// EXPRESS OR IMPLIED WARRANTIES, INCLUDING, BUT NOT LIMITED TO, THE IMPLIED WARRANTIES OF
// MERCHANTABILITY AND FITNESS FOR A PARTICULAR PURPOSE ARE DISCLAIMED. IN NO EVENT SHALL
// THE COPYRIGHT HOLDER OR CONTRIBUTORS BE LIABLE FOR ANY DIRECT, INDIRECT, INCIDENTAL,
// SPECIAL, EXEMPLARY, OR CONSEQUENTIAL DAMAGES (INCLUDING, BUT NOT LIMITED TO,
// PROCUREMENT OF SUBSTITUTE GOODS OR SERVICES; LOSS OF USE, DATA, OR PROFITS; OR BUSINESS
// INTERRUPTION) HOWEVER CAUSED AND ON ANY THEORY OF LIABILITY, WHETHER IN CONTRACT,
// STRICT LIABILITY, OR TORT (INCLUDING NEGLIGENCE OR OTHERWISE) ARISING IN ANY WAY OUT OF
// THE USE OF THIS SOFTWARE, EVEN IF ADVISED OF THE POSSIBILITY OF SUCH DAMAGE.
//
// Parts of this file are originally copyright (c) 2012-2013 The Cryptonote developers

#include "string_tools.h"
#include "common/password.h"
#include "common/scoped_message_writer.h"
#include "common/pruning.h"
#include "daemon/rpc_command_executor.h"
#include "int-util.h"
#include "rpc/core_rpc_server_commands_defs.h"
#include "cryptonote_core/cryptonote_core.h"
#include "cryptonote_core/service_node_rules.h"
#include "cryptonote_basic/hardfork.h"
#include "checkpoints/checkpoints.h"
#include <boost/format.hpp>

#include "common/loki_integration_test_hooks.h"

#include <fstream>
#include <ctime>
#include <string>
#include <numeric>
#include <stack>

#undef LOKI_DEFAULT_LOG_CATEGORY
#define LOKI_DEFAULT_LOG_CATEGORY "daemon"

namespace daemonize {

namespace {
<<<<<<< HEAD

  enum class input_line_result { yes, no, cancel, back, };

  std::string input_line(std::string const &prompt)
  {
    std::cout << prompt << std::flush;
    std::string result;
#if defined (LOKI_ENABLE_INTEGRATION_TEST_HOOKS)
    integration_test::write_buffered_stdout();
    result = integration_test::read_from_pipe();
#else
  #ifdef HAVE_READLINE
    rdln::suspend_readline pause_readline;
  #endif
    std::cin >> result;
#endif

    return result;
  }

  input_line_result input_line_yes_no_back_cancel(char const *msg)
  {
    std::string prompt = std::string(msg);
    prompt += " (Y/Yes/N/No/B/Back/C/Cancel): ";
    std::string input = input_line(prompt);

    if (command_line::is_yes(input))  return input_line_result::yes;
    if (command_line::is_no(input))   return input_line_result::no;
    if (command_line::is_back(input)) return input_line_result::back;
    return input_line_result::cancel;
  }

  input_line_result input_line_yes_no_cancel(char const *msg)
  {
    std::string prompt = msg;
    prompt += " (Y/Yes/N/No/C/Cancel): ";
    std::string input = input_line(prompt);

    if (command_line::is_yes(input)) return input_line_result::yes;
    if (command_line::is_no(input))  return input_line_result::no;
    return input_line_result::cancel;
  }


  input_line_result input_line_back_cancel_get_input(char const *msg, std::string &input)
  {
    std::string prompt = msg;
    prompt += " (B/Back/C/Cancel): ";
    input   = input_line(prompt);

    if (command_line::is_back(input))   return input_line_result::back;
    if (command_line::is_cancel(input)) return input_line_result::cancel;
    return input_line_result::yes;
=======
  const char *get_address_type_name(epee::net_utils::address_type address_type)
  {
    switch (address_type)
    {
      default:
      case epee::net_utils::address_type::invalid: return "invalid";
      case epee::net_utils::address_type::ipv4: return "IPv4";
      case epee::net_utils::address_type::ipv6: return "IPv6";
      case epee::net_utils::address_type::i2p: return "I2P";
      case epee::net_utils::address_type::tor: return "Tor";
    }
>>>>>>> 8774555d
  }

  void print_peer(std::string const & prefix, cryptonote::peer const & peer)
  {
    time_t now;
    time(&now);
    time_t last_seen = static_cast<time_t>(peer.last_seen);

    std::string id_str;
    std::string port_str;
    std::string elapsed = peer.last_seen == 0 ? "never" : epee::misc_utils::get_time_interval_string(now - last_seen);
    std::string ip_str = peer.ip != 0 ? epee::string_tools::get_ip_string_from_int32(peer.ip) : std::string("[") + peer.host + "]";
    std::stringstream peer_id_str;
    peer_id_str << std::hex << std::setw(16) << peer.id;
    peer_id_str >> id_str;
    epee::string_tools::xtype_to_string(peer.port, port_str);
    std::string addr_str = ip_str + ":" + port_str;
    std::string rpc_port = peer.rpc_port ? std::to_string(peer.rpc_port) : "-";
    std::string pruning_seed = epee::string_tools::to_string_hex(peer.pruning_seed);
    tools::msg_writer() << boost::format("%-10s %-25s %-25s %-5s %-4s %s") % prefix % id_str % addr_str % rpc_port % pruning_seed % elapsed;
  }

  void print_block_header(cryptonote::block_header_response const & header)
  {
    tools::success_msg_writer()
      << "timestamp: " << boost::lexical_cast<std::string>(header.timestamp) << " (" << tools::get_human_readable_timestamp(header.timestamp) << ")" << "\n"
      << "previous hash: " << header.prev_hash << "\n"
      << "nonce: " << boost::lexical_cast<std::string>(header.nonce) << "\n"
      << "is orphan: " << header.orphan_status << "\n"
      << "height: " << boost::lexical_cast<std::string>(header.height) << "\n"
      << "depth: " << boost::lexical_cast<std::string>(header.depth) << "\n"
      << "hash: " << header.hash << "\n"
      << "difficulty: " << boost::lexical_cast<std::string>(header.difficulty) << "\n"
      << "cumulative_difficulty: " << boost::lexical_cast<std::string>(header.cumulative_difficulty) << "\n"
      << "POW hash: " << header.pow_hash << "\n"
      << "block size: " << header.block_size << "\n"
      << "block weight: " << header.block_weight << "\n"
      << "long term weight: " << header.long_term_weight << "\n"
      << "num txes: " << header.num_txes << "\n"
      << "reward: " << cryptonote::print_money(header.reward) << "\n"
      << "miner reward: " << cryptonote::print_money(header.miner_reward) << "\n"
      << "service node winner: " << header.service_node_winner << std::endl;
  }

  std::string get_human_time_ago(time_t t, time_t now, bool abbreviate = false)
  {
    if (t == now)
      return "now";
    time_t dt = t > now ? t - now : now - t;
    std::string s;
    if (dt < 90)
      s = boost::lexical_cast<std::string>(dt) + (abbreviate ? "sec" : dt == 1 ? " second" : " seconds");
    else if (dt < 90 * 60)
      s = (boost::format(abbreviate ? "%.1fmin" : "%.1f minutes") % ((float)dt/60)).str();
    else if (dt < 36 * 3600)
      s = (boost::format(abbreviate ? "%.1fhr" : "%.1f hours") % ((float)dt/3600)).str();
    else
      s = (boost::format("%.1f days") % ((float)dt/(3600*24))).str();
    if (abbreviate) {
        if (t > now)
            return s + " (in fut.)";
        return s;
    }
    return s + " " + (t > now ? "in the future" : "ago");
  }

  char const *get_date_time(time_t t)
  {
    static char buf[128];
    buf[0] = 0;

    struct tm tm;
    epee::misc_utils::get_gmt_time(t, tm);
    strftime(buf, sizeof(buf), "%Y-%m-%d %I:%M:%S %p UTC", &tm);
    return buf;
  }

  std::string get_time_hms(time_t t)
  {
    unsigned int hours, minutes, seconds;
    char buffer[24];
    hours = t / 3600;
    t %= 3600;
    minutes = t / 60;
    t %= 60;
    seconds = t;
    snprintf(buffer, sizeof(buffer), "%02u:%02u:%02u", hours, minutes, seconds);
    return std::string(buffer);
  }


  std::string make_error(const std::string &base, const std::string &status)
  {
    if (status == CORE_RPC_STATUS_OK)
      return base;
    return base + " -- " + status;
  }
}

t_rpc_command_executor::t_rpc_command_executor(
    uint32_t ip
  , uint16_t port
  , const boost::optional<tools::login>& login
  , const epee::net_utils::ssl_options_t& ssl_options
  , bool is_rpc
  , cryptonote::core_rpc_server* rpc_server
  )
  : m_rpc_client(NULL), m_rpc_server(rpc_server)
{
  if (is_rpc)
  {
    boost::optional<epee::net_utils::http::login> http_login{};
    if (login)
      http_login.emplace(login->username, login->password.password());
    m_rpc_client = new tools::t_rpc_client(ip, port, std::move(http_login), ssl_options);
  }
  else
  {
    if (rpc_server == NULL)
    {
      throw std::runtime_error("If not calling commands via RPC, rpc_server pointer must be non-null");
    }
  }

  m_is_rpc = is_rpc;
}

t_rpc_command_executor::~t_rpc_command_executor()
{
  if (m_rpc_client != NULL)
  {
    delete m_rpc_client;
  }
}

bool t_rpc_command_executor::print_checkpoints(uint64_t start_height, uint64_t end_height, bool print_json)
{
  cryptonote::COMMAND_RPC_GET_CHECKPOINTS::request  req;
  cryptonote::COMMAND_RPC_GET_CHECKPOINTS::response res;
  epee::json_rpc::error error_resp;

  req.start_height = start_height;
  req.end_height   = end_height;

  if (req.start_height == cryptonote::COMMAND_RPC_GET_CHECKPOINTS::HEIGHT_SENTINEL_VALUE &&
      req.end_height   == cryptonote::COMMAND_RPC_GET_CHECKPOINTS::HEIGHT_SENTINEL_VALUE)
  {
    req.count = cryptonote::COMMAND_RPC_GET_CHECKPOINTS::NUM_CHECKPOINTS_TO_QUERY_BY_DEFAULT;
  }
  else if (req.start_height == cryptonote::COMMAND_RPC_GET_CHECKPOINTS::HEIGHT_SENTINEL_VALUE ||
           req.end_height   == cryptonote::COMMAND_RPC_GET_CHECKPOINTS::HEIGHT_SENTINEL_VALUE)
  {
    req.count = 1;
  }
  else
  {
    // NOTE: Otherwise, neither heights are set to HEIGHT_SENTINEL_VALUE, so get all the checkpoints between start and end
  }

  if (m_is_rpc)
  {
    if (!m_rpc_client->json_rpc_request(req, res, "get_checkpoints", "Failed to query blockchain checkpoints"))
      return false;
  }
  else
  {
    if (!m_rpc_server->on_get_checkpoints(req, res, error_resp) || res.status != CORE_RPC_STATUS_OK)
    {
      tools::fail_msg_writer() << "Failed to query checkpoints";
      return false;
    }
  }

  std::string entry;
  if (print_json) entry.append("{\n\"checkpoints\": [");
  for (size_t i = 0; i < res.checkpoints.size(); i++)
  {
    cryptonote::COMMAND_RPC_GET_CHECKPOINTS::checkpoint_serialized &checkpoint = res.checkpoints[i];
    if (print_json)
    {
      entry.append("\n");
      entry.append(epee::serialization::store_t_to_json(checkpoint));
      entry.append(",\n");
    }
    else
    {
      entry.append("[");
      entry.append(std::to_string(i));
      entry.append("]");

      entry.append(" Type: ");
      entry.append(checkpoint.type);

      entry.append(" Height: ");
      entry.append(std::to_string(checkpoint.height));

      entry.append(" Hash: ");
      entry.append(checkpoint.block_hash);
      entry.append("\n");
    }
  }

  if (print_json)
  {
    entry.append("]\n}");
  }
  else
  {
    if (entry.empty())
      entry.append("No Checkpoints");
  }

  tools::success_msg_writer() << entry;
  return true;
}

bool t_rpc_command_executor::print_sn_state_changes(uint64_t start_height, uint64_t end_height)
{
  cryptonote::COMMAND_RPC_GET_SN_STATE_CHANGES::request  req;
  cryptonote::COMMAND_RPC_GET_SN_STATE_CHANGES::response res;
  epee::json_rpc::error error_resp;

  req.start_height = start_height;
  req.end_height   = end_height;

  if (m_is_rpc)
  {
    if (!m_rpc_client->json_rpc_request(req, res, "get_service_nodes_state_changes", "Failed to query service nodes state changes"))
      return false;
  }
  else
  {
    if (!m_rpc_server->on_get_service_nodes_state_changes(req, res, error_resp) || res.status != CORE_RPC_STATUS_OK)
    {
      tools::fail_msg_writer() << "Failed to query sn state changes";
      return false;
    }
  }

  std::stringstream output;

  output << "Service Node State Changes (blocks " << res.start_height << "-" << res.end_height << ")" << std::endl;
  output << " Recommissions:\t\t" << res.total_recommission << std::endl;
  output << " Unlocks:\t\t" << res.total_unlock << std::endl;
  output << " Decommissions:\t\t" << res.total_decommission << std::endl;
  output << " Deregistrations:\t" << res.total_deregister << std::endl;
  output << " IP change penalties:\t" << res.total_ip_change_penalty << std::endl;

  tools::success_msg_writer() << output.str();
  return true;
}

bool t_rpc_command_executor::print_peer_list(bool white, bool gray, size_t limit) {
  cryptonote::COMMAND_RPC_GET_PEER_LIST::request req;
  cryptonote::COMMAND_RPC_GET_PEER_LIST::response res;

  std::string failure_message = "Couldn't retrieve peer list";
  if (m_is_rpc)
  {
    if (!m_rpc_client->rpc_request(req, res, "/get_peer_list", failure_message.c_str()))
    {
      return false;
    }
  }
  else
  {
    if (!m_rpc_server->on_get_peer_list(req, res) || res.status != CORE_RPC_STATUS_OK)
    {
      tools::fail_msg_writer() << failure_message;
      return false;
    }
  }

  if (white)
  {
    auto peer = res.white_list.cbegin();
    const auto end = limit ? peer + std::min(limit, res.white_list.size()) : res.white_list.cend();
    for (; peer != end; ++peer)
    {
      print_peer("white", *peer);
    }
  }

  if (gray)
  {
    auto peer = res.gray_list.cbegin();
    const auto end = limit ? peer + std::min(limit, res.gray_list.size()) : res.gray_list.cend();
    for (; peer != end; ++peer)
    {
      print_peer("gray", *peer);
    }
  }

  return true;
}

bool t_rpc_command_executor::print_peer_list_stats() {
  cryptonote::COMMAND_RPC_GET_PEER_LIST::request req;
  cryptonote::COMMAND_RPC_GET_PEER_LIST::response res;

  std::string failure_message = "Couldn't retrieve peer list";
  if (m_is_rpc)
  {
    if (!m_rpc_client->rpc_request(req, res, "/get_peer_list", failure_message.c_str()))
    {
      return false;
    }
  }
  else
  {
    if (!m_rpc_server->on_get_peer_list(req, res) || res.status != CORE_RPC_STATUS_OK)
    {
      tools::fail_msg_writer() << failure_message;
      return false;
    }
  }

  tools::msg_writer()
    << "White list size: " << res.white_list.size() << "/" << P2P_LOCAL_WHITE_PEERLIST_LIMIT << " (" << res.white_list.size() *  100.0 / P2P_LOCAL_WHITE_PEERLIST_LIMIT << "%)" << std::endl
    << "Gray list size: " << res.gray_list.size() << "/" << P2P_LOCAL_GRAY_PEERLIST_LIMIT << " (" << res.gray_list.size() *  100.0 / P2P_LOCAL_GRAY_PEERLIST_LIMIT << "%)";

  return true;
}

bool t_rpc_command_executor::save_blockchain() {
  cryptonote::COMMAND_RPC_SAVE_BC::request req;
  cryptonote::COMMAND_RPC_SAVE_BC::response res;

  std::string fail_message = "Couldn't save blockchain";

  if (m_is_rpc)
  {
    if (!m_rpc_client->rpc_request(req, res, "/save_bc", fail_message.c_str()))
    {
      return true;
    }
  }
  else
  {
    if (!m_rpc_server->on_save_bc(req, res) || res.status != CORE_RPC_STATUS_OK)
    {
      tools::fail_msg_writer() << make_error(fail_message, res.status);
      return true;
    }
  }

  tools::success_msg_writer() << "Blockchain saved";

  return true;
}

bool t_rpc_command_executor::show_hash_rate() {
  cryptonote::COMMAND_RPC_SET_LOG_HASH_RATE::request req;
  cryptonote::COMMAND_RPC_SET_LOG_HASH_RATE::response res;
  req.visible = true;

  std::string fail_message = "Unsuccessful";

  if (m_is_rpc)
  {
    if (!m_rpc_client->rpc_request(req, res, "/set_log_hash_rate", fail_message.c_str()))
    {
      return true;
    }
  }
  else
  {
    if (!m_rpc_server->on_set_log_hash_rate(req, res) || res.status != CORE_RPC_STATUS_OK)
    {
      tools::fail_msg_writer() << make_error(fail_message, res.status);
    }
  }

  tools::success_msg_writer() << "Hash rate logging is on";

  return true;
}

bool t_rpc_command_executor::hide_hash_rate() {
  cryptonote::COMMAND_RPC_SET_LOG_HASH_RATE::request req;
  cryptonote::COMMAND_RPC_SET_LOG_HASH_RATE::response res;
  req.visible = false;

  std::string fail_message = "Unsuccessful";

  if (m_is_rpc)
  {
    if (!m_rpc_client->rpc_request(req, res, "/set_log_hash_rate", fail_message.c_str()))
    {
      return true;
    }
  }
  else
  {
    if (!m_rpc_server->on_set_log_hash_rate(req, res) || res.status != CORE_RPC_STATUS_OK)
    {
      tools::fail_msg_writer() << make_error(fail_message, res.status);
      return true;
    }
  }

  tools::success_msg_writer() << "Hash rate logging is off";

  return true;
}

bool t_rpc_command_executor::show_difficulty() {
  cryptonote::COMMAND_RPC_GET_INFO::request req;
  cryptonote::COMMAND_RPC_GET_INFO::response res;

  std::string fail_message = "Problem fetching info";

  if (m_is_rpc)
  {
    if (!m_rpc_client->rpc_request(req, res, "/getinfo", fail_message.c_str()))
    {
      return true;
    }
  }
  else
  {
    if (!m_rpc_server->on_get_info(req, res) || res.status != CORE_RPC_STATUS_OK)
    {
      tools::fail_msg_writer() << make_error(fail_message.c_str(), res.status);
      return true;
    }
  }

  tools::success_msg_writer() <<   "BH: " << res.height
                              << ", TH: " << res.top_block_hash
                              << ", DIFF: " << res.difficulty
                              << ", CUM_DIFF: " << res.cumulative_difficulty
                              << ", HR: " << res.difficulty / res.target << " H/s";

  return true;
}

static std::string get_mining_speed(uint64_t hr)
{
  if (hr>1e9) return (boost::format("%.2f GH/s") % (hr/1e9)).str();
  if (hr>1e6) return (boost::format("%.2f MH/s") % (hr/1e6)).str();
  if (hr>1e3) return (boost::format("%.2f kH/s") % (hr/1e3)).str();
  return (boost::format("%.0f H/s") % hr).str();
}

static std::string get_fork_extra_info(uint64_t t, uint64_t now, uint64_t block_time)
{
  uint64_t blocks_per_day = 86400 / block_time;

  if (t == now)
    return " (forking now)";

  if (t > now)
  {
    uint64_t dblocks = t - now;
    if (dblocks <= 30)
      return (boost::format(" (next fork in %u blocks)") % (unsigned)dblocks).str();
    if (dblocks <= blocks_per_day / 2)
      return (boost::format(" (next fork in %.1f hours)") % (dblocks / (float)(blocks_per_day / 24))).str();
    if (dblocks <= blocks_per_day * 30)
      return (boost::format(" (next fork in %.1f days)") % (dblocks / (float)blocks_per_day)).str();
    return "";
  }
  return "";
}

static float get_sync_percentage(uint64_t height, uint64_t target_height)
{
  target_height = target_height ? target_height < height ? height : target_height : height;
  float pc = 100.0f * height / target_height;
  if (height < target_height && pc > 99.9f)
    return 99.9f; // to avoid 100% when not fully synced
  return pc;
}
static float get_sync_percentage(const cryptonote::COMMAND_RPC_GET_INFO::response &ires)
{
  return get_sync_percentage(ires.height, ires.target_height);
}

bool t_rpc_command_executor::show_status() {
  cryptonote::COMMAND_RPC_GET_INFO::request ireq;
  cryptonote::COMMAND_RPC_GET_INFO::response ires;
  cryptonote::COMMAND_RPC_HARD_FORK_INFO::request hfreq;
  cryptonote::COMMAND_RPC_HARD_FORK_INFO::response hfres;
  cryptonote::COMMAND_RPC_MINING_STATUS::request mreq;
  cryptonote::COMMAND_RPC_MINING_STATUS::response mres;
  epee::json_rpc::error error_resp;
  bool has_mining_info = true;

  std::string fail_message = "Problem fetching info";

  hfreq.version = 0;
  bool mining_busy = false;
  if (m_is_rpc)
  {
    if (!m_rpc_client->rpc_request(ireq, ires, "/getinfo", fail_message.c_str()))
    {
      return true;
    }
    if (!m_rpc_client->json_rpc_request(hfreq, hfres, "hard_fork_info", fail_message.c_str()))
    {
      return true;
    }
    // mining info is only available non unrestricted RPC mode
    has_mining_info = m_rpc_client->rpc_request(mreq, mres, "/mining_status", fail_message.c_str());
  }
  else
  {
    if (!m_rpc_server->on_get_info(ireq, ires) || ires.status != CORE_RPC_STATUS_OK)
    {
      tools::fail_msg_writer() << make_error(fail_message, ires.status);
      return true;
    }
    if (!m_rpc_server->on_hard_fork_info(hfreq, hfres, error_resp) || hfres.status != CORE_RPC_STATUS_OK)
    {
      tools::fail_msg_writer() << make_error(fail_message, hfres.status);
      return true;
    }
    if (!m_rpc_server->on_mining_status(mreq, mres))
    {
      tools::fail_msg_writer() << fail_message.c_str();
      return true;
    }

    if (mres.status == CORE_RPC_STATUS_BUSY)
    {
      mining_busy = true;
    }
    else if (mres.status != CORE_RPC_STATUS_OK)
    {
      tools::fail_msg_writer() << make_error(fail_message, mres.status);
      return true;
    }
  }

  std::string my_sn_key;
  int64_t my_decomm_remaining = 0;
  uint64_t my_sn_last_uptime = 0;
  bool my_sn_registered = false, my_sn_staked = false, my_sn_active = false;
  {
    cryptonote::COMMAND_RPC_GET_SERVICE_NODE_KEY::request req = {};
    cryptonote::COMMAND_RPC_GET_SERVICE_NODE_KEY::response res = {};
    epee::json_rpc::error error_resp;
    std::string fail_message = "Unsuccessful";

    // Allow to fail, and if it does just ignore it.
    bool good = false;
    if (m_is_rpc)
      good = m_rpc_client->json_rpc_request(req, res, "get_service_node_key", fail_message.c_str());
    else
      good = m_rpc_server->on_get_service_node_key(req, res, error_resp) && res.status == CORE_RPC_STATUS_OK;

    if (good)
    {
      my_sn_key = std::move(res.service_node_pubkey);
      cryptonote::COMMAND_RPC_GET_SERVICE_NODES::request sn_req = {};
      cryptonote::COMMAND_RPC_GET_SERVICE_NODES::response sn_res = {};

      sn_req.service_node_pubkeys.push_back(my_sn_key);
      if (m_is_rpc)
        good = m_rpc_client->json_rpc_request(sn_req, sn_res, "get_service_nodes", fail_message.c_str()) && sn_res.service_node_states.size() == 1;
      else
        good = m_rpc_server->on_get_service_nodes(sn_req, sn_res, error_resp) && sn_res.status == CORE_RPC_STATUS_OK && sn_res.service_node_states.size() == 1;

      if (good)
      {
        auto &entry = sn_res.service_node_states.front();
        my_sn_registered = true;
        my_sn_staked = entry.total_contributed >= entry.staking_requirement;
        my_sn_active = entry.active;
        my_decomm_remaining = entry.earned_downtime_blocks;
        my_sn_last_uptime = entry.last_uptime_proof;
      }
    }
  }

  std::time_t uptime = std::time(nullptr) - ires.start_time;
  uint64_t net_height = ires.target_height > ires.height ? ires.target_height : ires.height;
  std::string bootstrap_msg;
  if (ires.was_bootstrap_ever_used)
  {
    bootstrap_msg = ", bootstrapping from " + ires.bootstrap_daemon_address;
    if (ires.untrusted)
    {
      bootstrap_msg += (boost::format(", local height: %llu (%.1f%%)") % ires.height_without_bootstrap % get_sync_percentage(ires.height_without_bootstrap, net_height)).str();
    }
    else
    {
      bootstrap_msg += " was used before";
    }
  }

  std::stringstream str;
  str << boost::format("Height: %llu/%llu (%.1f%%)%s%s%s, net hash %s, v%s(net v%u)%s, %s, %u(out)+%u(in) connections")
    % (unsigned long long)ires.height
    % (unsigned long long)net_height
    % get_sync_percentage(ires)
    % (ires.testnet ? " ON TESTNET" : ires.stagenet ? " ON STAGENET" : ""/*mainnet*/)
    % bootstrap_msg
    % (!has_mining_info ? ", mining info unavailable" : mining_busy ? ", syncing" : mres.active ? ( ( mres.is_background_mining_enabled ? ", smart " : ", " ) + std::string("mining at ") + get_mining_speed(mres.speed)) : ""/*not mining*/)
    % get_mining_speed(ires.difficulty / ires.target)
    % (ires.version.empty() ? "?.?.?" : ires.version)
    % (unsigned)hfres.version
    % get_fork_extra_info(hfres.earliest_height, net_height, ires.target)
    % (hfres.state == cryptonote::HardFork::Ready ? "up to date" : hfres.state == cryptonote::HardFork::UpdateNeeded ? "update needed" : "out of date, likely forked")
    % (unsigned)ires.outgoing_connections_count
    % (unsigned)ires.incoming_connections_count
  ;

  // restricted RPC does not disclose start time
  if (ires.start_time)
  {
    str << boost::format(", uptime %ud %uh %um %us")
      % (unsigned int)floor(uptime / 60.0 / 60.0 / 24.0)
      % (unsigned int)floor(fmod((uptime / 60.0 / 60.0), 24.0))
      % (unsigned int)floor(fmod((uptime / 60.0), 60.0))
      % (unsigned int)fmod(uptime, 60.0)
    ;
  }

  tools::success_msg_writer() << str.str();

  if (!my_sn_key.empty()) {
    str.str("");
    str << "SN: " << my_sn_key << ' ';
    if (!my_sn_registered)
      str << "not registered";
    else
      str << (!my_sn_staked ? "awaiting" : my_sn_active ? "active" : "DECOMMISSIONED (" + std::to_string(my_decomm_remaining) + " blocks credit)")
        << ", proof: " << (my_sn_last_uptime ? get_human_time_ago(my_sn_last_uptime, time(nullptr)) : "(never)");
    str << ", last pings: ";
    if (ires.last_storage_server_ping > 0)
        str << get_human_time_ago(ires.last_storage_server_ping, time(nullptr), true /*abbreviate*/);
    else
        str << "NOT RECEIVED";
    str << " (storage), ";

    if (ires.last_lokinet_ping > 0)
        str << get_human_time_ago(ires.last_lokinet_ping, time(nullptr), true /*abbreviate*/);
    else
        str << "NOT RECEIVED";
    str << " (lokinet)";


    tools::success_msg_writer() << str.str();
  }

  return true;
}

bool t_rpc_command_executor::mining_status() {
  cryptonote::COMMAND_RPC_MINING_STATUS::request mreq;
  cryptonote::COMMAND_RPC_MINING_STATUS::response mres;
  epee::json_rpc::error error_resp;
  bool has_mining_info = true;

  std::string fail_message = "Problem fetching info";

  bool mining_busy = false;
  if (m_is_rpc)
  {
    // mining info is only available non unrestricted RPC mode
    has_mining_info = m_rpc_client->rpc_request(mreq, mres, "/mining_status", fail_message.c_str());
  }
  else
  {
    if (!m_rpc_server->on_mining_status(mreq, mres))
    {
      tools::fail_msg_writer() << fail_message.c_str();
      return true;
    }

    if (mres.status == CORE_RPC_STATUS_BUSY)
    {
      mining_busy = true;
    }
    else if (mres.status != CORE_RPC_STATUS_OK)
    {
      tools::fail_msg_writer() << make_error(fail_message, mres.status);
      return true;
    }
  }

  if (!has_mining_info)
  {
    tools::fail_msg_writer() << "Mining info unavailable";
    return true;
  }

  if (mining_busy || !mres.active)
  {
    tools::msg_writer() << "Not currently mining";
  }
  else
  {
    tools::msg_writer() << "Mining at " << get_mining_speed(mres.speed) << " with " << mres.threads_count << " threads";
  }

  if (mres.active || mres.is_background_mining_enabled)
  {
    tools::msg_writer() << "PoW algorithm: " << mres.pow_algorithm;
    tools::msg_writer() << "Mining address: " << mres.address;
  }

  if (mres.is_background_mining_enabled)
  {
    tools::msg_writer() << "Smart mining enabled:";
    tools::msg_writer() << "  Target: " << (unsigned)mres.bg_target << "% CPU";
    tools::msg_writer() << "  Idle threshold: " << (unsigned)mres.bg_idle_threshold << "% CPU";
    tools::msg_writer() << "  Min idle time: " << (unsigned)mres.bg_min_idle_seconds << " seconds";
    tools::msg_writer() << "  Ignore battery: " << (mres.bg_ignore_battery ? "yes" : "no");
  }

  if (!mining_busy && mres.active && mres.speed > 0 && mres.block_target > 0 && mres.difficulty > 0)
  {
    double ratio = mres.speed * mres.block_target / (double)mres.difficulty;
    uint64_t daily = 86400ull / mres.block_target * mres.block_reward * ratio;
    uint64_t monthly = 86400ull / mres.block_target * 30.5 * mres.block_reward * ratio;
    uint64_t yearly = 86400ull / mres.block_target * 356 * mres.block_reward * ratio;
    tools::msg_writer() << "Expected: " << cryptonote::print_money(daily) << " LOKI daily, "
        << cryptonote::print_money(monthly) << " monthly, " << cryptonote::print_money(yearly) << " yearly";
  }

  return true;
}

bool t_rpc_command_executor::print_connections() {
  cryptonote::COMMAND_RPC_GET_CONNECTIONS::request req;
  cryptonote::COMMAND_RPC_GET_CONNECTIONS::response res;
  epee::json_rpc::error error_resp;

  std::string fail_message = "Unsuccessful";

  if (m_is_rpc)
  {
    if (!m_rpc_client->json_rpc_request(req, res, "get_connections", fail_message.c_str()))
    {
      return true;
    }
  }
  else
  {
    if (!m_rpc_server->on_get_connections(req, res, error_resp) || res.status != CORE_RPC_STATUS_OK)
    {
      tools::fail_msg_writer() << make_error(fail_message, res.status);
      return true;
    }
  }

  tools::msg_writer() << std::setw(30) << std::left << "Remote Host"
      << std::setw(8) << "Type"
      << std::setw(6) << "SSL"
      << std::setw(20) << "Peer id"
      << std::setw(20) << "Support Flags"
      << std::setw(30) << "Recv/Sent (inactive,sec)"
      << std::setw(25) << "State"
      << std::setw(20) << "Livetime(sec)"
      << std::setw(12) << "Down (kB/s)"
      << std::setw(14) << "Down(now)"
      << std::setw(10) << "Up (kB/s)"
      << std::setw(13) << "Up(now)"
      << std::endl;

  for (auto & info : res.connections)
  {
    std::string address = info.incoming ? "INC " : "OUT ";
    address += info.ip + ":" + info.port;
    //std::string in_out = info.incoming ? "INC " : "OUT ";
    tools::msg_writer()
     //<< std::setw(30) << std::left << in_out
     << std::setw(30) << std::left << address
     << std::setw(8) << (get_address_type_name((epee::net_utils::address_type)info.address_type))
     << std::setw(6) << (info.ssl ? "yes" : "no")
     << std::setw(20) << epee::string_tools::pad_string(info.peer_id, 16, '0', true)
     << std::setw(20) << info.support_flags
     << std::setw(30) << std::to_string(info.recv_count) + "("  + std::to_string(info.recv_idle_time) + ")/" + std::to_string(info.send_count) + "(" + std::to_string(info.send_idle_time) + ")"
     << std::setw(25) << info.state
     << std::setw(20) << info.live_time
     << std::setw(12) << info.avg_download
     << std::setw(14) << info.current_download
     << std::setw(10) << info.avg_upload
     << std::setw(13) << info.current_upload

     << std::left << (info.localhost ? "[LOCALHOST]" : "")
     << std::left << (info.local_ip ? "[LAN]" : "");
    //tools::msg_writer() << boost::format("%-25s peer_id: %-25s %s") % address % info.peer_id % in_out;

  }

  return true;
}

bool t_rpc_command_executor::print_net_stats()
{
  cryptonote::COMMAND_RPC_GET_NET_STATS::request net_stats_req;
  cryptonote::COMMAND_RPC_GET_NET_STATS::response net_stats_res;
  cryptonote::COMMAND_RPC_GET_LIMIT::request limit_req;
  cryptonote::COMMAND_RPC_GET_LIMIT::response limit_res;

  std::string fail_message = "Unsuccessful";

  if (m_is_rpc)
  {
    if (!m_rpc_client->json_rpc_request(net_stats_req, net_stats_res, "get_net_stats", fail_message.c_str()))
    {
      return true;
    }
    if (!m_rpc_client->json_rpc_request(limit_req, limit_res, "get_limit", fail_message.c_str()))
    {
      return true;
    }
  }
  else
  {
    if (!m_rpc_server->on_get_net_stats(net_stats_req, net_stats_res) || net_stats_res.status != CORE_RPC_STATUS_OK)
    {
      tools::fail_msg_writer() << make_error(fail_message, net_stats_res.status);
      return true;
    }
    if (!m_rpc_server->on_get_limit(limit_req, limit_res) || limit_res.status != CORE_RPC_STATUS_OK)
    {
      tools::fail_msg_writer() << make_error(fail_message, limit_res.status);
      return true;
    }
  }

  uint64_t seconds = (uint64_t)time(NULL) - net_stats_res.start_time;
  uint64_t average = seconds > 0 ? net_stats_res.total_bytes_in / seconds : 0;
  uint64_t limit = limit_res.limit_down * 1024;   // convert to bytes, as limits are always kB/s
  double percent = (double)average / (double)limit * 100.0;
  tools::success_msg_writer() << boost::format("Received %u bytes (%s) in %u packets, average %s/s = %.2f%% of the limit of %s/s")
    % net_stats_res.total_bytes_in
    % tools::get_human_readable_bytes(net_stats_res.total_bytes_in)
    % net_stats_res.total_packets_in
    % tools::get_human_readable_bytes(average)
    % percent
    % tools::get_human_readable_bytes(limit);

  average = seconds > 0 ? net_stats_res.total_bytes_out / seconds : 0;
  limit = limit_res.limit_up * 1024;
  percent = (double)average / (double)limit * 100.0;
  tools::success_msg_writer() << boost::format("Sent %u bytes (%s) in %u packets, average %s/s = %.2f%% of the limit of %s/s")
    % net_stats_res.total_bytes_out
    % tools::get_human_readable_bytes(net_stats_res.total_bytes_out)
    % net_stats_res.total_packets_out
    % tools::get_human_readable_bytes(average)
    % percent
    % tools::get_human_readable_bytes(limit);

  return true;
}

bool t_rpc_command_executor::print_blockchain_info(uint64_t start_block_index, uint64_t end_block_index) {
  cryptonote::COMMAND_RPC_GET_BLOCK_HEADERS_RANGE::request req;
  cryptonote::COMMAND_RPC_GET_BLOCK_HEADERS_RANGE::response res;
  epee::json_rpc::error error_resp;

  req.start_height = start_block_index;
  req.end_height = end_block_index;
  req.fill_pow_hash = false;

  std::string fail_message = "Unsuccessful";

  if (m_is_rpc)
  {
    if (!m_rpc_client->json_rpc_request(req, res, "getblockheadersrange", fail_message.c_str()))
    {
      return true;
    }
  }
  else
  {
    if (!m_rpc_server->on_get_block_headers_range(req, res, error_resp) || res.status != CORE_RPC_STATUS_OK)
    {
      tools::fail_msg_writer() << make_error(fail_message, res.status);
      return true;
    }
  }

  bool first = true;
  for (auto & header : res.headers)
  {
    if (!first)
      tools::msg_writer() << "" << std::endl;
    tools::msg_writer()
      << "height: " << header.height << ", timestamp: " << header.timestamp << " (" << tools::get_human_readable_timestamp(header.timestamp) << ")"
      << ", size: " << header.block_size << ", weight: " << header.block_weight << " (long term " << header.long_term_weight << "), transactions: " << header.num_txes << std::endl
      << "major version: " << (unsigned)header.major_version << ", minor version: " << (unsigned)header.minor_version << std::endl
      << "block id: " << header.hash << ", previous block id: " << header.prev_hash << std::endl
      << "difficulty: " << header.difficulty << ", nonce " << header.nonce << ", reward " << cryptonote::print_money(header.reward) << std::endl;
    first = false;
  }

  return true;
}

bool t_rpc_command_executor::print_quorum_state(uint64_t start_height, uint64_t end_height)
{
  cryptonote::COMMAND_RPC_GET_QUORUM_STATE::request req;
  cryptonote::COMMAND_RPC_GET_QUORUM_STATE::response res;
  epee::json_rpc::error error_resp;

  req.start_height = start_height;
  req.end_height   = end_height;
  req.quorum_type  = cryptonote::COMMAND_RPC_GET_QUORUM_STATE::ALL_QUORUMS_SENTINEL_VALUE;

  std::string fail_message = "Unsuccessful";

  if (m_is_rpc)
  {
    if (!m_rpc_client->json_rpc_request(req, res, "get_quorum_state", fail_message.c_str()))
    {
      return true;
    }
  }
  else
  {
    if (!m_rpc_server->on_get_quorum_state(req, res, error_resp) || res.status != CORE_RPC_STATUS_OK)
    {
      tools::fail_msg_writer() << make_error(fail_message, res.status);
      return true;
    }
  }

  std::string output;
  output.append("{\n\"quorums\": [");
  for (cryptonote::COMMAND_RPC_GET_QUORUM_STATE::quorum_for_height const &quorum : res.quorums)
  {
    output.append("\n");
    output.append(epee::serialization::store_t_to_json(quorum));
    output.append(",\n");
  }
  output.append("]\n}");
  tools::success_msg_writer() << output;
  return true;
}


bool t_rpc_command_executor::set_log_level(int8_t level) {
  cryptonote::COMMAND_RPC_SET_LOG_LEVEL::request req;
  cryptonote::COMMAND_RPC_SET_LOG_LEVEL::response res;
  req.level = level;

  std::string fail_message = "Unsuccessful";

  if (m_is_rpc)
  {
    if (!m_rpc_client->rpc_request(req, res, "/set_log_level", fail_message.c_str()))
    {
      return true;
    }
  }
  else
  {
    if (!m_rpc_server->on_set_log_level(req, res) || res.status != CORE_RPC_STATUS_OK)
    {
      tools::fail_msg_writer() << make_error(fail_message, res.status);
      return true;
    }
  }

  tools::success_msg_writer() << "Log level is now " << std::to_string(level);

  return true;
}

bool t_rpc_command_executor::set_log_categories(const std::string &categories) {
  cryptonote::COMMAND_RPC_SET_LOG_CATEGORIES::request req;
  cryptonote::COMMAND_RPC_SET_LOG_CATEGORIES::response res;
  req.categories = categories;

  std::string fail_message = "Unsuccessful";

  if (m_is_rpc)
  {
    if (!m_rpc_client->rpc_request(req, res, "/set_log_categories", fail_message.c_str()))
    {
      return true;
    }
  }
  else
  {
    if (!m_rpc_server->on_set_log_categories(req, res) || res.status != CORE_RPC_STATUS_OK)
    {
      tools::fail_msg_writer() << make_error(fail_message, res.status);
      return true;
    }
  }

  tools::success_msg_writer() << "Log categories are now " << res.categories;

  return true;
}

bool t_rpc_command_executor::print_height() {
  cryptonote::COMMAND_RPC_GET_HEIGHT::request req;
  cryptonote::COMMAND_RPC_GET_HEIGHT::response res;

  std::string fail_message = "Unsuccessful";

  if (m_is_rpc)
  {
    if (!m_rpc_client->rpc_request(req, res, "/getheight", fail_message.c_str()))
    {
      return true;
    }
  }
  else
  {
    if (!m_rpc_server->on_get_height(req, res) || res.status != CORE_RPC_STATUS_OK)
    {
      tools::fail_msg_writer() << make_error(fail_message, res.status);
      return true;
    }
  }

  tools::success_msg_writer() << boost::lexical_cast<std::string>(res.height);

  return true;
}

bool t_rpc_command_executor::print_block_by_hash(crypto::hash block_hash, bool include_hex) {
  cryptonote::COMMAND_RPC_GET_BLOCK::request req;
  cryptonote::COMMAND_RPC_GET_BLOCK::response res;
  epee::json_rpc::error error_resp;

  req.hash = epee::string_tools::pod_to_hex(block_hash);
  req.fill_pow_hash = true;

  std::string fail_message = "Unsuccessful";

  if (m_is_rpc)
  {
    if (!m_rpc_client->json_rpc_request(req, res, "getblock", fail_message.c_str()))
    {
      return true;
    }
  }
  else
  {
    if (!m_rpc_server->on_get_block(req, res, error_resp) || res.status != CORE_RPC_STATUS_OK)
    {
      tools::fail_msg_writer() << make_error(fail_message, res.status);
      return true;
    }
  }

  if (include_hex)
    tools::success_msg_writer() << res.blob << std::endl;
  print_block_header(res.block_header);
  tools::success_msg_writer() << res.json << ENDL;

  return true;
}

bool t_rpc_command_executor::print_block_by_height(uint64_t height, bool include_hex) {
  cryptonote::COMMAND_RPC_GET_BLOCK::request req;
  cryptonote::COMMAND_RPC_GET_BLOCK::response res;
  epee::json_rpc::error error_resp;

  req.height = height;
  req.fill_pow_hash = true;

  std::string fail_message = "Unsuccessful";

  if (m_is_rpc)
  {
    if (!m_rpc_client->json_rpc_request(req, res, "getblock", fail_message.c_str()))
    {
      return true;
    }
  }
  else
  {
    if (!m_rpc_server->on_get_block(req, res, error_resp) || res.status != CORE_RPC_STATUS_OK)
    {
      tools::fail_msg_writer() << make_error(fail_message, res.status);
      return true;
    }
  }

  if (include_hex)
    tools::success_msg_writer() << res.blob << std::endl;
  print_block_header(res.block_header);
  tools::success_msg_writer() << res.json << ENDL;

  return true;
}

bool t_rpc_command_executor::print_transaction(crypto::hash transaction_hash,
  bool include_hex,
  bool include_json) {
  cryptonote::COMMAND_RPC_GET_TRANSACTIONS::request req;
  cryptonote::COMMAND_RPC_GET_TRANSACTIONS::response res;

  std::string fail_message = "Problem fetching transaction";

  req.txs_hashes.push_back(epee::string_tools::pod_to_hex(transaction_hash));
  req.decode_as_json = false;
  req.split = true;
  req.prune = false;
  if (m_is_rpc)
  {
    if (!m_rpc_client->rpc_request(req, res, "/gettransactions", fail_message.c_str()))
    {
      return true;
    }
  }
  else
  {
    if (!m_rpc_server->on_get_transactions(req, res) || res.status != CORE_RPC_STATUS_OK)
    {
      tools::fail_msg_writer() << make_error(fail_message, res.status);
      return true;
    }
  }

  if (1 == res.txs.size() || 1 == res.txs_as_hex.size())
  {
    if (1 == res.txs.size())
    {
      // only available for new style answers
      if (res.txs.front().in_pool)
        tools::success_msg_writer() << "Found in pool";
      else
        tools::success_msg_writer() << "Found in blockchain at height " << res.txs.front().block_height << (res.txs.front().prunable_as_hex.empty() ? " (pruned)" : "");
    }

    const std::string &as_hex = (1 == res.txs.size()) ? res.txs.front().as_hex : res.txs_as_hex.front();
    const std::string &pruned_as_hex = (1 == res.txs.size()) ? res.txs.front().pruned_as_hex : "";
    const std::string &prunable_as_hex = (1 == res.txs.size()) ? res.txs.front().prunable_as_hex : "";
    // Print raw hex if requested
    if (include_hex)
    {
      if (!as_hex.empty())
      {
        tools::success_msg_writer() << as_hex << std::endl;
      }
      else
      {
        std::string output = pruned_as_hex + prunable_as_hex;
        tools::success_msg_writer() << output << std::endl;
      }
    }

    // Print json if requested
    if (include_json)
    {
      crypto::hash tx_hash, tx_prefix_hash;
      cryptonote::transaction tx;
      cryptonote::blobdata blob;
      std::string source = as_hex.empty() ? pruned_as_hex + prunable_as_hex : as_hex;
      bool pruned = !pruned_as_hex.empty() && prunable_as_hex.empty();
      if (!string_tools::parse_hexstr_to_binbuff(source, blob))
      {
        tools::fail_msg_writer() << "Failed to parse tx to get json format";
      }
      else
      {
        bool ret;
        if (pruned)
          ret = cryptonote::parse_and_validate_tx_base_from_blob(blob, tx);
        else
          ret = cryptonote::parse_and_validate_tx_from_blob(blob, tx);
        if (!ret)
        {
          tools::fail_msg_writer() << "Failed to parse tx blob to get json format";
        }
        else
        {
          tools::success_msg_writer() << cryptonote::obj_to_json_str(tx) << std::endl;
        }
      }
    }
  }
  else
  {
    tools::fail_msg_writer() << "Transaction wasn't found: " << transaction_hash << std::endl;
  }

  return true;
}

bool t_rpc_command_executor::is_key_image_spent(const crypto::key_image &ki) {
  cryptonote::COMMAND_RPC_IS_KEY_IMAGE_SPENT::request req;
  cryptonote::COMMAND_RPC_IS_KEY_IMAGE_SPENT::response res;

  std::string fail_message = "Problem checking key image";

  req.key_images.push_back(epee::string_tools::pod_to_hex(ki));
  if (m_is_rpc)
  {
    if (!m_rpc_client->rpc_request(req, res, "/is_key_image_spent", fail_message.c_str()))
    {
      return true;
    }
  }
  else
  {
    if (!m_rpc_server->on_is_key_image_spent(req, res) || res.status != CORE_RPC_STATUS_OK)
    {
      tools::fail_msg_writer() << make_error(fail_message, res.status);
      return true;
    }
  }

  if (1 == res.spent_status.size())
  {
    // first as hex
    tools::success_msg_writer() << ki << ": " << (res.spent_status.front() ? "spent" : "unspent") << (res.spent_status.front() == cryptonote::COMMAND_RPC_IS_KEY_IMAGE_SPENT::SPENT_IN_POOL ? " (in pool)" : "");
  }
  else
  {
    tools::fail_msg_writer() << "key image status could not be determined" << std::endl;
  }

  return true;
}

static void print_pool(const std::vector<cryptonote::tx_info> &transactions, bool include_json) {
  if (transactions.empty())
  {
    tools::msg_writer() << "Pool is empty" << std::endl;
    return;
  }
  const time_t now = time(NULL);
  tools::msg_writer() << "Transactions:";
  for (auto &tx_info : transactions)
  {
    auto w = tools::msg_writer();
    w << "id: " << tx_info.id_hash << "\n";
    if (include_json) w << tx_info.tx_json << "\n";
    w << "blob_size: " << tx_info.blob_size << "\n"
      << "weight: " << tx_info.weight << "\n"
      << "fee: " << cryptonote::print_money(tx_info.fee) << "\n"
      /// NB(Loki): in v13 we have min_fee = per_out*outs + per_byte*bytes, only the total fee/byte matters for
      /// the purpose of building a block template from the pool, so we still print the overall fee / byte here.
      /// (we can't back out the individual per_out and per_byte that got used anyway).
      << "fee/byte: " << cryptonote::print_money(tx_info.fee / (double)tx_info.weight) << "\n"
      << "receive_time: " << tx_info.receive_time << " (" << get_human_time_ago(tx_info.receive_time, now) << ")\n"
      << "relayed: " << (tx_info.relayed ? boost::lexical_cast<std::string>(tx_info.last_relayed_time) + " (" + get_human_time_ago(tx_info.last_relayed_time, now) + ")" : "no") << "\n"
      << std::boolalpha
      << "do_not_relay: " << tx_info.do_not_relay << "\n"
      << "blink: " << tx_info.blink << "\n"
      << "kept_by_block: " << tx_info.kept_by_block << "\n"
      << "double_spend_seen: " << tx_info.double_spend_seen << "\n"
      << std::noboolalpha
      << "max_used_block_height: " << tx_info.max_used_block_height << "\n"
      << "max_used_block_id: " << tx_info.max_used_block_id_hash << "\n"
      << "last_failed_height: " << tx_info.last_failed_height << "\n"
      << "last_failed_id: " << tx_info.last_failed_id_hash << "\n";
  }
}

bool t_rpc_command_executor::print_transaction_pool_long() {
  cryptonote::COMMAND_RPC_GET_TRANSACTION_POOL::request req;
  cryptonote::COMMAND_RPC_GET_TRANSACTION_POOL::response res;

  std::string fail_message = "Problem fetching transaction pool";

  if (m_is_rpc)
  {
    if (!m_rpc_client->rpc_request(req, res, "/get_transaction_pool", fail_message.c_str()))
    {
      return true;
    }
  }
  else
  {
    if (!m_rpc_server->on_get_transaction_pool(req, res) || res.status != CORE_RPC_STATUS_OK)
    {
      tools::fail_msg_writer() << make_error(fail_message, res.status);
      return true;
    }
  }

  print_pool(res.transactions, true);

  if (res.spent_key_images.empty())
  {
    if (! res.transactions.empty())
      tools::msg_writer() << "WARNING: Inconsistent pool state - no spent key images";
  }
  else
  {
    tools::msg_writer() << ""; // one newline
    tools::msg_writer() << "Spent key images: ";
    for (const cryptonote::spent_key_image_info& kinfo : res.spent_key_images)
    {
      tools::msg_writer() << "key image: " << kinfo.id_hash;
      if (kinfo.txs_hashes.size() == 1)
      {
        tools::msg_writer() << "  tx: " << kinfo.txs_hashes[0];
      }
      else if (kinfo.txs_hashes.size() == 0)
      {
        tools::msg_writer() << "  WARNING: spent key image has no txs associated";
      }
      else
      {
        tools::msg_writer() << "  NOTE: key image for multiple txs: " << kinfo.txs_hashes.size();
        for (const std::string& tx_id : kinfo.txs_hashes)
        {
          tools::msg_writer() << "  tx: " << tx_id;
        }
      }
    }
    if (res.transactions.empty())
    {
      tools::msg_writer() << "WARNING: Inconsistent pool state - no transactions";
    }
  }

  return true;
}

bool t_rpc_command_executor::print_transaction_pool_short() {
  cryptonote::COMMAND_RPC_GET_TRANSACTION_POOL::request req;
  cryptonote::COMMAND_RPC_GET_TRANSACTION_POOL::response res;

  std::string fail_message = "Problem fetching transaction pool";

  if (m_is_rpc)
  {
    if (!m_rpc_client->rpc_request(req, res, "/get_transaction_pool", fail_message.c_str()))
    {
      return true;
    }
  }
  else
  {
    if (!m_rpc_server->on_get_transaction_pool(req, res) || res.status != CORE_RPC_STATUS_OK)
    {
      tools::fail_msg_writer() << make_error(fail_message, res.status);
      return true;
    }
  }

  print_pool(res.transactions, false);

  return true;
}

bool t_rpc_command_executor::print_transaction_pool_stats() {
  cryptonote::COMMAND_RPC_GET_TRANSACTION_POOL_STATS::request req;
  cryptonote::COMMAND_RPC_GET_TRANSACTION_POOL_STATS::response res;
  cryptonote::COMMAND_RPC_GET_INFO::request ireq;
  cryptonote::COMMAND_RPC_GET_INFO::response ires;

  std::string fail_message = "Problem fetching transaction pool stats";

  if (m_is_rpc)
  {
    if (!m_rpc_client->rpc_request(req, res, "/get_transaction_pool_stats", fail_message.c_str()))
    {
      return true;
    }
    if (!m_rpc_client->rpc_request(ireq, ires, "/getinfo", fail_message.c_str()))
    {
      return true;
    }
  }
  else
  {
    res.pool_stats = {};
    if (!m_rpc_server->on_get_transaction_pool_stats(req, res) || res.status != CORE_RPC_STATUS_OK)
    {
      tools::fail_msg_writer() << make_error(fail_message, res.status);
      return true;
    }
    if (!m_rpc_server->on_get_info(ireq, ires) || ires.status != CORE_RPC_STATUS_OK)
    {
      tools::fail_msg_writer() << make_error(fail_message, ires.status);
      return true;
    }
  }

  size_t n_transactions = res.pool_stats.txs_total;
  const uint64_t now = time(NULL);
  size_t avg_bytes = n_transactions ? res.pool_stats.bytes_total / n_transactions : 0;

  std::string backlog_message;
  const uint64_t full_reward_zone = ires.block_weight_limit / 2;
  if (res.pool_stats.bytes_total <= full_reward_zone)
  {
    backlog_message = "no backlog";
  }
  else
  {
    uint64_t backlog = (res.pool_stats.bytes_total + full_reward_zone - 1) / full_reward_zone;
    backlog_message = (boost::format("estimated %u block (%u minutes) backlog") % backlog % (backlog * DIFFICULTY_TARGET_V2 / 60)).str();
  }

  tools::msg_writer() << n_transactions << " tx(es), " << res.pool_stats.bytes_total << " bytes total (min " << res.pool_stats.bytes_min << ", max " << res.pool_stats.bytes_max << ", avg " << avg_bytes << ", median " << res.pool_stats.bytes_med << ")" << std::endl
      << "fees " << cryptonote::print_money(res.pool_stats.fee_total) << " (avg " << cryptonote::print_money(n_transactions ? res.pool_stats.fee_total / n_transactions : 0) << " per tx" << ", " << cryptonote::print_money(res.pool_stats.bytes_total ? res.pool_stats.fee_total / res.pool_stats.bytes_total : 0) << " per byte)" << std::endl
      << res.pool_stats.num_double_spends << " double spends, " << res.pool_stats.num_not_relayed << " not relayed, " << res.pool_stats.num_failing << " failing, " << res.pool_stats.num_10m << " older than 10 minutes (oldest " << (res.pool_stats.oldest == 0 ? "-" : get_human_time_ago(res.pool_stats.oldest, now)) << "), " << backlog_message;

  if (n_transactions > 1 && res.pool_stats.histo.size())
  {
    std::vector<uint64_t> times;
    uint64_t numer;
    size_t i, n = res.pool_stats.histo.size(), denom;
    times.resize(n);
    if (res.pool_stats.histo_98pc)
    {
      numer = res.pool_stats.histo_98pc;
      denom = n-1;
      for (i=0; i<denom; i++)
        times[i] = i * numer / denom;
      times[i] = now - res.pool_stats.oldest;
    } else
    {
      numer = now - res.pool_stats.oldest;
      denom = n;
      for (i=0; i<denom; i++)
        times[i] = i * numer / denom;
    }
    tools::msg_writer() << "   Age      Txes       Bytes";
    for (i=0; i<n; i++)
    {
      tools::msg_writer() << get_time_hms(times[i]) << std::setw(8) << res.pool_stats.histo[i].txs << std::setw(12) << res.pool_stats.histo[i].bytes;
    }
  }
  tools::msg_writer();

  return true;
}

bool t_rpc_command_executor::start_mining(cryptonote::account_public_address address, uint64_t num_threads, cryptonote::network_type nettype, bool do_background_mining, bool ignore_battery) {
  cryptonote::COMMAND_RPC_START_MINING::request req;
  cryptonote::COMMAND_RPC_START_MINING::response res;
  req.miner_address = cryptonote::get_account_address_as_str(nettype, false, address);
  req.threads_count = num_threads;
  req.do_background_mining = do_background_mining;
  req.ignore_battery = ignore_battery;

  std::string fail_message = "Mining did not start";

  if (m_is_rpc)
  {
    if (m_rpc_client->rpc_request(req, res, "/start_mining", fail_message.c_str()))
    {
      tools::success_msg_writer() << "Mining started";
    }
  }
  else
  {
    if (!m_rpc_server->on_start_mining(req, res) || res.status != CORE_RPC_STATUS_OK)
    {
      tools::fail_msg_writer() << make_error(fail_message, res.status);
      return true;
    }
  }

  return true;
}

bool t_rpc_command_executor::stop_mining() {
  cryptonote::COMMAND_RPC_STOP_MINING::request req;
  cryptonote::COMMAND_RPC_STOP_MINING::response res;

  std::string fail_message = "Mining did not stop";

  if (m_is_rpc)
  {
    if (!m_rpc_client->rpc_request(req, res, "/stop_mining", fail_message.c_str()))
    {
      return true;
    }
  }
  else
  {
    if (!m_rpc_server->on_stop_mining(req, res) || res.status != CORE_RPC_STATUS_OK)
    {
      tools::fail_msg_writer() << make_error(fail_message, res.status);
      return true;
    }
  }

  tools::success_msg_writer() << "Mining stopped";
  return true;
}

bool t_rpc_command_executor::stop_daemon()
{
  cryptonote::COMMAND_RPC_STOP_DAEMON::request req;
  cryptonote::COMMAND_RPC_STOP_DAEMON::response res;

//# ifdef WIN32
//    // Stop via service API
//    // TODO - this is only temporary!  Get rid of hard-coded constants!
//    bool ok = windows::stop_service("Loki Daemon");
//    ok = windows::uninstall_service("Loki Daemon");
//    //bool ok = windows::stop_service(SERVICE_NAME);
//    //ok = windows::uninstall_service(SERVICE_NAME);
//    if (ok)
//    {
//      return true;
//    }
//# endif

  // Stop via RPC
  std::string fail_message = "Daemon did not stop";

  if (m_is_rpc)
  {
    if(!m_rpc_client->rpc_request(req, res, "/stop_daemon", fail_message.c_str()))
    {
      return true;
    }
  }
  else
  {
    if (!m_rpc_server->on_stop_daemon(req, res) || res.status != CORE_RPC_STATUS_OK)
    {
      tools::fail_msg_writer() << make_error(fail_message, res.status);
      return true;
    }
  }

  tools::success_msg_writer() << "Stop signal sent";

  return true;
}

bool t_rpc_command_executor::print_status()
{
  if (!m_is_rpc)
  {
    tools::success_msg_writer() << "print_status makes no sense in interactive mode";
    return true;
  }

  bool daemon_is_alive = m_rpc_client->check_connection();

  if(daemon_is_alive) {
    tools::success_msg_writer() << "lokid is running";
  }
  else {
    tools::fail_msg_writer() << "lokid is NOT running";
  }

  return true;
}

bool t_rpc_command_executor::get_limit()
{
  cryptonote::COMMAND_RPC_GET_LIMIT::request req;
  cryptonote::COMMAND_RPC_GET_LIMIT::response res;

  std::string failure_message = "Couldn't get limit";

  if (m_is_rpc)
  {
    if (!m_rpc_client->rpc_request(req, res, "/get_limit", failure_message.c_str()))
    {
      return true;
    }
  }
  else
  {
    if (!m_rpc_server->on_get_limit(req, res) || res.status != CORE_RPC_STATUS_OK)
    {
      tools::fail_msg_writer() << make_error(failure_message, res.status);
      return true;
    }
  }

  tools::msg_writer() << "limit-down is " << res.limit_down << " kB/s";
  tools::msg_writer() << "limit-up is " << res.limit_up << " kB/s";
  return true;
}

bool t_rpc_command_executor::set_limit(int64_t limit_down, int64_t limit_up)
{
  cryptonote::COMMAND_RPC_SET_LIMIT::request req;
  cryptonote::COMMAND_RPC_SET_LIMIT::response res;

  req.limit_down = limit_down;
  req.limit_up = limit_up;

  std::string failure_message = "Couldn't set limit";

  if (m_is_rpc)
  {
    if (!m_rpc_client->rpc_request(req, res, "/set_limit", failure_message.c_str()))
    {
      return true;
    }
  }
  else
  {
    if (!m_rpc_server->on_set_limit(req, res) || res.status != CORE_RPC_STATUS_OK)
    {
      tools::fail_msg_writer() << make_error(failure_message, res.status);
      return true;
    }
  }

  tools::msg_writer() << "Set limit-down to " << res.limit_down << " kB/s";
  tools::msg_writer() << "Set limit-up to " << res.limit_up << " kB/s";
  return true;
}

bool t_rpc_command_executor::get_limit_up()
{
  cryptonote::COMMAND_RPC_GET_LIMIT::request req;
  cryptonote::COMMAND_RPC_GET_LIMIT::response res;

  std::string failure_message = "Couldn't get limit";

  if (m_is_rpc)
  {
    if (!m_rpc_client->rpc_request(req, res, "/get_limit", failure_message.c_str()))
    {
      return true;
    }
  }
  else
  {
    if (!m_rpc_server->on_get_limit(req, res) || res.status != CORE_RPC_STATUS_OK)
    {
      tools::fail_msg_writer() << make_error(failure_message, res.status);
      return true;
    }
  }

  tools::msg_writer() << "limit-up is " << res.limit_up << " kB/s";
  return true;
}

bool t_rpc_command_executor::get_limit_down()
{
  cryptonote::COMMAND_RPC_GET_LIMIT::request req;
  cryptonote::COMMAND_RPC_GET_LIMIT::response res;

  std::string failure_message = "Couldn't get limit";

  if (m_is_rpc)
  {
    if (!m_rpc_client->rpc_request(req, res, "/get_limit", failure_message.c_str()))
    {
      return true;
    }
  }
  else
  {
    if (!m_rpc_server->on_get_limit(req, res) || res.status != CORE_RPC_STATUS_OK)
    {
      tools::fail_msg_writer() << make_error(failure_message, res.status);
      return true;
    }
  }

  tools::msg_writer() << "limit-down is " << res.limit_down << " kB/s";
  return true;
}

bool t_rpc_command_executor::out_peers(bool set, uint32_t limit)
{
	cryptonote::COMMAND_RPC_OUT_PEERS::request req;
	cryptonote::COMMAND_RPC_OUT_PEERS::response res;

	epee::json_rpc::error error_resp;

	req.set = set;
	req.out_peers = limit;

	std::string fail_message = "Unsuccessful";

	if (m_is_rpc)
	{
		if (!m_rpc_client->rpc_request(req, res, "/out_peers", fail_message.c_str()))
		{
			return true;
		}
	}
	else
	{
		if (!m_rpc_server->on_out_peers(req, res) || res.status != CORE_RPC_STATUS_OK)
		{
			tools::fail_msg_writer() << make_error(fail_message, res.status);
			return true;
		}
	}

	const std::string s = res.out_peers == (uint32_t)-1 ? "unlimited" : std::to_string(res.out_peers);
	tools::msg_writer() << "Max number of out peers set to " << s << std::endl;

	return true;
}

bool t_rpc_command_executor::in_peers(bool set, uint32_t limit)
{
	cryptonote::COMMAND_RPC_IN_PEERS::request req;
	cryptonote::COMMAND_RPC_IN_PEERS::response res;

	epee::json_rpc::error error_resp;

	req.set = set;
	req.in_peers = limit;

	std::string fail_message = "Unsuccessful";

	if (m_is_rpc)
	{
		if (!m_rpc_client->rpc_request(req, res, "/in_peers", fail_message.c_str()))
		{
			return true;
		}
	}
	else
	{
		if (!m_rpc_server->on_in_peers(req, res) || res.status != CORE_RPC_STATUS_OK)
		{
			tools::fail_msg_writer() << make_error(fail_message, res.status);
			return true;
		}
	}

	const std::string s = res.in_peers == (uint32_t)-1 ? "unlimited" : std::to_string(res.in_peers);
	tools::msg_writer() << "Max number of in peers set to " << s << std::endl;

	return true;
}

bool t_rpc_command_executor::hard_fork_info(uint8_t version)
{
    cryptonote::COMMAND_RPC_HARD_FORK_INFO::request req;
    cryptonote::COMMAND_RPC_HARD_FORK_INFO::response res;
    std::string fail_message = "Unsuccessful";
    epee::json_rpc::error error_resp;

    req.version = version;

    if (m_is_rpc)
    {
        if (!m_rpc_client->json_rpc_request(req, res, "hard_fork_info", fail_message.c_str()))
        {
            return true;
        }
    }
    else
    {
        if (!m_rpc_server->on_hard_fork_info(req, res, error_resp) || res.status != CORE_RPC_STATUS_OK)
        {
            tools::fail_msg_writer() << make_error(fail_message, res.status);
            return true;
        }
    }

    version = version > 0 ? version : res.voting;
    tools::msg_writer() << "version " << (uint32_t)version << " " << (res.enabled ? "enabled" : "not enabled") <<
        ", " << res.votes << "/" << res.window << " votes, threshold " << res.threshold;
    tools::msg_writer() << "current version " << (uint32_t)res.version << ", voting for version " << (uint32_t)res.voting;

    return true;
}

bool t_rpc_command_executor::print_bans()
{
    cryptonote::COMMAND_RPC_GETBANS::request req;
    cryptonote::COMMAND_RPC_GETBANS::response res;
    std::string fail_message = "Unsuccessful";
    epee::json_rpc::error error_resp;

    if (m_is_rpc)
    {
        if (!m_rpc_client->json_rpc_request(req, res, "get_bans", fail_message.c_str()))
        {
            return true;
        }
    }
    else
    {
        if (!m_rpc_server->on_get_bans(req, res, error_resp) || res.status != CORE_RPC_STATUS_OK)
        {
            tools::fail_msg_writer() << make_error(fail_message, res.status);
            return true;
        }
    }

    for (auto i = res.bans.begin(); i != res.bans.end(); ++i)
    {
        tools::msg_writer() << i->host << " banned for " << i->seconds << " seconds";
    }

    return true;
}


bool t_rpc_command_executor::ban(const std::string &address, time_t seconds)
{
    cryptonote::COMMAND_RPC_SETBANS::request req;
    cryptonote::COMMAND_RPC_SETBANS::response res;
    std::string fail_message = "Unsuccessful";
    epee::json_rpc::error error_resp;

    cryptonote::COMMAND_RPC_SETBANS::ban ban;
    ban.host = address;
    ban.ip = 0;
    ban.ban = true;
    ban.seconds = seconds;
    req.bans.push_back(ban);

    if (m_is_rpc)
    {
        if (!m_rpc_client->json_rpc_request(req, res, "set_bans", fail_message.c_str()))
        {
            return true;
        }
    }
    else
    {
        if (!m_rpc_server->on_set_bans(req, res, error_resp) || res.status != CORE_RPC_STATUS_OK)
        {
            tools::fail_msg_writer() << make_error(fail_message, res.status);
            return true;
        }
    }

    // TODO(doyle): Work around because integration tests break when using
    // mlog_set_categories(""), so emit the block message using msg writer
    // instead of the logging system.
#if defined(LOKI_ENABLE_INTEGRATION_TEST_HOOKS)
    tools::success_msg_writer() << "Host " << address << " blocked.";
#endif

    return true;
}

bool t_rpc_command_executor::unban(const std::string &address)
{
    cryptonote::COMMAND_RPC_SETBANS::request req;
    cryptonote::COMMAND_RPC_SETBANS::response res;
    std::string fail_message = "Unsuccessful";
    epee::json_rpc::error error_resp;

    cryptonote::COMMAND_RPC_SETBANS::ban ban;
    ban.host = address;
    ban.ip = 0;
    ban.ban = false;
    ban.seconds = 0;
    req.bans.push_back(ban);

    if (m_is_rpc)
    {
        if (!m_rpc_client->json_rpc_request(req, res, "set_bans", fail_message.c_str()))
        {
            return true;
        }
    }
    else
    {
        if (!m_rpc_server->on_set_bans(req, res, error_resp) || res.status != CORE_RPC_STATUS_OK)
        {
            tools::fail_msg_writer() << make_error(fail_message, res.status);
            return true;
        }
    }

#if defined(LOKI_ENABLE_INTEGRATION_TEST_HOOKS)
    tools::success_msg_writer() << "Host " << address << " unblocked.";
#endif
    return true;
}

bool t_rpc_command_executor::banned(const std::string &address)
{
    cryptonote::COMMAND_RPC_BANNED::request req;
    cryptonote::COMMAND_RPC_BANNED::response res;
    std::string fail_message = "Unsuccessful";
    epee::json_rpc::error error_resp;

    req.address = address;

    if (m_is_rpc)
    {
        if (!m_rpc_client->json_rpc_request(req, res, "banned", fail_message.c_str()))
        {
            return true;
        }
    }
    else
    {
        if (!m_rpc_server->on_banned(req, res, error_resp) || res.status != CORE_RPC_STATUS_OK)
        {
            tools::fail_msg_writer() << make_error(fail_message, res.status);
            return true;
        }
    }

    if (res.banned)
      tools::msg_writer() << address << " is banned for " << res.seconds << " seconds";
    else
      tools::msg_writer() << address << " is not banned";

    return true;
}

bool t_rpc_command_executor::flush_txpool(const std::string &txid)
{
    cryptonote::COMMAND_RPC_FLUSH_TRANSACTION_POOL::request req;
    cryptonote::COMMAND_RPC_FLUSH_TRANSACTION_POOL::response res;
    std::string fail_message = "Unsuccessful";
    epee::json_rpc::error error_resp;

    if (!txid.empty())
      req.txids.push_back(txid);

    if (m_is_rpc)
    {
        if (!m_rpc_client->json_rpc_request(req, res, "flush_txpool", fail_message.c_str()))
        {
            return true;
        }
    }
    else
    {
        if (!m_rpc_server->on_flush_txpool(req, res, error_resp) || res.status != CORE_RPC_STATUS_OK)
        {
            tools::fail_msg_writer() << make_error(fail_message, res.status);
            return true;
        }
    }

    tools::success_msg_writer() << "Pool successfully flushed";
    return true;
}

bool t_rpc_command_executor::output_histogram(const std::vector<uint64_t> &amounts, uint64_t min_count, uint64_t max_count)
{
    cryptonote::COMMAND_RPC_GET_OUTPUT_HISTOGRAM::request req;
    cryptonote::COMMAND_RPC_GET_OUTPUT_HISTOGRAM::response res;
    std::string fail_message = "Unsuccessful";
    epee::json_rpc::error error_resp;

    req.amounts = amounts;
    req.min_count = min_count;
    req.max_count = max_count;
    req.unlocked = false;
    req.recent_cutoff = 0;

    if (m_is_rpc)
    {
        if (!m_rpc_client->json_rpc_request(req, res, "get_output_histogram", fail_message.c_str()))
        {
            return true;
        }
    }
    else
    {
        if (!m_rpc_server->on_get_output_histogram(req, res, error_resp) || res.status != CORE_RPC_STATUS_OK)
        {
            tools::fail_msg_writer() << make_error(fail_message, res.status);
            return true;
        }
    }

    std::sort(res.histogram.begin(), res.histogram.end(),
        [](const cryptonote::COMMAND_RPC_GET_OUTPUT_HISTOGRAM::entry &e1, const cryptonote::COMMAND_RPC_GET_OUTPUT_HISTOGRAM::entry &e2)->bool { return e1.total_instances < e2.total_instances; });
    for (const auto &e: res.histogram)
    {
        tools::msg_writer() << e.total_instances << "  " << cryptonote::print_money(e.amount);
    }

    return true;
}

bool t_rpc_command_executor::print_coinbase_tx_sum(uint64_t height, uint64_t count)
{
  cryptonote::COMMAND_RPC_GET_COINBASE_TX_SUM::request req;
  cryptonote::COMMAND_RPC_GET_COINBASE_TX_SUM::response res;
  epee::json_rpc::error error_resp;

  req.height = height;
  req.count = count;

  std::string fail_message = "Unsuccessful";

  if (m_is_rpc)
  {
    if (!m_rpc_client->json_rpc_request(req, res, "get_coinbase_tx_sum", fail_message.c_str()))
    {
      return true;
    }
  }
  else
  {
    if (!m_rpc_server->on_get_coinbase_tx_sum(req, res, error_resp) || res.status != CORE_RPC_STATUS_OK)
    {
      tools::fail_msg_writer() << make_error(fail_message, res.status);
      return true;
    }
  }

  tools::msg_writer() << "Sum of coinbase transactions between block heights ["
    << height << ", " << (height + count) << ") is "
    << cryptonote::print_money(res.emission_amount + res.fee_amount) << " "
    << "consisting of " << cryptonote::print_money(res.emission_amount)
    << " in emissions, and " << cryptonote::print_money(res.fee_amount) << " in fees";
  return true;
}

bool t_rpc_command_executor::alt_chain_info(const std::string &tip)
{
  cryptonote::COMMAND_RPC_GET_INFO::request ireq;
  cryptonote::COMMAND_RPC_GET_INFO::response ires;
  cryptonote::COMMAND_RPC_GET_ALTERNATE_CHAINS::request req;
  cryptonote::COMMAND_RPC_GET_ALTERNATE_CHAINS::response res;
  epee::json_rpc::error error_resp;

  std::string fail_message = "Unsuccessful";

  if (m_is_rpc)
  {
    if (!m_rpc_client->rpc_request(ireq, ires, "/getinfo", fail_message.c_str()))
    {
      return true;
    }
    if (!m_rpc_client->json_rpc_request(req, res, "get_alternate_chains", fail_message.c_str()))
    {
      return true;
    }
  }
  else
  {
    if (!m_rpc_server->on_get_info(ireq, ires) || ires.status != CORE_RPC_STATUS_OK)
    {
      tools::fail_msg_writer() << make_error(fail_message, ires.status);
      return true;
    }
    if (!m_rpc_server->on_get_alternate_chains(req, res, error_resp))
    {
      tools::fail_msg_writer() << make_error(fail_message, res.status);
      return true;
    }
  }

  if (tip.empty())
  {
    tools::msg_writer() << boost::lexical_cast<std::string>(res.chains.size()) << " alternate chains found:";
    for (const auto &chain: res.chains)
    {
      uint64_t start_height = (chain.height - chain.length + 1);
      tools::msg_writer() << chain.length << " blocks long, from height " << start_height << " (" << (ires.height - start_height - 1)
          << " deep), diff " << chain.difficulty << ": " << chain.block_hash;
    }
  }
  else
  {
    const auto i = std::find_if(res.chains.begin(), res.chains.end(), [&tip](cryptonote::COMMAND_RPC_GET_ALTERNATE_CHAINS::chain_info &info){ return info.block_hash == tip; });
    if (i != res.chains.end())
    {
      const auto &chain = *i;
      tools::success_msg_writer() << "Found alternate chain with tip " << tip;
      uint64_t start_height = (chain.height - chain.length + 1);
      tools::msg_writer() << chain.length << " blocks long, from height " << start_height << " (" << (ires.height - start_height - 1)
          << " deep), diff " << chain.difficulty << ":";
      for (const std::string &block_id: chain.block_hashes)
        tools::msg_writer() << "  " << block_id;
      tools::msg_writer() << "Chain parent on main chain: " << chain.main_chain_parent_block;
    }
    else
      tools::fail_msg_writer() << "Block hash " << tip << " is not the tip of any known alternate chain";
  }
  return true;
}

bool t_rpc_command_executor::print_blockchain_dynamic_stats(uint64_t nblocks)
{
  cryptonote::COMMAND_RPC_GET_INFO::request ireq;
  cryptonote::COMMAND_RPC_GET_INFO::response ires;
  cryptonote::COMMAND_RPC_GET_BLOCK_HEADERS_RANGE::request bhreq;
  cryptonote::COMMAND_RPC_GET_BLOCK_HEADERS_RANGE::response bhres;
  cryptonote::COMMAND_RPC_GET_BASE_FEE_ESTIMATE::request fereq;
  cryptonote::COMMAND_RPC_GET_BASE_FEE_ESTIMATE::response feres;
  cryptonote::COMMAND_RPC_HARD_FORK_INFO::request hfreq;
  cryptonote::COMMAND_RPC_HARD_FORK_INFO::response hfres;
  epee::json_rpc::error error_resp;

  std::string fail_message = "Problem fetching info";

  fereq.grace_blocks = 0;
  hfreq.version = HF_VERSION_PER_BYTE_FEE;
  if (m_is_rpc)
  {
    if (!m_rpc_client->rpc_request(ireq, ires, "/getinfo", fail_message.c_str()))
    {
      return true;
    }
    if (!m_rpc_client->json_rpc_request(fereq, feres, "get_fee_estimate", fail_message.c_str()))
    {
      return true;
    }
    if (!m_rpc_client->json_rpc_request(hfreq, hfres, "hard_fork_info", fail_message.c_str()))
    {
      return true;
    }
  }
  else
  {
    if (!m_rpc_server->on_get_info(ireq, ires) || ires.status != CORE_RPC_STATUS_OK)
    {
      tools::fail_msg_writer() << make_error(fail_message, ires.status);
      return true;
    }
    if (!m_rpc_server->on_get_base_fee_estimate(fereq, feres, error_resp) || feres.status != CORE_RPC_STATUS_OK)
    {
      tools::fail_msg_writer() << make_error(fail_message, feres.status);
      return true;
    }
    if (!m_rpc_server->on_hard_fork_info(hfreq, hfres, error_resp) || hfres.status != CORE_RPC_STATUS_OK)
    {
      tools::fail_msg_writer() << make_error(fail_message, hfres.status);
      return true;
    }
  }

  tools::msg_writer() << "Height: " << ires.height << ", diff " << ires.difficulty << ", cum. diff " << ires.cumulative_difficulty
      << ", target " << ires.target << " sec" << ", dyn fee " << cryptonote::print_money(feres.fee_per_byte) << "/" << (hfres.enabled ? "byte" : "kB")
      << " + " << cryptonote::print_money(feres.fee_per_output) << "/out";

  if (nblocks > 0)
  {
    if (nblocks > ires.height)
      nblocks = ires.height;

    bhreq.start_height = ires.height - nblocks;
    bhreq.end_height = ires.height - 1;
    bhreq.fill_pow_hash = false;
    if (m_is_rpc)
    {
      if (!m_rpc_client->json_rpc_request(bhreq, bhres, "getblockheadersrange", fail_message.c_str()))
      {
        return true;
      }
    }
    else
    {
      if (!m_rpc_server->on_get_block_headers_range(bhreq, bhres, error_resp) || bhres.status != CORE_RPC_STATUS_OK)
      {
        tools::fail_msg_writer() << make_error(fail_message, bhres.status);
        return true;
      }
    }

    double avgdiff = 0;
    double avgnumtxes = 0;
    double avgreward = 0;
    std::vector<uint64_t> weights;
    weights.reserve(nblocks);
    uint64_t earliest = std::numeric_limits<uint64_t>::max(), latest = 0;
    std::vector<unsigned> major_versions(256, 0), minor_versions(256, 0);
    for (const auto &bhr: bhres.headers)
    {
      avgdiff += bhr.difficulty;
      avgnumtxes += bhr.num_txes;
      avgreward += bhr.reward;
      weights.push_back(bhr.block_weight);
      static_assert(sizeof(bhr.major_version) == 1, "major_version expected to be uint8_t");
      static_assert(sizeof(bhr.minor_version) == 1, "major_version expected to be uint8_t");
      major_versions[(unsigned)bhr.major_version]++;
      minor_versions[(unsigned)bhr.minor_version]++;
      earliest = std::min(earliest, bhr.timestamp);
      latest = std::max(latest, bhr.timestamp);
    }
    avgdiff /= nblocks;
    avgnumtxes /= nblocks;
    avgreward /= nblocks;
    uint64_t median_block_weight = epee::misc_utils::median(weights);
    tools::msg_writer() << "Last " << nblocks << ": avg. diff " << (uint64_t)avgdiff << ", " << (latest - earliest) / nblocks << " avg sec/block, avg num txes " << avgnumtxes
        << ", avg. reward " << cryptonote::print_money(avgreward) << ", median block weight " << median_block_weight;

    unsigned int max_major = 256, max_minor = 256;
    while (max_major > 0 && !major_versions[--max_major]);
    while (max_minor > 0 && !minor_versions[--max_minor]);
    std::string s = "";
    for (unsigned n = 0; n <= max_major; ++n)
      if (major_versions[n])
        s += (s.empty() ? "" : ", ") + boost::lexical_cast<std::string>(major_versions[n]) + std::string(" v") + boost::lexical_cast<std::string>(n);
    tools::msg_writer() << "Block versions: " << s;
    s = "";
    for (unsigned n = 0; n <= max_minor; ++n)
      if (minor_versions[n])
        s += (s.empty() ? "" : ", ") + boost::lexical_cast<std::string>(minor_versions[n]) + std::string(" v") + boost::lexical_cast<std::string>(n);
    tools::msg_writer() << "Voting for: " << s;
  }
  return true;
}

bool t_rpc_command_executor::update(const std::string &command)
{
  cryptonote::COMMAND_RPC_UPDATE::request req;
  cryptonote::COMMAND_RPC_UPDATE::response res;
  epee::json_rpc::error error_resp;

  std::string fail_message = "Problem fetching info";

  req.command = command;
  if (m_is_rpc)
  {
    if (!m_rpc_client->rpc_request(req, res, "/update", fail_message.c_str()))
    {
      return true;
    }
  }
  else
  {
    if (!m_rpc_server->on_update(req, res) || res.status != CORE_RPC_STATUS_OK)
    {
      tools::fail_msg_writer() << make_error(fail_message, res.status);
      return true;
    }
  }

  if (!res.update)
  {
    tools::msg_writer() << "No update available";
    return true;
  }

  tools::msg_writer() << "Update available: v" << res.version << ": " << res.user_uri << ", hash " << res.hash;
  if (command == "check")
    return true;

  if (!res.path.empty())
    tools::msg_writer() << "Update downloaded to: " << res.path;
  else
    tools::msg_writer() << "Update download failed: " << res.status;
  if (command == "download")
    return true;

  tools::msg_writer() << "'update' not implemented yet";

  return true;
}

bool t_rpc_command_executor::relay_tx(const std::string &txid)
{
    cryptonote::COMMAND_RPC_RELAY_TX::request req;
    cryptonote::COMMAND_RPC_RELAY_TX::response res;
    std::string fail_message = "Unsuccessful";
    epee::json_rpc::error error_resp;

    req.txids.push_back(txid);

    if (m_is_rpc)
    {
        if (!m_rpc_client->json_rpc_request(req, res, "relay_tx", fail_message.c_str()))
        {
            return true;
        }
    }
    else
    {
        if (!m_rpc_server->on_relay_tx(req, res, error_resp) || res.status != CORE_RPC_STATUS_OK)
        {
            tools::fail_msg_writer() << make_error(fail_message, res.status);
            return true;
        }
    }

    tools::success_msg_writer() << "Transaction successfully relayed";
    return true;
}

bool t_rpc_command_executor::sync_info()
{
    cryptonote::COMMAND_RPC_SYNC_INFO::request req;
    cryptonote::COMMAND_RPC_SYNC_INFO::response res;
    std::string fail_message = "Unsuccessful";
    epee::json_rpc::error error_resp;

    if (m_is_rpc)
    {
        if (!m_rpc_client->json_rpc_request(req, res, "sync_info", fail_message.c_str()))
        {
            return true;
        }
    }
    else
    {
        if (!m_rpc_server->on_sync_info(req, res, error_resp) || res.status != CORE_RPC_STATUS_OK)
        {
            tools::fail_msg_writer() << make_error(fail_message, res.status);
            return true;
        }
    }

    uint64_t target = res.target_height < res.height ? res.height : res.target_height;
    tools::success_msg_writer() << "Height: " << res.height << ", target: " << target << " (" << (100.0 * res.height / target) << "%)";
    uint64_t current_download = 0;
    for (const auto &p: res.peers)
      current_download += p.info.current_download;
    tools::success_msg_writer() << "Downloading at " << current_download << " kB/s";
    if (res.next_needed_pruning_seed)
      tools::success_msg_writer() << "Next needed pruning seed: " << res.next_needed_pruning_seed;

    tools::success_msg_writer() << std::to_string(res.peers.size()) << " peers";
    for (const auto &p: res.peers)
    {
      std::string address = epee::string_tools::pad_string(p.info.address, 24);
      uint64_t nblocks = 0, size = 0;
      for (const auto &s: res.spans)
        if (s.connection_id == p.info.connection_id)
          nblocks += s.nblocks, size += s.size;
      tools::success_msg_writer() << address << "  " << epee::string_tools::pad_string(p.info.peer_id, 16, '0', true) << "  " <<
          epee::string_tools::pad_string(p.info.state, 16) << "  " <<
          epee::string_tools::pad_string(epee::string_tools::to_string_hex(p.info.pruning_seed), 8) << "  " << p.info.height << "  "  <<
          p.info.current_download << " kB/s, " << nblocks << " blocks / " << size/1e6 << " MB queued";
    }

    uint64_t total_size = 0;
    for (const auto &s: res.spans)
      total_size += s.size;
    tools::success_msg_writer() << std::to_string(res.spans.size()) << " spans, " << total_size/1e6 << " MB";
    tools::success_msg_writer() << res.overview;
    for (const auto &s: res.spans)
    {
      std::string address = epee::string_tools::pad_string(s.remote_address, 24);
      std::string pruning_seed = epee::string_tools::to_string_hex(tools::get_pruning_seed(s.start_block_height, std::numeric_limits<uint64_t>::max(), CRYPTONOTE_PRUNING_LOG_STRIPES));
      if (s.size == 0)
      {
        tools::success_msg_writer() << address << "  " << s.nblocks << "/" << pruning_seed << " (" << s.start_block_height << " - " << (s.start_block_height + s.nblocks - 1) << ")  -";
      }
      else
      {
        tools::success_msg_writer() << address << "  " << s.nblocks << "/" << pruning_seed << " (" << s.start_block_height << " - " << (s.start_block_height + s.nblocks - 1) << ", " << (uint64_t)(s.size/1e3) << " kB)  " << (unsigned)(s.rate/1e3) << " kB/s (" << s.speed/100.0f << ")";
      }
    }

    return true;
}

static std::string to_string_rounded(double d, int precision) {
  std::ostringstream ss;
  ss << std::fixed << std::setprecision(precision) << d;
  return ss.str();
}

static void append_printable_service_node_list_entry(cryptonote::network_type nettype, bool detailed_view, uint64_t blockchain_height, uint64_t entry_index, cryptonote::COMMAND_RPC_GET_SERVICE_NODES::response::entry const &entry, std::string &buffer)
{
  const char indent1[] = "    ";
  const char indent2[] = "        ";
  const char indent3[] = "            ";
  bool is_registered = entry.total_contributed >= entry.staking_requirement;

  buffer.reserve(buffer.size() + 2048);
  std::ostringstream stream;

  // Print Funding Status
  {
    stream << indent1 << "[" << entry_index << "] " << "Service Node: " << entry.service_node_pubkey << " ";
    stream << "v" << entry.version_major << "." << entry.version_minor << "." << entry.version_patch << "\n";

    if (detailed_view)
    {
      stream << indent2 << "Total Contributed/Staking Requirement: " << cryptonote::print_money(entry.total_contributed) << "/" << cryptonote::print_money(entry.staking_requirement) << "\n";
      stream << indent2 << "Total Reserved: " << cryptonote::print_money(entry.total_reserved) << "\n";
    }
  }

  // Print expiry information
  uint64_t const now = time(nullptr);
  {
    uint64_t expiry_height = 0;
    if (entry.registration_hf_version >= cryptonote::network_version_11_infinite_staking)
    {
      expiry_height = entry.requested_unlock_height;
    }
    else if (entry.registration_hf_version >= cryptonote::network_version_10_bulletproofs)
    {
        expiry_height = entry.registration_height + service_nodes::staking_num_lock_blocks(nettype);
        expiry_height += STAKING_REQUIREMENT_LOCK_BLOCKS_EXCESS;
    }
    else
    {
        expiry_height = entry.registration_height + service_nodes::staking_num_lock_blocks(nettype);
    }

    stream << indent2 << "Registration: Hardfork Version: " << entry.registration_hf_version << "; Height: " << entry.registration_height << "; Expiry: ";
    if (expiry_height == service_nodes::KEY_IMAGE_AWAITING_UNLOCK_HEIGHT)
    {
        stream << "Staking Infinitely (stake unlock not requested)\n";
    }
    else
    {
      uint64_t delta_height      = (blockchain_height >= expiry_height) ? 0 : expiry_height - blockchain_height;
      uint64_t expiry_epoch_time = now + (delta_height * DIFFICULTY_TARGET_V2);
      stream << expiry_height << " (in " << delta_height << ") blocks\n";
      stream << indent2 << "Expiry Date (estimated): " << get_date_time(expiry_epoch_time) << " (" << get_human_time_ago(expiry_epoch_time, now) << ")\n";
    }
  }

  if (detailed_view && is_registered) // Print reward status
  {
    stream << indent2 << "Last Reward (Or Penalty) At (Height/TX Index): " << entry.last_reward_block_height << "/" << entry.last_reward_transaction_index << "\n";
  }

  if (detailed_view) // Print operator information
  {
    stream << indent2 << "Operator Cut (\% Of Reward): " << to_string_rounded((entry.portions_for_operator / (double)STAKING_PORTIONS) * 100.0, 2) << "%\n";
    stream << indent2 << "Operator Address: " << entry.operator_address << "\n";
  }

  if (is_registered) // Print service node tests
  {
    epee::console_colors uptime_proof_color = (entry.last_uptime_proof == 0) ? epee::console_color_red : epee::console_color_green;

    stream << indent2;
    if (entry.last_uptime_proof == 0)
    {
      stream << "Last Uptime Proof Received: (Awaiting confirmation from network)";
    }
    else
    {
      stream << "Last Uptime Proof Received: " << get_human_time_ago(entry.last_uptime_proof, time(nullptr));
    }

    stream << "\n";
    stream << indent2 << "IP Address & Ports: ";
    if (entry.public_ip == "0.0.0.0")
      stream << "(Awaiting confirmation from network)";
    else
      stream << entry.public_ip << " :" << entry.storage_port << " (storage), :" << entry.storage_lmq_port
             << " (storage lmq), :" << entry.quorumnet_port << " (quorumnet)";

    stream << "\n";
    if (detailed_view)
      stream << indent2 << "Auxiliary Public Keys:\n"
             << indent3 << (entry.pubkey_ed25519.empty() ? "(not yet received)" : entry.pubkey_ed25519) << " (Ed25519)\n"
             << indent3 << (entry.pubkey_x25519.empty()  ? "(not yet received)" : entry.pubkey_x25519)  << " (X25519)\n";

    stream << indent2 << "Storage Server Reachable: " << (entry.storage_server_reachable ? "Yes" : "No") << " (";
    if (entry.storage_server_reachable_timestamp == 0)
      stream << "Awaiting first test";
    else
      stream << "Last checked: " << get_human_time_ago(entry.storage_server_reachable_timestamp, now);
    stream << ")\n";

    stream << indent2 <<  "Checkpoint Participation [Height: Voted]: ";
    // Checkpoints heights are a rotating queue, so find the smallest one and print starting from there
    auto it = std::min_element(entry.votes.begin(), entry.votes.end(), [](const auto &a, const auto &b) { return a.height < b.height; });
    size_t offset = std::distance(entry.votes.begin(), it);
    for (size_t i = 0; i < entry.votes.size(); i++)
    {
      service_nodes::checkpoint_vote_record const &record = entry.votes[(offset + i) % entry.votes.size()];
      if (record.height == service_nodes::INVALID_HEIGHT)
      {
        stream << "[N/A: N/A]";
      }
      else
      {
        stream << "[" << record.height << ": " << (record.voted ? "Yes" : "No") << "]";
      }
      if (i < (entry.votes.size() - 1)) stream << ",";
      stream << " ";
    }

    stream << "\n";
    stream << indent2;
    if (entry.active) {
      stream << "Downtime Credits: " << entry.earned_downtime_blocks << " blocks";
      stream << " (about " << to_string_rounded(entry.earned_downtime_blocks / (double) BLOCKS_EXPECTED_IN_HOURS(1), 2)  << " hours)";
      if (entry.earned_downtime_blocks < service_nodes::DECOMMISSION_MINIMUM)
        stream << " (Note: " << service_nodes::DECOMMISSION_MINIMUM << " blocks required to enable deregistration delay)";
    } else {
      stream << "Current Status: DECOMMISSIONED\n";
      stream << indent2 << "Remaining Decommission Time Until DEREGISTRATION: " << entry.earned_downtime_blocks << " blocks";
    }
  }

  stream << "\n";
  if (detailed_view) // Print contributors
  {
    for (size_t j = 0; j < entry.contributors.size(); ++j)
    {
      const cryptonote::service_node_contributor &contributor = entry.contributors[j];
      stream << indent2 << "[" << j << "] Contributor: " << contributor.address  << "\n";
      stream << indent3 << "Amount / Reserved: " << cryptonote::print_money(contributor.amount) << "/" << cryptonote::print_money(contributor.reserved) << "\n";
    }
  }

  buffer.append(stream.str());
}

bool t_rpc_command_executor::print_sn(const std::vector<std::string> &args)
{
    cryptonote::COMMAND_RPC_GET_SERVICE_NODES::request req = {};
    cryptonote::COMMAND_RPC_GET_SERVICE_NODES::response res = {};
    std::string fail_message = "Unsuccessful";
    epee::json_rpc::error error_resp;

    bool detailed_view = false;
    for (unsigned int i = 0; i < args.size(); ++i)
    {
      if (args[i] == "+json") 
      {
        req.include_json = true;
        continue;
      }
      else if (args[i] == "+detail")
      {
        detailed_view = true;
        continue;
      }
      req.service_node_pubkeys.push_back(args[i]);
    }

    cryptonote::COMMAND_RPC_GET_INFO::request get_info_req;
    cryptonote::COMMAND_RPC_GET_INFO::response get_info_res;

    cryptonote::network_type nettype = cryptonote::UNDEFINED;
    uint64_t curr_height  = 0;
    if (m_is_rpc)
    {
      if (!m_rpc_client->rpc_request(get_info_req, get_info_res, "/getinfo", fail_message.c_str()))
      {
        tools::fail_msg_writer() << make_error(fail_message, get_info_res.status);
        return true;
      }

      if (!m_rpc_client->json_rpc_request(req, res, "get_service_nodes", fail_message.c_str()))
      {
        tools::fail_msg_writer() << make_error(fail_message, res.status);
        return true;
      }

      if (get_info_res.mainnet) nettype       = cryptonote::MAINNET;
      else if (get_info_res.stagenet) nettype = cryptonote::STAGENET;
      else if (get_info_res.testnet) nettype  = cryptonote::TESTNET;
      curr_height = get_info_res.height;
    }
    else
    {
      if (m_rpc_server->on_get_info(get_info_req, get_info_res) || get_info_res.status == CORE_RPC_STATUS_OK)
        curr_height = get_info_res.height;

      if (!m_rpc_server->on_get_service_nodes(req, res, error_resp) || res.status != CORE_RPC_STATUS_OK)
      {
          tools::fail_msg_writer() << make_error(fail_message, error_resp.message);
          return true;
      }
      nettype = m_rpc_server->nettype();
    }

    std::vector<cryptonote::COMMAND_RPC_GET_SERVICE_NODES::response::entry *> unregistered;
    std::vector<cryptonote::COMMAND_RPC_GET_SERVICE_NODES::response::entry *> registered;
    registered.reserve  (res.service_node_states.size());
    unregistered.reserve(res.service_node_states.size() * 0.5f);

    for (auto &entry : res.service_node_states)
    {
      if (entry.total_contributed == entry.staking_requirement)
      {
        registered.push_back(&entry);
      }
      else
      {
        unregistered.push_back(&entry);
      }
    }

    std::sort(unregistered.begin(), unregistered.end(),
        [](const cryptonote::COMMAND_RPC_GET_SERVICE_NODES::response::entry *a, const cryptonote::COMMAND_RPC_GET_SERVICE_NODES::response::entry *b) {
        uint64_t a_remaining = a->staking_requirement - a->total_reserved;
        uint64_t b_remaining = b->staking_requirement - b->total_reserved;

        if (b_remaining == a_remaining)
          return b->portions_for_operator < a->portions_for_operator;

        return b_remaining < a_remaining;
    });

    std::sort(registered.begin(), registered.end(),
        [](const cryptonote::COMMAND_RPC_GET_SERVICE_NODES::response::entry *a, const cryptonote::COMMAND_RPC_GET_SERVICE_NODES::response::entry *b) {
        return std::make_tuple(a->last_reward_block_height, a->last_reward_transaction_index, a->service_node_pubkey)
             < std::make_tuple(b->last_reward_block_height, b->last_reward_transaction_index, b->service_node_pubkey);
    });

    if (req.include_json)
    {
      std::cout << res.as_json << std::endl;
      return true;
    }

    if (unregistered.size() == 0 && registered.size() == 0)
    {
      if (req.service_node_pubkeys.size() > 0)
      {
        int str_size = 0;
        for (const std::string &arg : req.service_node_pubkeys) str_size += (arg.size() + 2);

        std::string buffer;
        buffer.reserve(str_size);
        for (size_t i = 0; i < req.service_node_pubkeys.size(); ++i)
        {
          buffer.append(req.service_node_pubkeys[i]);
          if (i < req.service_node_pubkeys.size() - 1) buffer.append(", ");
        }

        tools::msg_writer() << "No service node is currently known on the network: " << buffer;
      }
      else
      {
        tools::msg_writer() << "No service node is currently known on the network";
      }

      return true;
    }

    std::string unregistered_print_data;
    std::string registered_print_data;
    for (size_t i = 0; i < unregistered.size(); i++)
    {
      cryptonote::COMMAND_RPC_GET_SERVICE_NODES::response::entry const &entry = (*unregistered[i]);
      append_printable_service_node_list_entry(nettype, detailed_view, curr_height, i, entry, unregistered_print_data);
      if (i < unregistered.size())
        unregistered_print_data.append("\n");
    }

    for (size_t i = 0; i < registered.size(); i++)
    {
      cryptonote::COMMAND_RPC_GET_SERVICE_NODES::response::entry const &entry = (*registered[i]);
      append_printable_service_node_list_entry(nettype, detailed_view, curr_height, i, entry, registered_print_data);
      if (i < registered.size())
        registered_print_data.append("\n");
    }

    if (unregistered.size() > 0)
      tools::msg_writer() << "Service Node Unregistered State [" << unregistered.size() << "]\n" << unregistered_print_data;

    if (registered.size() > 0)
      tools::msg_writer() << "Service Node Registration State [" << registered.size() << "]\n"   << registered_print_data;

    return true;
}

bool t_rpc_command_executor::print_sn_status(const std::vector<std::string>& args)
{
  cryptonote::COMMAND_RPC_GET_SERVICE_NODE_KEY::response res = {};
  {
    cryptonote::COMMAND_RPC_GET_SERVICE_NODE_KEY::request req = {};
    std::string fail_message = "Unsuccessful";

    if (m_is_rpc)
    {
      if (!m_rpc_client->json_rpc_request(req, res, "get_service_node_key", fail_message.c_str()))
      {
        tools::fail_msg_writer() << make_error(fail_message, res.status);
        return true;
      }
    }
    else
    {
      epee::json_rpc::error error_resp;
      if (!m_rpc_server->on_get_service_node_key(req, res, error_resp) || res.status != CORE_RPC_STATUS_OK)
      {
        tools::fail_msg_writer() << make_error(fail_message, error_resp.message);
        return true;
      }
    }
  }

  if (args.size() > 1)
  {
    tools::fail_msg_writer() << "Unexpected arguments";
    return false;
  }

  std::vector<std::string> real_args = {};
  real_args.reserve(1 + args.size());
  real_args.push_back(res.service_node_pubkey);
  for (const std::string &arg : args) real_args.push_back(arg);

  bool result = print_sn(real_args);
  return result;
}

bool t_rpc_command_executor::print_sr(uint64_t height)
{
  cryptonote::COMMAND_RPC_GET_STAKING_REQUIREMENT::request req = {};
  cryptonote::COMMAND_RPC_GET_STAKING_REQUIREMENT::response res = {};
  std::string fail_message = "Unsuccessful";
  epee::json_rpc::error error_resp;
  req.height = height;

  if (m_is_rpc)
  {
    if (!m_rpc_client->json_rpc_request(req, res, "get_staking_requirement", fail_message.c_str()))
    {
      tools::fail_msg_writer() << make_error(fail_message, res.status);
      return true;
    }
  }
  else
  {
    epee::json_rpc::error error_resp;
    if (!m_rpc_server->on_get_staking_requirement(req, res, error_resp) || res.status != CORE_RPC_STATUS_OK)
    {
      tools::fail_msg_writer() << make_error(fail_message, error_resp.message);
      return true;
    }
  }

  tools::success_msg_writer() << "Staking Requirement: " << cryptonote::print_money(res.staking_requirement);
  return true;
}

bool t_rpc_command_executor::pop_blocks(uint64_t num_blocks)
{
  cryptonote::COMMAND_RPC_POP_BLOCKS::request req;
  cryptonote::COMMAND_RPC_POP_BLOCKS::response res;
  std::string fail_message = "pop_blocks failed";

  req.nblocks = num_blocks;
  if (m_is_rpc)
  {
    if (!m_rpc_client->rpc_request(req, res, "/pop_blocks", fail_message.c_str()))
    {
      return true;
    }
  }
  else
  {
    if (!m_rpc_server->on_pop_blocks(req, res) || res.status != CORE_RPC_STATUS_OK)
    {
       tools::fail_msg_writer() << make_error(fail_message, res.status);
       return true;
    }
  }

  tools::success_msg_writer() << "new height: " << res.height;
  return true;
}

bool t_rpc_command_executor::print_sn_key()
{
  cryptonote::COMMAND_RPC_GET_SERVICE_NODE_KEY::request req = {};
  cryptonote::COMMAND_RPC_GET_SERVICE_NODE_KEY::response res = {};
  std::string fail_message = "Unsuccessful";
  epee::json_rpc::error error_resp;

  if (m_is_rpc)
  {
    if (!m_rpc_client->json_rpc_request(req, res, "get_service_node_key", fail_message.c_str()))
    {
      tools::fail_msg_writer() << make_error(fail_message, res.status);
      return true;
    }
  }
  else
  {
    if (!m_rpc_server->on_get_service_node_key(req, res, error_resp) || res.status != CORE_RPC_STATUS_OK)
    {
      tools::fail_msg_writer() << make_error(fail_message, error_resp.message);
      return true;
    }
  }

  std::string const msg_buf = "Service Node Public Key: " + res.service_node_pubkey;
  tools::success_msg_writer() << msg_buf;
  return true;
}

// Returns lowest x such that (STAKING_PORTIONS * x/amount) >= portions
static uint64_t get_amount_to_make_portions(uint64_t amount, uint64_t portions)
{
  uint64_t lo, hi, resulthi, resultlo;
  lo = mul128(amount, portions, &hi);
  if (lo > UINT64_MAX - (STAKING_PORTIONS - 1))
    hi++;
  lo += STAKING_PORTIONS-1;
  div128_64(hi, lo, STAKING_PORTIONS, &resulthi, &resultlo);
  return resultlo;
}

static uint64_t get_actual_amount(uint64_t amount, uint64_t portions)
{
  uint64_t lo, hi, resulthi, resultlo;
  lo = mul128(amount, portions, &hi);
  div128_64(hi, lo, STAKING_PORTIONS, &resulthi, &resultlo);
  return resultlo;
}

bool t_rpc_command_executor::prepare_registration()
{
  // RAII-style class to temporarily clear categories and restore upon destruction (i.e. upon returning).
  struct clear_log_categories {
    std::string categories;
    clear_log_categories() { categories = mlog_get_categories(); mlog_set_categories(""); }
    ~clear_log_categories() { mlog_set_categories(categories.c_str()); }
  };
  auto scoped_log_cats = std::unique_ptr<clear_log_categories>(new clear_log_categories());

  // Check if the daemon was started in Service Node or not
  {
    cryptonote::COMMAND_RPC_GET_SERVICE_NODE_KEY::request keyreq = {};
    cryptonote::COMMAND_RPC_GET_SERVICE_NODE_KEY::response keyres = {};
    std::string const fail_msg = "Cannot get service node key. Make sure you are running daemon with --service-node flag";

    if (m_is_rpc)
    {
      if (!m_rpc_client->json_rpc_request(keyreq, keyres, "get_service_node_key", fail_msg))
        return true;
    }
    else
    {
      epee::json_rpc::error error_resp;
      if (!m_rpc_server->on_get_service_node_key(keyreq, keyres, error_resp) || keyres.status != CORE_RPC_STATUS_OK)
      {
        tools::fail_msg_writer() << make_error(fail_msg, error_resp.message);
        return true;
      }
    }
  }

  // Query the latest known block height and nettype
  uint64_t block_height            = 0;
  uint8_t hf_version               = cryptonote::network_version_9_service_nodes;
  cryptonote::network_type nettype = cryptonote::UNDEFINED;
  {
    cryptonote::COMMAND_RPC_GET_INFO::request req;
    cryptonote::COMMAND_RPC_GET_INFO::response res;
    cryptonote::COMMAND_RPC_HARD_FORK_INFO::request hf_req;
    cryptonote::COMMAND_RPC_HARD_FORK_INFO::response hf_res;
    std::string const info_fail_message = "Could not get current blockchain info";

    if (m_is_rpc)
    {
      if (!m_rpc_client->rpc_request(req, res, "/getinfo", info_fail_message.c_str()))
        return true;

      if (!m_rpc_client->json_rpc_request(hf_req, hf_res, "hard_fork_info", info_fail_message.c_str()))
        return true;

      if      (res.mainnet) nettype  = cryptonote::MAINNET;
      else if (res.stagenet) nettype = cryptonote::STAGENET;
      else if (res.testnet) nettype  = cryptonote::TESTNET;
    }
    else
    {
      if (!m_rpc_server->on_get_info(req, res) || res.status != CORE_RPC_STATUS_OK)
      {
        tools::fail_msg_writer() << make_error(info_fail_message, res.status);
        return true;
      }

      epee::json_rpc::error error_resp;
      if (!m_rpc_server->on_hard_fork_info(hf_req, hf_res, error_resp) || hf_res.status != CORE_RPC_STATUS_OK)
      {
        tools::fail_msg_writer() << make_error(info_fail_message, hf_res.status);
        return true;
      }

      nettype = m_rpc_server->nettype();
    }

    hf_version   = hf_res.version;
    block_height = std::max(res.height, res.target_height);
  }

  // Query the latest block we've synced and check that the timestamp is sensible, issue a warning if not
  {
    cryptonote::COMMAND_RPC_GET_LAST_BLOCK_HEADER::request req  = {};
    cryptonote::COMMAND_RPC_GET_LAST_BLOCK_HEADER::response res = {};
    std::string const fail_msg = "Get latest block failed, unable to check sync status";

    if (m_is_rpc)
    {
      if (!m_rpc_client->json_rpc_request(req, res, "get_last_block_header", fail_msg))
        return true;
    }
    else
    {
      epee::json_rpc::error error_resp;
      if (!m_rpc_server->on_get_last_block_header(req, res, error_resp) || res.status != CORE_RPC_STATUS_OK)
      {
        tools::fail_msg_writer() << make_error(fail_msg, res.status);
        return true;
      }
    }

    cryptonote::block_header_response const &header = res.block_header;
    uint64_t const now                              = time(nullptr);

    if (now >= header.timestamp)
    {
      uint64_t delta = now - header.timestamp;
      if (delta > (60 * 60))
      {
        tools::fail_msg_writer() << "The last block this Service Node knows about was at least " << get_human_time_ago(header.timestamp, now)
                                 << "\nYour node is possibly desynced from the network or still syncing to the network."
                                 << "\n\nRegistering this node may result in a deregistration due to being out of date with the network\n";
      }
    }

    if (block_height >= header.height)
    {
      uint64_t delta = block_height - header.height;
      if (delta > 15)
      {
        tools::fail_msg_writer() << "The last block this Service Node synced is " << delta << " blocks away from the longest chain we know about."
                                 << "\n\nRegistering this node may result in a deregistration due to being out of date with the network\n";
      }
    }
  }

  const uint64_t staking_requirement =
    std::max(service_nodes::get_staking_requirement(nettype, block_height, hf_version),
             service_nodes::get_staking_requirement(nettype, block_height + 30 * 24, hf_version)); // allow 1 day

  // anything less than DUST will be added to operator stake
  const uint64_t DUST = MAX_NUMBER_OF_CONTRIBUTORS;
  std::cout << "Current staking requirement: " << cryptonote::print_money(staking_requirement) << " " << cryptonote::get_unit() << std::endl;

  enum struct register_step
  {
    ask_is_solo_stake = 0,
    is_solo_stake__operator_address_to_reserve,

    is_open_stake__get_operator_fee,
    is_open_stake__do_you_want_to_reserve_other_contributors,
    is_open_stake__how_many_more_contributors,
    is_open_stake__operator_amount_to_reserve,
    is_open_stake__operator_address_to_reserve,
    is_open_stake__contributor_address_to_reserve,
    is_open_stake__contributor_amount_to_reserve,
    is_open_stake__summary_info,
    final_summary,
    cancelled_by_user,
  };

  struct prepare_registration_state
  {
    register_step            prev_step                    = register_step::ask_is_solo_stake;
    bool                     is_solo_stake;
    size_t                   num_participants             = 1;
    uint64_t                 operator_fee_portions        = STAKING_PORTIONS;
    uint64_t                 portions_remaining           = STAKING_PORTIONS;
    uint64_t                 total_reserved_contributions = 0;
    std::vector<std::string> addresses;
    std::vector<uint64_t>    contributions;
  };

  prepare_registration_state state = {};
  std::stack<prepare_registration_state> state_stack;
  state_stack.push(state);

  bool finished = false;
  register_step step = register_step::ask_is_solo_stake;
  for (input_line_result last_input_result = input_line_result::yes; !finished;)
  {
    if (last_input_result == input_line_result::back)
    {
      step = state.prev_step;
      state_stack.pop();
      state = state_stack.top();
      std::cout << std::endl;
    }

    switch(step)
    {
      case register_step::ask_is_solo_stake:
      {
        last_input_result = input_line_yes_no_cancel("Will the operator contribute the entire stake?");
        if(last_input_result == input_line_result::cancel)
        {
          step = register_step::cancelled_by_user;
          continue;
        }

        state.is_solo_stake = (last_input_result == input_line_result::yes);
        if (state.is_solo_stake)
        {
          std::cout << std::endl;
          step = register_step::is_solo_stake__operator_address_to_reserve;
        }
        else
        {
          step = register_step::is_open_stake__get_operator_fee;
        }

        state_stack.push(state);
        continue;
      }

      case register_step::is_solo_stake__operator_address_to_reserve:
      {
        std::string address_str;
        last_input_result = input_line_back_cancel_get_input("Enter the loki address for the solo staker", address_str);
        if (last_input_result == input_line_result::back)
          continue;

        if (last_input_result == input_line_result::cancel)
        {
          step = register_step::cancelled_by_user;
          continue;
        }

        state.addresses.push_back(address_str); // the addresses will be validated later down the line
        state.contributions.push_back(STAKING_PORTIONS);
        state.portions_remaining = 0;
        state.total_reserved_contributions += staking_requirement;
        state.prev_step = step;
        step            = register_step::final_summary;
        state_stack.push(state);
        continue;
      }

      case register_step::is_open_stake__get_operator_fee:
      {
        std::string operator_fee_str;
        last_input_result = input_line_back_cancel_get_input("Enter operator fee as a percentage of the total staking reward [0-100]%", operator_fee_str);

        if (last_input_result == input_line_result::back)
          continue;

        if (last_input_result == input_line_result::cancel)
        {
          step = register_step::cancelled_by_user;
          continue;
        }

        if (!service_nodes::get_portions_from_percent_str(operator_fee_str, state.operator_fee_portions))
        {
          std::cout << "Invalid value: " << operator_fee_str << ". Should be between [0-100]" << std::endl;
          continue;
        }

        step = register_step::is_open_stake__do_you_want_to_reserve_other_contributors;
        state_stack.push(state);
        continue;
      }

      case register_step::is_open_stake__do_you_want_to_reserve_other_contributors:
      {
        last_input_result = input_line_yes_no_back_cancel("Do you want to reserve portions of the stake for other specific contributors?");
        if (last_input_result == input_line_result::back)
          continue;

        if (last_input_result == input_line_result::cancel)
        {
          step = register_step::cancelled_by_user;
          continue;
        }

        state.prev_step = step;
        if(last_input_result == input_line_result::yes)
        {
          step = register_step::is_open_stake__how_many_more_contributors;
        }
        else
        {
          std::cout << std::endl;
          step = register_step::is_open_stake__operator_address_to_reserve;
        }

        state_stack.push(state);
        continue;
      }

      case register_step::is_open_stake__how_many_more_contributors:
      {
        std::string prompt = "Number of additional contributors [1-" + std::to_string(MAX_NUMBER_OF_CONTRIBUTORS - 1) + "]";
        std::string input;
        last_input_result = input_line_back_cancel_get_input(prompt.c_str(), input);

        if (last_input_result == input_line_result::back)
          continue;

        if (last_input_result == input_line_result::cancel)
        {
          step = register_step::cancelled_by_user;
          continue;
        }

        long additional_contributors = strtol(input.c_str(), NULL, 10 /*base 10*/);
        if(additional_contributors < 1 || additional_contributors > (MAX_NUMBER_OF_CONTRIBUTORS - 1))
        {
          std::cout << "Invalid value. Should be between [1-" << (MAX_NUMBER_OF_CONTRIBUTORS - 1) << "]" << std::endl;
          continue;
        }

        std::cout << std::endl;
        state.num_participants += static_cast<size_t>(additional_contributors);
        state.prev_step = step;
        step            = register_step::is_open_stake__operator_address_to_reserve;
        state_stack.push(state);
        continue;
      }

      case register_step::is_open_stake__operator_address_to_reserve:
      {
        std::string address_str;
        last_input_result = input_line_back_cancel_get_input("Enter the loki address for the operator", address_str);
        if (last_input_result == input_line_result::back)
          continue;

        if (last_input_result == input_line_result::cancel)
        {
          step = register_step::cancelled_by_user;
          continue;
        }

        state.addresses.push_back(address_str); // the addresses will be validated later down the line
        state.prev_step = step;
        step            = register_step::is_open_stake__operator_amount_to_reserve;
        state_stack.push(state);
        continue;
      }

      case register_step::is_open_stake__operator_amount_to_reserve:
      {
        uint64_t min_contribution_portions = service_nodes::get_min_node_contribution_in_portions(hf_version, staking_requirement, 0, 0);
        const uint64_t min_contribution    = get_amount_to_make_portions(staking_requirement, min_contribution_portions);
        std::cout << "Minimum amount that can be reserved: " << cryptonote::print_money(min_contribution) << " " << cryptonote::get_unit() << std::endl;

        std::string contribution_str;
        last_input_result = input_line_back_cancel_get_input("How much loki does the operator want to reserve in the stake?", contribution_str);
        if (last_input_result == input_line_result::back)
          continue;

        if (last_input_result == input_line_result::cancel)
        {
          step = register_step::cancelled_by_user;
          continue;
        }

        uint64_t contribution;
        if(!cryptonote::parse_amount(contribution, contribution_str))
        {
          std::cout << "Invalid amount." << std::endl;
          continue;
        }

        uint64_t portions = service_nodes::get_portions_to_make_amount(staking_requirement, contribution);
        if(portions < min_contribution_portions)
        {
          std::cout << "The operator needs to contribute at least 25% of the stake requirement (" << cryptonote::print_money(min_contribution) << " " << cryptonote::get_unit() << "). Aborted." << std::endl;
          continue;
        }

        if(portions > state.portions_remaining)
        {
          std::cout << "The operator contribution is higher than the staking requirement. Any excess contribution will be locked for the staking duration, but won't yield any additional reward." << std::endl;
          portions = state.portions_remaining;
        }

        state.contributions.push_back(portions);
        state.portions_remaining -= portions;
        state.total_reserved_contributions += get_actual_amount(staking_requirement, portions);
        state.prev_step = step;

        if (state.num_participants > 1)
        {
          step = register_step::is_open_stake__contributor_address_to_reserve;
        }
        else
        {
          step = register_step::is_open_stake__summary_info;
        }

        std::cout << std::endl;
        state_stack.push(state);
        continue;
      }

      case register_step::is_open_stake__contributor_address_to_reserve:
      {
        std::string const prompt = "Enter the loki address for contributor " + std::to_string(state.contributions.size() + 1);
        std::string address_str;
        last_input_result = input_line_back_cancel_get_input(prompt.c_str(), address_str);
        if (last_input_result == input_line_result::back)
          continue;

        if (last_input_result == input_line_result::cancel)
        {
          step = register_step::cancelled_by_user;
          continue;
        }

        // the addresses will be validated later down the line
        state.addresses.push_back(address_str);
        state.prev_step = step;
        step            = register_step::is_open_stake__contributor_amount_to_reserve;
        state_stack.push(state);
        continue;
      }

      case register_step::is_open_stake__contributor_amount_to_reserve:
      {
        const uint64_t amount_left         = staking_requirement - state.total_reserved_contributions;
        uint64_t min_contribution_portions = service_nodes::get_min_node_contribution_in_portions(hf_version, staking_requirement, state.total_reserved_contributions, state.contributions.size());
        const uint64_t min_contribution    = service_nodes::portions_to_amount(staking_requirement, min_contribution_portions);

        std::cout << "The minimum amount possible to contribute is " << cryptonote::print_money(min_contribution) << " " << cryptonote::get_unit() << std::endl;
        std::cout << "There is " << cryptonote::print_money(amount_left) << " " << cryptonote::get_unit() << " left to meet the staking requirement." << std::endl;

        std::string contribution_str;
        std::string const prompt = "How much loki does contributor " + std::to_string(state.contributions.size() + 1) + " want to reserve in the stake?";
        last_input_result        = input_line_back_cancel_get_input(prompt.c_str(), contribution_str);
        if (last_input_result == input_line_result::back)
          continue;

        if (last_input_result == input_line_result::cancel)
        {
          step = register_step::cancelled_by_user;
          continue;
        }

        uint64_t contribution;
        if (!cryptonote::parse_amount(contribution, contribution_str))
        {
          std::cout << "Invalid amount." << std::endl;
          continue;
        }

        uint64_t portions = service_nodes::get_portions_to_make_amount(staking_requirement, contribution);
        if (portions < min_contribution_portions)
        {
          std::cout << "The amount is too small." << std::endl;
          continue;
        }

        if (portions > state.portions_remaining)
          portions = state.portions_remaining;

        state.contributions.push_back(portions);
        state.portions_remaining -= portions;
        state.total_reserved_contributions += get_actual_amount(staking_requirement, portions);
        state.prev_step = step;

        if (state.contributions.size() == state.num_participants)
          step = register_step::is_open_stake__summary_info;
        else
          step = register_step::is_open_stake__contributor_address_to_reserve;

        std::cout << std::endl;
        state_stack.push(state);
        continue;
      }

      case register_step::is_open_stake__summary_info:
      {
        const uint64_t amount_left = staking_requirement - state.total_reserved_contributions;
        std::cout << "Total staking contributions reserved: " << cryptonote::print_money(state.total_reserved_contributions) << " " << cryptonote::get_unit() << std::endl;
        if (amount_left > DUST)
        {
          std::cout << "Your total reservations do not equal the staking requirement." << std::endl;
          std::cout << "You will leave the remaining portion of " << cryptonote::print_money(amount_left) << " " << cryptonote::get_unit() << " open to contributions from anyone, and the Service Node will not activate until the full staking requirement is filled." << std::endl;

          last_input_result = input_line_yes_no_back_cancel("Is this ok?\n");
          if(last_input_result == input_line_result::no || last_input_result == input_line_result::cancel)
          {
            step = register_step::cancelled_by_user;
            continue;
          }

          if(last_input_result == input_line_result::back)
            continue;

          state_stack.push(state);
          state.prev_step = step;
        }

        step = register_step::final_summary;
        continue;
      }

      case register_step::final_summary:
      {
        assert(state.addresses.size() == state.contributions.size());
        const uint64_t amount_left = staking_requirement - state.total_reserved_contributions;

        std::cout << "Summary:" << std::endl;
        std::cout << "Operating costs as % of reward: " << (state.operator_fee_portions * 100.0 / STAKING_PORTIONS) << "%" << std::endl;
        printf("%-16s%-9s%-19s%-s\n", "Contributor", "Address", "Contribution", "Contribution(%)");
        printf("%-16s%-9s%-19s%-s\n", "___________", "_______", "____________", "_______________");

        for (size_t i = 0; i < state.num_participants; ++i)
        {
          const std::string participant_name = (i==0) ? "Operator" : "Contributor " + std::to_string(i);
          uint64_t amount = get_actual_amount(staking_requirement, state.contributions[i]);
          if (amount_left <= DUST && i == 0)
            amount += amount_left; // add dust to the operator.
          printf("%-16s%-9s%-19s%-.9f\n", participant_name.c_str(), state.addresses[i].substr(0,6).c_str(), cryptonote::print_money(amount).c_str(), (double)state.contributions[i] * 100 / STAKING_PORTIONS);
        }

        if (amount_left > DUST)
        {
          printf("%-16s%-9s%-19s%-.2f\n", "(open)", "", cryptonote::print_money(amount_left).c_str(), amount_left * 100.0 / staking_requirement);
        }
        else if (amount_left > 0)
        {
          std::cout << "\nActual amounts may differ slightly from specification. This is due to\n" << std::endl;
          std::cout << "limitations on the way fractions are represented internally.\n" << std::endl;
        }

        std::cout << "\nBecause the actual requirement will depend on the time that you register, the\n";
        std::cout << "amounts shown here are used as a guide only, and the percentages will remain\n";
        std::cout << "the same." << std::endl << std::endl;

        last_input_result = input_line_yes_no_back_cancel("Do you confirm the information above is correct?");
        if(last_input_result == input_line_result::no || last_input_result == input_line_result::cancel)
        {
          step = register_step::cancelled_by_user;
          continue;
        }

        if(last_input_result == input_line_result::back)
          continue;

        finished = true;
        continue;
      }

      case register_step::cancelled_by_user:
      {
        std::cout << "Cancel requested in prepare registration. Aborting." << std::endl;
        return true;
      }
    }
  }

  // <operator cut> <address> <fraction> [<address> <fraction> [...]]]
  std::vector<std::string> args;
  args.push_back(std::to_string(state.operator_fee_portions));
  for (size_t i = 0; i < state.num_participants; ++i)
  {
    args.push_back(state.addresses[i]);
    args.push_back(std::to_string(state.contributions[i]));
  }

  for (size_t i = 0; i < state.addresses.size(); i++)
  {
    for (size_t j = 0; j < i; j++)
    {
      if (state.addresses[i] == state.addresses[j])
      {
        std::cout << "Must not provide the same address twice" << std::endl;
        return true;
      }
    }
  }

  scoped_log_cats.reset();

  {
    cryptonote::COMMAND_RPC_GET_SERVICE_NODE_REGISTRATION_CMD_RAW::request req;
    cryptonote::COMMAND_RPC_GET_SERVICE_NODE_REGISTRATION_CMD_RAW::response res;
    std::string fail_message = "Unsuccessful";

    req.args = args;
    req.make_friendly = true;
    req.staking_requirement = staking_requirement;
    if (m_is_rpc)
    {
      if (!m_rpc_client->json_rpc_request(req, res, "get_service_node_registration_cmd_raw", fail_message))
      {
        tools::fail_msg_writer() << "Failed to validate registration arguments; check the addresses and registration parameters and that the Daemon is running with the '--service-node' flag";
        return true;
      }
    }
    else
    {
      epee::json_rpc::error error_resp;
      if (!m_rpc_server->on_get_service_node_registration_cmd_raw(req, res, error_resp) || res.status != CORE_RPC_STATUS_OK)
      {
        tools::fail_msg_writer() << make_error(fail_message, error_resp.message);
        return true;
      }
    }

    tools::success_msg_writer() << res.registration_cmd;
  }

  return true;
}

bool t_rpc_command_executor::prune_blockchain()
{
#if 0
    cryptonote::COMMAND_RPC_PRUNE_BLOCKCHAIN::request req;
    cryptonote::COMMAND_RPC_PRUNE_BLOCKCHAIN::response res;
    std::string fail_message = "Unsuccessful";
    epee::json_rpc::error error_resp;

    req.check = false;

    if (m_is_rpc)
    {
        if (!m_rpc_client->json_rpc_request(req, res, "prune_blockchain", fail_message.c_str()))
        {
            return true;
        }
    }
    else
    {
        if (!m_rpc_server->on_prune_blockchain(req, res, error_resp) || res.status != CORE_RPC_STATUS_OK)
        {
            tools::fail_msg_writer() << make_error(fail_message, res.status);
            return true;
        }
    }

    tools::success_msg_writer() << "Blockchain pruned";
#else
    tools::fail_msg_writer() << "Blockchain pruning is not supported in Loki yet";
#endif
    return true;
}

bool t_rpc_command_executor::check_blockchain_pruning()
{
    cryptonote::COMMAND_RPC_PRUNE_BLOCKCHAIN::request req;
    cryptonote::COMMAND_RPC_PRUNE_BLOCKCHAIN::response res;
    std::string fail_message = "Unsuccessful";
    epee::json_rpc::error error_resp;

    req.check = true;

    if (m_is_rpc)
    {
        if (!m_rpc_client->json_rpc_request(req, res, "prune_blockchain", fail_message.c_str()))
        {
            return true;
        }
    }
    else
    {
        if (!m_rpc_server->on_prune_blockchain(req, res, error_resp) || res.status != CORE_RPC_STATUS_OK)
        {
            tools::fail_msg_writer() << make_error(fail_message, res.status);
            return true;
        }
    }

    if (res.pruning_seed)
    {
      tools::success_msg_writer() << "Blockchain is pruned";
    }
    else
    {
      tools::success_msg_writer() << "Blockchain is not pruned";
    }
    return true;
}

}// namespace daemonize<|MERGE_RESOLUTION|>--- conflicted
+++ resolved
@@ -56,8 +56,6 @@
 namespace daemonize {
 
 namespace {
-<<<<<<< HEAD
-
   enum class input_line_result { yes, no, cancel, back, };
 
   std::string input_line(std::string const &prompt)
@@ -110,7 +108,8 @@
     if (command_line::is_back(input))   return input_line_result::back;
     if (command_line::is_cancel(input)) return input_line_result::cancel;
     return input_line_result::yes;
-=======
+  }
+
   const char *get_address_type_name(epee::net_utils::address_type address_type)
   {
     switch (address_type)
@@ -122,7 +121,6 @@
       case epee::net_utils::address_type::i2p: return "I2P";
       case epee::net_utils::address_type::tor: return "Tor";
     }
->>>>>>> 8774555d
   }
 
   void print_peer(std::string const & prefix, cryptonote::peer const & peer)
