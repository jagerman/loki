--- conflicted
+++ resolved
@@ -158,7 +158,6 @@
 
   bool pop_blocks(uint64_t num_blocks);
 
-<<<<<<< HEAD
   bool print_sn_key();
 
   bool print_sn_status();
@@ -168,11 +167,10 @@
   bool prepare_registration();
 
   bool print_sn(const std::vector<std::string> &args);
-=======
+
   bool prune_blockchain();
 
   bool check_blockchain_pruning();
->>>>>>> 4a0e4c7d
 };
 
 } // namespace daemonize