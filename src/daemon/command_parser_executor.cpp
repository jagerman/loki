// Copyright (c) 2018-2020, The Loki Project
// Copyright (c) 2014-2019, The Monero Project
// 
// All rights reserved.
// 
// Redistribution and use in source and binary forms, with or without modification, are
// permitted provided that the following conditions are met:
// 
// 1. Redistributions of source code must retain the above copyright notice, this list of
//    conditions and the following disclaimer.
// 
// 2. Redistributions in binary form must reproduce the above copyright notice, this list
//    of conditions and the following disclaimer in the documentation and/or other
//    materials provided with the distribution.
// 
// 3. Neither the name of the copyright holder nor the names of its contributors may be
//    used to endorse or promote products derived from this software without specific
//    prior written permission.
// 
// THIS SOFTWARE IS PROVIDED BY THE COPYRIGHT HOLDERS AND CONTRIBUTORS "AS IS" AND ANY
// EXPRESS OR IMPLIED WARRANTIES, INCLUDING, BUT NOT LIMITED TO, THE IMPLIED WARRANTIES OF
// MERCHANTABILITY AND FITNESS FOR A PARTICULAR PURPOSE ARE DISCLAIMED. IN NO EVENT SHALL
// THE COPYRIGHT HOLDER OR CONTRIBUTORS BE LIABLE FOR ANY DIRECT, INDIRECT, INCIDENTAL,
// SPECIAL, EXEMPLARY, OR CONSEQUENTIAL DAMAGES (INCLUDING, BUT NOT LIMITED TO,
// PROCUREMENT OF SUBSTITUTE GOODS OR SERVICES; LOSS OF USE, DATA, OR PROFITS; OR BUSINESS
// INTERRUPTION) HOWEVER CAUSED AND ON ANY THEORY OF LIABILITY, WHETHER IN CONTRACT,
// STRICT LIABILITY, OR TORT (INCLUDING NEGLIGENCE OR OTHERWISE) ARISING IN ANY WAY OUT OF
// THE USE OF THIS SOFTWARE, EVEN IF ADVISED OF THE POSSIBILITY OF SUCH DAMAGE.

#include <forward_list>

#include "common/dns_utils.h"
#include "common/command_line.h"
#include "version.h"
#include "daemon/command_parser_executor.h"
#include "rpc/core_rpc_server_commands_defs.h"

#undef LOKI_DEFAULT_LOG_CATEGORY
#define LOKI_DEFAULT_LOG_CATEGORY "daemon"

namespace daemonize {

command_parser_executor::command_parser_executor(
    uint32_t ip
  , uint16_t port
  , const boost::optional<tools::login>& login
  , const epee::net_utils::ssl_options_t& ssl_options
  )
  : m_executor{ip, port, login, ssl_options}
{}

command_parser_executor::command_parser_executor(cryptonote::rpc::core_rpc_server& rpc_server)
  : m_executor{rpc_server}
{}

// Consumes an argument from the given list, if present, parsing it into `var`.
// Returns false upon parse failure, true otherwise.
template <typename T>
static bool parse_if_present(std::forward_list<std::string> &list, T &var, const char *name)
{
  if (list.empty()) return true;
  if (epee::string_tools::get_xtype_from_string(var, list.front()))
  {
    list.pop_front();
    return true;
  }

  std::cout << "unexpected " << name << " argument: " << list.front() << std::endl;
  return false;
}

bool command_parser_executor::print_checkpoints(const std::vector<std::string> &args)
{
  uint64_t start_height = cryptonote::rpc::GET_CHECKPOINTS::HEIGHT_SENTINEL_VALUE;
  uint64_t end_height   = cryptonote::rpc::GET_CHECKPOINTS::HEIGHT_SENTINEL_VALUE;

  std::forward_list<std::string> args_list(args.begin(), args.end());
  bool print_json = !args_list.empty() && args_list.front() == "+json";
  if (print_json)
    args_list.pop_front();

  if (!parse_if_present(args_list, start_height, "start height"))
    return false;

  if (!parse_if_present(args_list, end_height, "end height"))
    return false;

  if (!args_list.empty())
  {
    std::cout << "use: print_checkpoints [+json] [start height] [end height]\n"
              << "(omit arguments to print the last "
              << cryptonote::rpc::GET_CHECKPOINTS::NUM_CHECKPOINTS_TO_QUERY_BY_DEFAULT << " checkpoints) "
              << std::endl;
    return false;
  }

  return m_executor.print_checkpoints(start_height, end_height, print_json);
}

bool command_parser_executor::print_sn_state_changes(const std::vector<std::string> &args)
{
  uint64_t start_height;
  uint64_t end_height = cryptonote::rpc::GET_SN_STATE_CHANGES::HEIGHT_SENTINEL_VALUE;

  if (args.empty()) {
    std::cout << "Missing first argument start_height" << std::endl;
    return false;
  }

  std::forward_list<std::string> args_list(args.begin(), args.end());
  if (!epee::string_tools::get_xtype_from_string(start_height, args_list.front()))
  {
    std::cout << "start_height should be a number" << std::endl;
    return false;
  }

  args_list.pop_front();

  if (!parse_if_present(args_list, end_height, "end height"))
    return false;

  if (!args_list.empty())
  {
    std::cout << "use: print_sn_state_changes <start_height> [end height]"
              << "(omit arguments to scan until the current block)"
              << std::endl;
    return false;
  }

  return m_executor.print_sn_state_changes(start_height, end_height);
}

bool command_parser_executor::print_peer_list(const std::vector<std::string>& args)
{
  if (args.size() > 3)
  {
    std::cout << "use: print_pl [white] [gray] [<limit>] [pruned] [publicrpc]" << std::endl;
    return true;
  }

  bool white = false;
  bool gray = false;
  bool pruned = false;
  bool publicrpc = false;
  size_t limit = 0;
  for (size_t i = 0; i < args.size(); ++i)
  {
    if (args[i] == "white")
    {
      white = true;
    }
    else if (args[i] == "gray")
    {
      gray = true;
    }
    else if (args[i] == "pruned")
    {
      pruned = true;
    }
    else if (args[i] == "publicrpc")
    {
      publicrpc = true;
    }
    else if (!epee::string_tools::get_xtype_from_string(limit, args[i]))
    {
      std::cout << "unexpected argument: " << args[i] << std::endl;
      return true;
    }
  }

  const bool print_both = !white && !gray;
  return m_executor.print_peer_list(white | print_both, gray | print_both, limit, pruned, publicrpc);
}

bool command_parser_executor::print_peer_list_stats(const std::vector<std::string>& args)
{
  if (!args.empty()) return false;

  return m_executor.print_peer_list_stats();
}

bool command_parser_executor::save_blockchain(const std::vector<std::string>& args)
{
  if (!args.empty()) return false;

  return m_executor.save_blockchain();
}

bool command_parser_executor::show_hash_rate(const std::vector<std::string>& args)
{
  if (!args.empty()) return false;

  return m_executor.show_hash_rate();
}

bool command_parser_executor::hide_hash_rate(const std::vector<std::string>& args)
{
  if (!args.empty()) return false;

  return m_executor.hide_hash_rate();
}

bool command_parser_executor::show_difficulty(const std::vector<std::string>& args)
{
  if (!args.empty()) return false;

  return m_executor.show_difficulty();
}

bool command_parser_executor::show_status(const std::vector<std::string>& args)
{
  if (!args.empty()) return false;

  return m_executor.show_status();
}

bool command_parser_executor::print_connections(const std::vector<std::string>& args)
{
  if (!args.empty()) return false;

  return m_executor.print_connections();
}

bool command_parser_executor::print_net_stats(const std::vector<std::string>& args)
{
  if (!args.empty()) return false;

  return m_executor.print_net_stats();
}

bool command_parser_executor::print_blockchain_info(const std::vector<std::string>& args)
{
  if(!args.size())
  {
    std::cout << "need block index parameter" << std::endl;
    return false;
  }
  uint64_t start_index = 0;
  uint64_t end_index = 0;
  if (args[0][0] == '-')
  {
    int64_t nblocks;
    if(!epee::string_tools::get_xtype_from_string(nblocks, args[0]))
    {
      std::cout << "wrong number of blocks" << std::endl;
      return false;
    }
    return m_executor.print_blockchain_info(nblocks, (uint64_t)-nblocks);
  }
  if(!epee::string_tools::get_xtype_from_string(start_index, args[0]))
  {
    std::cout << "wrong starter block index parameter" << std::endl;
    return false;
  }
  if(args.size() >1 && !epee::string_tools::get_xtype_from_string(end_index, args[1]))
  {
    std::cout << "wrong end block index parameter" << std::endl;
    return false;
  }

  return m_executor.print_blockchain_info(start_index, end_index);
}

bool command_parser_executor::print_quorum_state(const std::vector<std::string>& args)
{
  uint64_t start_height = cryptonote::rpc::GET_QUORUM_STATE::HEIGHT_SENTINEL_VALUE;
  uint64_t end_height   = cryptonote::rpc::GET_QUORUM_STATE::HEIGHT_SENTINEL_VALUE;

  std::forward_list<std::string> args_list(args.begin(), args.end());
  if (!parse_if_present(args_list, start_height, "start height"))
    return false;

  if (!parse_if_present(args_list, end_height, "end height"))
    return false;

  if (!args_list.empty())
  {
    std::cout << "use: print_quorum_state [start height] [end height]\n"
              << "(omit arguments to print the latest quorums" << std::endl;
    return false;
  }

  return m_executor.print_quorum_state(start_height, end_height);
}

bool command_parser_executor::print_sn_key(const std::vector<std::string>& args)
{
  if (!args.empty()) return false;
  bool result = m_executor.print_sn_key();
  return result;
}

bool command_parser_executor::print_sr(const std::vector<std::string>& args)
{
  if (args.size() != 1)
  {
    std::cout << "expected 1 argument, <height>, received: " << args.size() << std::endl;
    return false;
  }

  uint64_t height = 0;
  if(!epee::string_tools::get_xtype_from_string(height, args[0]))
  {
    std::cout << "wrong block height parameter" << std::endl;
    return false;
  }

  bool result = m_executor.print_sr(height);
  return result;
}

bool command_parser_executor::prepare_registration()
{
  bool result = m_executor.prepare_registration();
  return result;
}

bool command_parser_executor::print_sn(const std::vector<std::string>& args)
{
  bool result = m_executor.print_sn(args);
  return result;
}

bool command_parser_executor::print_sn_status(const std::vector<std::string>& args)
{
  bool result = m_executor.print_sn_status(args);
  return result;
}

bool command_parser_executor::set_log_level(const std::vector<std::string>& args)
{
  if(args.size() > 1)
  {
    std::cout << "use: set_log [<log_level_number_0-4> | <categories>]" << std::endl;
    return true;
  }

  if (args.empty())
  {
    return m_executor.set_log_categories("+");
  }

  uint16_t l = 0;
  if(epee::string_tools::get_xtype_from_string(l, args[0]))
  {
    if(4 < l)
    {
      std::cout << "wrong number range, use: set_log <log_level_number_0-4>" << std::endl;
      return true;
    }
    return m_executor.set_log_level(l);
  }
  else
  {
    return m_executor.set_log_categories(args.front());
  }
}

bool command_parser_executor::print_height(const std::vector<std::string>& args)
{
  if (!args.empty()) return false;

  return m_executor.print_height();
}

bool command_parser_executor::print_block(const std::vector<std::string>& args)
{
  bool include_hex = false;

  // Assumes that optional flags come after mandatory argument <transaction_hash>
  for (unsigned int i = 1; i < args.size(); ++i) {
    if (args[i] == "+hex")
      include_hex = true;
    else
    {
      std::cout << "unexpected argument: " << args[i] << std::endl;
      return true;
    }
  }
  if (args.empty())
  {
    std::cout << "expected: print_block (<block_hash> | <block_height>) [+hex]" << std::endl;
    return false;
  }

  const std::string& arg = args.front();
  try
  {
    uint64_t height = boost::lexical_cast<uint64_t>(arg);
    return m_executor.print_block_by_height(height, include_hex);
  }
  catch (const boost::bad_lexical_cast&)
  {
    crypto::hash block_hash;
    if (parse_hash256(arg, block_hash))
    {
      return m_executor.print_block_by_hash(block_hash, include_hex);
    }
  }

  return false;
}

bool command_parser_executor::print_transaction(const std::vector<std::string>& args)
{
  bool include_metadata = false;
  bool include_hex = false;
  bool include_json = false;

  // Assumes that optional flags come after mandatory argument <transaction_hash>
  for (unsigned int i = 1; i < args.size(); ++i) {
    if (args[i] == "+meta")
      include_metadata = true;
    else if (args[i] == "+hex")
      include_hex = true;
    else if (args[i] == "+json")
      include_json = true;
    else
    {
      std::cout << "unexpected argument: " << args[i] << std::endl;
      return true;
    }
  }
  if (args.empty())
  {
    std::cout << "expected: print_tx <transaction_hash> [+meta] [+hex] [+json]" << std::endl;
    return true;
  }

  const std::string& str_hash = args.front();
  crypto::hash tx_hash;
  if (parse_hash256(str_hash, tx_hash))
  {
    m_executor.print_transaction(tx_hash, include_metadata, include_hex, include_json);
  }

  return true;
}

bool command_parser_executor::is_key_image_spent(const std::vector<std::string>& args)
{
  if (args.empty())
  {
    std::cout << "expected: is_key_image_spent <key_image>" << std::endl;
    return true;
  }

  const std::string& str = args.front();
  crypto::key_image ki;
  crypto::hash hash;
  if (parse_hash256(str, hash))
  {
    memcpy(&ki, &hash, sizeof(ki));
    m_executor.is_key_image_spent(ki);
  }

  return true;
}

bool command_parser_executor::print_transaction_pool_long(const std::vector<std::string>& args)
{
  if (!args.empty()) return false;

  return m_executor.print_transaction_pool_long();
}

bool command_parser_executor::print_transaction_pool_short(const std::vector<std::string>& args)
{
  if (!args.empty()) return false;

  return m_executor.print_transaction_pool_short();
}

bool command_parser_executor::print_transaction_pool_stats(const std::vector<std::string>& args)
{
  if (!args.empty()) return false;

  return m_executor.print_transaction_pool_stats();
}

bool command_parser_executor::start_mining(const std::vector<std::string>& args)
{
  if(!args.size())
  {
    std::cout << "Please specify a wallet address to mine for: start_mining <addr> [<threads>|auto]" << std::endl;
    return true;
  }

  cryptonote::address_parse_info info;
  cryptonote::network_type nettype = cryptonote::MAINNET;
  if(!cryptonote::get_account_address_from_str(info, cryptonote::MAINNET, args.front()))
  {
    if(!cryptonote::get_account_address_from_str(info, cryptonote::TESTNET, args.front()))
    {
      if(!cryptonote::get_account_address_from_str(info, cryptonote::STAGENET, args.front()))
      {
        bool dnssec_valid;
        std::string address_str = tools::dns_utils::get_account_address_as_str_from_url(args.front(), dnssec_valid,
            [](const std::string &url, const std::vector<std::string> &addresses, bool dnssec_valid){return addresses[0];});
        if(!cryptonote::get_account_address_from_str(info, cryptonote::MAINNET, address_str))
        {
          if(!cryptonote::get_account_address_from_str(info, cryptonote::TESTNET, address_str))
          {
            if(!cryptonote::get_account_address_from_str(info, cryptonote::STAGENET, address_str))
            {
              std::cout << "target account address has wrong format" << std::endl;
              return true;
            }
            else
            {
              nettype = cryptonote::STAGENET;
            }
          }
          else
          {
            nettype = cryptonote::TESTNET;
          }
        }
      }
      else
      {
        nettype = cryptonote::STAGENET;
      }
    }
    else
    {
      nettype = cryptonote::TESTNET;
    }
  }
  if (info.is_subaddress)
  {
    tools::fail_msg_writer() << "subaddress for mining reward is not yet supported!" << std::endl;
    return true;
  }
  if(nettype != cryptonote::MAINNET)
    std::cout << "Mining to a " << (nettype == cryptonote::TESTNET ? "testnet" : "stagenet") << " address, make sure this is intentional!" << std::endl;
  uint64_t threads_count = 1;
  if(args.size() > 2)
  {
    return false;
  }
  
  if(args.size() >= 2)
  {
    if (args[1] == "auto" || args[1] == "autodetect")
    {
      threads_count = 0;
    }
    else
    {
      bool ok = epee::string_tools::get_xtype_from_string(threads_count, args[1]);
      threads_count = (ok && 0 < threads_count) ? threads_count : 1;
    }
  }

  m_executor.start_mining(info.address, threads_count, nettype);

  return true;
}

bool command_parser_executor::stop_mining(const std::vector<std::string>& args)
{
  if (!args.empty()) return false;

  return m_executor.stop_mining();
}

bool command_parser_executor::mining_status(const std::vector<std::string>& args)
{
  return m_executor.mining_status();
}

bool command_parser_executor::stop_daemon(const std::vector<std::string>& args)
{
  if (!args.empty()) return false;

  return m_executor.stop_daemon();
}

bool command_parser_executor::print_status(const std::vector<std::string>& args)
{
  if (!args.empty()) return false;

  return m_executor.print_status();
}

bool command_parser_executor::set_limit(const std::vector<std::string>& args)
{
  if(args.size()>1) return false;
  if(args.size()==0) {
    return m_executor.get_limit();
  }
  int64_t limit;
  try {
      limit = std::stoll(args[0]);
  }
  catch(const std::exception& ex) {
      std::cout << "failed to parse argument" << std::endl;
      return false;
  }

  return m_executor.set_limit(limit, limit);
}

bool command_parser_executor::set_limit_up(const std::vector<std::string>& args)
{
  if(args.size()>1) return false;
  if(args.size()==0) {
    return m_executor.get_limit(true, false);
  }
  int64_t limit;
  try {
      limit = std::stoll(args[0]);
  }
  catch(const std::exception& ex) {
      std::cout << "failed to parse argument" << std::endl;
      return false;
  }

  return m_executor.set_limit(0, limit);
}

bool command_parser_executor::set_limit_down(const std::vector<std::string>& args)
{
  if(args.size()>1) return false;
  if(args.size()==0) {
    return m_executor.get_limit(false, true);
  }
  int64_t limit;
  try {
      limit = std::stoll(args[0]);
  }
  catch(const std::exception& ex) {
      std::cout << "failed to parse argument" << std::endl;
      return false;
  }

  return m_executor.set_limit(limit, 0);
}

bool command_parser_executor::out_peers(const std::vector<std::string>& args)
{
	bool set = false;
	uint32_t limit = 0;
	try {
		if (!args.empty())
		{
			limit = std::stoi(args[0]);
			set = true;
		}
	}
	  
	catch(const std::exception& ex) {
		_erro("stoi exception");
		return false;
	}
	
	return m_executor.out_peers(set, limit);
}

bool command_parser_executor::in_peers(const std::vector<std::string>& args)
{
	bool set = false;
	uint32_t limit = 0;
	try {
		if (!args.empty())
		{
			limit = std::stoi(args[0]);
			set = true;
		}
	}

	catch(const std::exception& ex) {
		_erro("stoi exception");
		return false;
	}

	return m_executor.in_peers(set, limit);
}

bool command_parser_executor::hard_fork_info(const std::vector<std::string>& args)
{
  int version;
  if (args.size() == 0) {
    version = 0;
  }
  else if (args.size() == 1) {
    try {
      version = std::stoi(args[0]);
    }
    catch(const std::exception& ex) {
        return false;
    }
    if (version <= 0 || version > 255)
      return false;
  }
  else {
    return false;
  }
  return m_executor.hard_fork_info(version);
}

bool command_parser_executor::show_bans(const std::vector<std::string>& args)
{
  if (!args.empty()) return false;
  return m_executor.print_bans();
}

bool command_parser_executor::ban(const std::vector<std::string>& args)
{
  if (args.size() != 1 && args.size() != 2) return false;
  std::string ip = args[0];
  time_t seconds = P2P_IP_BLOCKTIME;
  if (args.size() > 1)
  {
    try
    {
      seconds = std::stoi(args[1]);
    }
    catch (const std::exception &e)
    {
      return false;
    }
    if (seconds == 0)
    {
      return false;
    }
  }
  return m_executor.ban(ip, seconds);
}

bool command_parser_executor::unban(const std::vector<std::string>& args)
{
  if (args.size() != 1) return false;
  std::string ip = args[0];
  return m_executor.unban(ip);
}

bool command_parser_executor::banned(const std::vector<std::string>& args)
{
  if (args.size() != 1) return false;
  std::string address = args[0];
  return m_executor.banned(address);
}

bool command_parser_executor::flush_txpool(const std::vector<std::string>& args)
{
  if (args.size() > 1) return false;

  std::string txid;
  if (args.size() == 1)
  {
    crypto::hash hash;
    if (!parse_hash256(args[0], hash))
    {
      std::cout << "failed to parse tx id" << std::endl;
      return true;
    }
    txid = args[0];
  }
  return m_executor.flush_txpool(std::move(txid));
}

bool command_parser_executor::output_histogram(const std::vector<std::string>& args)
{
  std::vector<uint64_t> amounts;
  uint64_t min_count = 3;
  uint64_t max_count = 0;
  size_t n_raw = 0;

  for (size_t n = 0; n < args.size(); ++n)
  {
    if (args[n][0] == '@')
    {
      amounts.push_back(boost::lexical_cast<uint64_t>(args[n].c_str() + 1));
    }
    else if (n_raw == 0)
    {
      min_count = boost::lexical_cast<uint64_t>(args[n]);
      n_raw++;
    }
    else if (n_raw == 1)
    {
      max_count = boost::lexical_cast<uint64_t>(args[n]);
      n_raw++;
    }
    else
    {
      std::cout << "Invalid syntax: more than two non-amount parameters" << std::endl;
      return true;
    }
  }
  return m_executor.output_histogram(amounts, min_count, max_count);
}

bool command_parser_executor::print_coinbase_tx_sum(const std::vector<std::string>& args)
{
  if(!args.size())
  {
    std::cout << "need block height parameter" << std::endl;
    return false;
  }
  uint64_t height = 0;
  uint64_t count = 0;
  if(!epee::string_tools::get_xtype_from_string(height, args[0]))
  {
    std::cout << "wrong starter block height parameter" << std::endl;
    return false;
  }
  if(args.size() >1 && !epee::string_tools::get_xtype_from_string(count, args[1]))
  {
    std::cout << "wrong count parameter" << std::endl;
    return false;
  }

  return m_executor.print_coinbase_tx_sum(height, count);
}

bool command_parser_executor::alt_chain_info(const std::vector<std::string>& args)
{
  if(args.size() > 1)
  {
    std::cout << "usage: alt_chain_info [block_hash|>N|-N]" << std::endl;
    return false;
  }

  std::string tip;
  size_t above = 0;
  uint64_t last_blocks = 0;
  if (args.size() == 1)
  {
    if (args[0].size() > 0 && args[0][0] == '>')
    {
      if (!epee::string_tools::get_xtype_from_string(above, args[0].c_str() + 1))
      {
        std::cout << "invalid above parameter" << std::endl;
        return false;
      }
    }
    else if (args[0].size() > 0 && args[0][0] == '-')
    {
      if (!epee::string_tools::get_xtype_from_string(last_blocks, args[0].c_str() + 1))
      {
        std::cout << "invalid last_blocks parameter" << std::endl;
        return false;
      }
    }
    else
    {
      tip = args[0];
    }
  }

  return m_executor.alt_chain_info(tip, above, last_blocks);
}

bool command_parser_executor::print_blockchain_dynamic_stats(const std::vector<std::string>& args)
{
  if(args.size() != 1)
  {
    std::cout << "Exactly one parameter is needed" << std::endl;
    return false;
  }

  uint64_t nblocks = 0;
  if(!epee::string_tools::get_xtype_from_string(nblocks, args[0]) || nblocks == 0)
  {
    std::cout << "wrong number of blocks" << std::endl;
    return false;
  }

  return m_executor.print_blockchain_dynamic_stats(nblocks);
}

bool command_parser_executor::update(const std::vector<std::string>& args)
{
  if(args.size() != 1)
  {
    std::cout << "Exactly one parameter is needed: check, download, or update" << std::endl;
    return false;
  }

  return m_executor.update(args.front());
}

bool command_parser_executor::relay_tx(const std::vector<std::string>& args)
{
  if (args.size() != 1) return false;

  std::string txid;
  crypto::hash hash;
  if (!parse_hash256(args[0], hash))
  {
    std::cout << "failed to parse tx id" << std::endl;
    return true;
  }
  txid = args[0];
  return m_executor.relay_tx(txid);
}

bool command_parser_executor::sync_info(const std::vector<std::string>& args)
{
  if (args.size() != 0) return false;

  return m_executor.sync_info();
}

bool command_parser_executor::pop_blocks(const std::vector<std::string>& args)
{
  if (args.size() != 1)
  {
    std::cout << "Exactly one parameter is needed" << std::endl;
    return false;
  }

  try
  {
    uint64_t nblocks = boost::lexical_cast<uint64_t>(args[0]);
    if (nblocks < 1)
    {
      std::cout << "number of blocks must be greater than 0" << std::endl;
      return false;
    }
    return m_executor.pop_blocks(nblocks);
  }
  catch (const boost::bad_lexical_cast&)
  {
    std::cout << "number of blocks must be a number greater than 0" << std::endl;
  }
  return false;
}

bool command_parser_executor::version(const std::vector<std::string>& args)
{
  return m_executor.version();
}

bool command_parser_executor::prune_blockchain(const std::vector<std::string>& args)
{
  if (args.size() > 1) return false;

  if (args.empty() || args[0] != "confirm")
  {
    std::cout << "Warning: pruning from within lokid will not shrink the database file size." << std::endl;
    std::cout << "Instead, parts of the file will be marked as free, so the file will not grow" << std::endl;
    std::cout << "until that newly free space is used up. If you want a smaller file size now," << std::endl;
    std::cout << "exit lokid and run loki-blockchain-prune (you will temporarily need more" << std::endl;
    std::cout << "disk space for the database conversion though). If you are OK with the database" << std::endl;
    std::cout << "file keeping the same size, re-run this command with the \"confirm\" parameter." << std::endl;
    return true;
  }

  return m_executor.prune_blockchain();
}

bool command_parser_executor::check_blockchain_pruning(const std::vector<std::string>& args)
{
  return m_executor.check_blockchain_pruning();
}

bool command_parser_executor::set_bootstrap_daemon(const std::vector<std::string>& args)
{
  const size_t args_count = args.size();
  if (args_count < 1 || args_count > 3)
    return false;

  return m_executor.set_bootstrap_daemon(
    args[0] != "none" ? args[0] : std::string(),
    args_count > 1 ? args[1] : std::string(),
    args_count > 2 ? args[2] : std::string());
}

bool command_parser_executor::flush_cache(const std::vector<std::string>& args)
{
<<<<<<< HEAD
  if (args.size () && args[0] == "bad-txs")
    return m_executor.flush_cache(true);

  std::cout << "Cache type needed: bad-txs\n";
=======
  bool bad_txs = false, bad_blocks = false;
  std::string arg;

  if (args.empty())
    goto show_list;

  for (size_t i = 0; i < args.size(); ++i)
  {
    arg = args[i];
    if (arg == "bad-txs")
      bad_txs = true;
    else if (arg == "bad-blocks")
      bad_blocks = true;
    else
      goto show_list;
  }
  return m_executor.flush_cache(bad_txs, bad_blocks);

show_list:
  std::cout << "Invalid cache type: " << arg << std::endl;
  std::cout << "Cache types: bad-txs bad-blocks" << std::endl;
>>>>>>> 5e492c4c
  return true;
}

} // namespace daemonize<|MERGE_RESOLUTION|>--- conflicted
+++ resolved
@@ -972,12 +972,6 @@
 
 bool command_parser_executor::flush_cache(const std::vector<std::string>& args)
 {
-<<<<<<< HEAD
-  if (args.size () && args[0] == "bad-txs")
-    return m_executor.flush_cache(true);
-
-  std::cout << "Cache type needed: bad-txs\n";
-=======
   bool bad_txs = false, bad_blocks = false;
   std::string arg;
 
@@ -999,7 +993,6 @@
 show_list:
   std::cout << "Invalid cache type: " << arg << std::endl;
   std::cout << "Cache types: bad-txs bad-blocks" << std::endl;
->>>>>>> 5e492c4c
   return true;
 }
 
