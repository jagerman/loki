--- conflicted
+++ resolved
@@ -899,7 +899,11 @@
   while (1)
   {
     char s[256];
-    fgets(s, sizeof(s), f);
+    if (!fgets(s, sizeof(s), f))
+    {
+      MERROR("Error reading from " << filename << ": " << strerror(errno));
+      break;
+    }
     if (feof(f))
       break;
     const size_t len = strlen(s);
@@ -1019,12 +1023,9 @@
     "database", available_dbs.c_str(), default_db_type
   };
   const command_line::arg_descriptor<bool> arg_rct_only  = {"rct-only", "Only work on ringCT outputs", false};
-<<<<<<< HEAD
-  const command_line::arg_descriptor<std::vector<std::string> > arg_inputs = {"inputs", "Path to Loki DB, and path to any fork DBs"};
-=======
   const command_line::arg_descriptor<bool> arg_check_subsets  = {"check-subsets", "Check ring subsets (very expensive)", false};
   const command_line::arg_descriptor<bool> arg_verbose  = {"verbose", "Verbose output)", false};
-  const command_line::arg_descriptor<std::vector<std::string> > arg_inputs = {"inputs", "Path to Monero DB, and path to any fork DBs"};
+  const command_line::arg_descriptor<std::vector<std::string> > arg_inputs = {"inputs", "Path to Loki DB, and path to any fork DBs"};
   const command_line::arg_descriptor<std::string> arg_db_sync_mode = {
     "db-sync-mode"
   , "Specify sync option, using format [safe|fast|fastest]:[nrecords_per_sync]." 
@@ -1033,7 +1034,6 @@
   const command_line::arg_descriptor<std::string> arg_extra_spent_list = {"extra-spent-list", "Optional list of known spent outputs",""};
   const command_line::arg_descriptor<std::string> arg_export = {"export", "Filename to export the backball list to"};
   const command_line::arg_descriptor<bool> arg_force_chain_reaction_pass = {"force-chain-reaction-pass", "Run the chain reaction pass even if no new blockchain data was processed"};
->>>>>>> 7addabce
 
   command_line::add_arg(desc_cmd_sett, arg_blackball_db_dir);
   command_line::add_arg(desc_cmd_sett, arg_log_level);
@@ -1109,7 +1109,7 @@
     LOG_PRINT_L0("No inputs given");
     return 1;
   }
-<<<<<<< HEAD
+
   std::vector<Blockchain*> core_storage(inputs.size());
   for (size_t n = 0; n < inputs.size(); ++n)
   {
@@ -1127,8 +1127,7 @@
     };
     BlockchainObjects* blockchain_objects = new BlockchainObjects();
     core_storage[n] = &(blockchain_objects->m_blockchain);
-=======
->>>>>>> 7addabce
+  }
 
   const std::string cache_dir = (output_file_path / "blackball-cache").string();
   init(cache_dir);
