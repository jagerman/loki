--- conflicted
+++ resolved
@@ -826,13 +826,8 @@
     typedef epee::misc_utils::struct_init<response_t> response;
   };
 
-<<<<<<< HEAD
-  LOKI_RPC_DOC_INTROSPECT
-  // Retrieve all Service Node Keys.
-  struct COMMAND_RPC_GET_ALL_SERVICE_NODES_KEYS
-=======
-    
   //-----------------------------------------------
+  LOKI_RPC_DOC_INTROSPECT
   struct COMMAND_RPC_GET_NET_STATS
   {
     struct request_t
@@ -866,8 +861,9 @@
   };
 
   //-----------------------------------------------
-  struct COMMAND_RPC_STOP_MINING
->>>>>>> 1ed64419
+  LOKI_RPC_DOC_INTROSPECT
+  // Retrieve all Service Node Keys.
+  struct COMMAND_RPC_GET_ALL_SERVICE_NODES_KEYS
   {
     struct request_t
     {
@@ -1098,7 +1094,6 @@
   LOKI_RPC_DOC_INTROSPECT
   struct block_header_response
   {
-<<<<<<< HEAD
       uint8_t major_version;                  // The major version of the loki protocol at this block height.
       uint8_t minor_version;                  // The minor version of the loki protocol at this block height.
       uint64_t timestamp;                     // The unix time at which the block was recorded into the blockchain.
@@ -1117,32 +1112,8 @@
       uint64_t num_txes;                      // Number of transactions in the block, not counting the coinbase tx.
       std::string pow_hash;                   // The hash of the block's proof of work.
       uint64_t long_term_weight;              // Long term weight of the block.
-
-=======
-      uint8_t major_version;
-      uint8_t minor_version;
-      uint64_t timestamp;
-      std::string prev_hash;
-      uint32_t nonce;
-      bool orphan_status;
-      uint64_t height;
-      uint64_t depth;
-      std::string hash;
-      uint64_t difficulty;
-      std::string wide_difficulty;
-      uint64_t difficulty_top64;
-      uint64_t cumulative_difficulty;
-      std::string wide_cumulative_difficulty;
-      uint64_t cumulative_difficulty_top64;
-      uint64_t reward;
-      uint64_t block_size;
-      uint64_t block_weight;
-      uint64_t num_txes;
-      std::string pow_hash;
-      uint64_t long_term_weight;
       std::string miner_tx_hash;
-      
->>>>>>> 1ed64419
+
       BEGIN_KV_SERIALIZE_MAP()
         KV_SERIALIZE(major_version)
         KV_SERIALIZE(minor_version)
