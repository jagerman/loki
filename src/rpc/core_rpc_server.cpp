// Copyright (c) 2014-2018, The Monero Project
// Copyright (c)      2018, The Loki Project
// 
// All rights reserved.
// 
// Redistribution and use in source and binary forms, with or without modification, are
// permitted provided that the following conditions are met:
// 
// 1. Redistributions of source code must retain the above copyright notice, this list of
//    conditions and the following disclaimer.
// 
// 2. Redistributions in binary form must reproduce the above copyright notice, this list
//    of conditions and the following disclaimer in the documentation and/or other
//    materials provided with the distribution.
// 
// 3. Neither the name of the copyright holder nor the names of its contributors may be
//    used to endorse or promote products derived from this software without specific
//    prior written permission.
// 
// THIS SOFTWARE IS PROVIDED BY THE COPYRIGHT HOLDERS AND CONTRIBUTORS "AS IS" AND ANY
// EXPRESS OR IMPLIED WARRANTIES, INCLUDING, BUT NOT LIMITED TO, THE IMPLIED WARRANTIES OF
// MERCHANTABILITY AND FITNESS FOR A PARTICULAR PURPOSE ARE DISCLAIMED. IN NO EVENT SHALL
// THE COPYRIGHT HOLDER OR CONTRIBUTORS BE LIABLE FOR ANY DIRECT, INDIRECT, INCIDENTAL,
// SPECIAL, EXEMPLARY, OR CONSEQUENTIAL DAMAGES (INCLUDING, BUT NOT LIMITED TO,
// PROCUREMENT OF SUBSTITUTE GOODS OR SERVICES; LOSS OF USE, DATA, OR PROFITS; OR BUSINESS
// INTERRUPTION) HOWEVER CAUSED AND ON ANY THEORY OF LIABILITY, WHETHER IN CONTRACT,
// STRICT LIABILITY, OR TORT (INCLUDING NEGLIGENCE OR OTHERWISE) ARISING IN ANY WAY OUT OF
// THE USE OF THIS SOFTWARE, EVEN IF ADVISED OF THE POSSIBILITY OF SUCH DAMAGE.
// 
// Parts of this file are originally copyright (c) 2012-2013 The Cryptonote developers

#include "include_base_utils.h"
#include "string_tools.h"
using namespace epee;

#include "core_rpc_server.h"
#include "common/command_line.h"
#include "common/updates.h"
#include "common/download.h"
#include "common/loki.h"
#include "common/util.h"
#include "common/perf_timer.h"
#include "cryptonote_basic/cryptonote_format_utils.h"
#include "cryptonote_basic/account.h"
#include "cryptonote_basic/cryptonote_basic_impl.h"
#include "misc_language.h"
#include "storages/http_abstract_invoke.h"
#include "crypto/hash.h"
#include "rpc/rpc_args.h"
#include "rpc/rpc_handler.h"
#include "core_rpc_server_error_codes.h"
#include "p2p/net_node.h"
#include "version.h"

#undef LOKI_DEFAULT_LOG_CATEGORY
#define LOKI_DEFAULT_LOG_CATEGORY "daemon.rpc"

#define MAX_RESTRICTED_FAKE_OUTS_COUNT 40
#define MAX_RESTRICTED_GLOBAL_FAKE_OUTS_COUNT 5000

namespace cryptonote
{

  //-----------------------------------------------------------------------------------
  void core_rpc_server::init_options(boost::program_options::options_description& desc)
  {
    command_line::add_arg(desc, arg_rpc_bind_port);
    command_line::add_arg(desc, arg_rpc_restricted_bind_port);
    command_line::add_arg(desc, arg_restricted_rpc);
    command_line::add_arg(desc, arg_bootstrap_daemon_address);
    command_line::add_arg(desc, arg_bootstrap_daemon_login);
    cryptonote::rpc_args::init_options(desc);
  }
  //------------------------------------------------------------------------------------------------------------------------------
  core_rpc_server::core_rpc_server(
      core& cr
    , nodetool::node_server<cryptonote::t_cryptonote_protocol_handler<cryptonote::core> >& p2p
    )
    : m_core(cr)
    , m_p2p(p2p)
  {}
  //------------------------------------------------------------------------------------------------------------------------------
  bool core_rpc_server::init(
      const boost::program_options::variables_map& vm
      , const bool restricted
      , const std::string& port
    )
  {
    m_restricted = restricted;
    m_net_server.set_threads_prefix("RPC");

    auto rpc_config = cryptonote::rpc_args::process(vm);
    if (!rpc_config)
      return false;

    m_bootstrap_daemon_address = command_line::get_arg(vm, arg_bootstrap_daemon_address);
    if (!m_bootstrap_daemon_address.empty())
    {
      const std::string &bootstrap_daemon_login = command_line::get_arg(vm, arg_bootstrap_daemon_login);
      const auto loc = bootstrap_daemon_login.find(':');
      if (!bootstrap_daemon_login.empty() && loc != std::string::npos)
      {
        epee::net_utils::http::login login;
        login.username = bootstrap_daemon_login.substr(0, loc);
        login.password = bootstrap_daemon_login.substr(loc + 1);
        m_http_client.set_server(m_bootstrap_daemon_address, login, false);
      }
      else
      {
        m_http_client.set_server(m_bootstrap_daemon_address, boost::none, false);
      }
      m_should_use_bootstrap_daemon = true;
    }
    else
    {
      m_should_use_bootstrap_daemon = false;
    }
    m_was_bootstrap_ever_used = false;

    boost::optional<epee::net_utils::http::login> http_login{};

    if (rpc_config->login)
      http_login.emplace(std::move(rpc_config->login->username), std::move(rpc_config->login->password).password());

    auto rng = [](size_t len, uint8_t *ptr){ return crypto::rand(len, ptr); };
    return epee::http_server_impl_base<core_rpc_server, connection_context>::init(
      rng, std::move(port), std::move(rpc_config->bind_ip),
      std::move(rpc_config->bind_ipv6_address), std::move(rpc_config->use_ipv6),
      std::move(rpc_config->access_control_origins), std::move(http_login)
    );
  }
  //------------------------------------------------------------------------------------------------------------------------------
  bool core_rpc_server::check_core_ready()
  {
    if(!m_p2p.get_payload_object().is_synchronized())
    {
      return false;
    }
    return true;
  }
#define CHECK_CORE_READY() do { if(!check_core_ready()){res.status =  CORE_RPC_STATUS_BUSY;return true;} } while(0)

  //------------------------------------------------------------------------------------------------------------------------------
  bool core_rpc_server::on_get_height(const COMMAND_RPC_GET_HEIGHT::request& req, COMMAND_RPC_GET_HEIGHT::response& res, const connection_context *ctx)
  {
    PERF_TIMER(on_get_height);
    bool r;
    if (use_bootstrap_daemon_if_necessary<COMMAND_RPC_GET_HEIGHT>(invoke_http_mode::JON, "/getheight", req, res, r))
      return r;

    res.height = m_core.get_current_blockchain_height();
    res.status = CORE_RPC_STATUS_OK;
    return true;
  }
  //------------------------------------------------------------------------------------------------------------------------------
  bool core_rpc_server::on_get_info(const COMMAND_RPC_GET_INFO::request& req, COMMAND_RPC_GET_INFO::response& res, const connection_context *ctx)
  {
    PERF_TIMER(on_get_info);
    bool r;
    if (use_bootstrap_daemon_if_necessary<COMMAND_RPC_GET_INFO>(invoke_http_mode::JON, "/getinfo", req, res, r))
    {
      res.bootstrap_daemon_address = m_bootstrap_daemon_address;
      crypto::hash top_hash;
      m_core.get_blockchain_top(res.height_without_bootstrap, top_hash);
      ++res.height_without_bootstrap; // turn top block height into blockchain height
      res.was_bootstrap_ever_used = true;
      return r;
    }

    const bool restricted = m_restricted && ctx;

    crypto::hash top_hash;
    m_core.get_blockchain_top(res.height, top_hash);
    ++res.height; // turn top block height into blockchain height
    res.top_block_hash = string_tools::pod_to_hex(top_hash);
    res.target_height = m_core.get_target_blockchain_height();
    res.difficulty = m_core.get_blockchain_storage().get_difficulty_for_next_block();
    res.target = m_core.get_blockchain_storage().get_difficulty_target();
    res.tx_count = m_core.get_blockchain_storage().get_total_transactions() - res.height; //without coinbase
    res.tx_pool_size = m_core.get_pool_transactions_count();
    res.alt_blocks_count = restricted ? 0 : m_core.get_blockchain_storage().get_alternative_blocks_count();
    uint64_t total_conn = restricted ? 0 : m_p2p.get_connections_count();
    res.outgoing_connections_count = restricted ? 0 : m_p2p.get_outgoing_connections_count();
    res.incoming_connections_count = restricted ? 0 : (total_conn - res.outgoing_connections_count);
    res.rpc_connections_count = restricted ? 0 : get_connections_count();
    res.white_peerlist_size = restricted ? 0 : m_p2p.get_peerlist_manager().get_white_peers_count();
    res.grey_peerlist_size = restricted ? 0 : m_p2p.get_peerlist_manager().get_gray_peers_count();

    cryptonote::network_type nettype = m_core.get_nettype();
    res.mainnet = nettype == MAINNET;
    res.testnet = nettype == TESTNET;
    res.stagenet = nettype == STAGENET;
    res.nettype = nettype == MAINNET ? "mainnet" : nettype == TESTNET ? "testnet" : nettype == STAGENET ? "stagenet" : "fakechain";

    res.cumulative_difficulty = m_core.get_blockchain_storage().get_db().get_block_cumulative_difficulty(res.height - 1);
    res.block_size_limit = res.block_weight_limit = m_core.get_blockchain_storage().get_current_cumulative_block_weight_limit();
    res.block_size_median = res.block_weight_median = m_core.get_blockchain_storage().get_current_cumulative_block_weight_median();
    res.status = CORE_RPC_STATUS_OK;
    res.start_time = restricted ? 0 : (uint64_t)m_core.get_start_time();
    res.free_space = restricted ? std::numeric_limits<uint64_t>::max() : m_core.get_free_space();
    res.offline = m_core.offline();
    res.bootstrap_daemon_address = restricted ? "" : m_bootstrap_daemon_address;
    res.height_without_bootstrap = restricted ? 0 : res.height;
    if (restricted)
      res.was_bootstrap_ever_used = false;
    else
    {
      boost::shared_lock<boost::shared_mutex> lock(m_bootstrap_daemon_mutex);
      res.was_bootstrap_ever_used = m_was_bootstrap_ever_used;
    }
    res.database_size = restricted ? 0 : m_core.get_blockchain_storage().get_db().get_database_size();
    res.update_available = restricted ? false : m_core.is_update_available();
    res.version = restricted ? "" : LOKI_VERSION;
    return true;
  }
  //------------------------------------------------------------------------------------------------------------------------------
  bool core_rpc_server::on_get_all_service_nodes_keys(const COMMAND_RPC_GET_ALL_SERVICE_NODES_KEYS::request& req, COMMAND_RPC_GET_ALL_SERVICE_NODES_KEYS::response& res, epee::json_rpc::error& error_resp)
  {
    std::vector<crypto::public_key> keys;
    m_core.get_all_service_nodes_public_keys(keys, req.fully_funded_nodes_only);

    res.keys.clear();
    res.keys.resize(keys.size());
    size_t i = 0;
    for (const auto& key : keys)
    {
      std::string const hex64 = string_tools::pod_to_hex(key);
      res.keys[i++]           = loki::hex64_to_base32z(hex64);
    }
    return true;
  }
  //------------------------------------------------------------------------------------------------------------------------------
  class pruned_transaction {
    transaction& tx;
  public:
    pruned_transaction(transaction& tx) : tx(tx) {}
    BEGIN_SERIALIZE_OBJECT()
      bool r = tx.serialize_base(ar);
      if (!r) return false;
    END_SERIALIZE()
  };
  //------------------------------------------------------------------------------------------------------------------------------
  bool core_rpc_server::on_get_blocks(const COMMAND_RPC_GET_BLOCKS_FAST::request& req, COMMAND_RPC_GET_BLOCKS_FAST::response& res, const connection_context *ctx)
  {
    PERF_TIMER(on_get_blocks);
    bool r;
    if (use_bootstrap_daemon_if_necessary<COMMAND_RPC_GET_BLOCKS_FAST>(invoke_http_mode::BIN, "/getblocks.bin", req, res, r))
      return r;

    std::vector<std::pair<std::pair<cryptonote::blobdata, crypto::hash>, std::vector<std::pair<crypto::hash, cryptonote::blobdata> > > > bs;

    if(!m_core.find_blockchain_supplement(req.start_height, req.block_ids, bs, res.current_height, res.start_height, req.prune, !req.no_miner_tx, COMMAND_RPC_GET_BLOCKS_FAST_MAX_COUNT))
    {
      res.status = "Failed";
      return false;
    }

    size_t pruned_size = 0, unpruned_size = 0, ntxes = 0;
    res.blocks.reserve(bs.size());
    res.output_indices.reserve(bs.size());
    for(auto& bd: bs)
    {
      res.blocks.resize(res.blocks.size()+1);
      res.blocks.back().block = bd.first.first;
      pruned_size += bd.first.first.size();
      unpruned_size += bd.first.first.size();
      res.output_indices.push_back(COMMAND_RPC_GET_BLOCKS_FAST::block_output_indices());
      ntxes += bd.second.size();
      res.output_indices.back().indices.reserve(1 + bd.second.size());
      if (req.no_miner_tx)
        res.output_indices.back().indices.push_back(COMMAND_RPC_GET_BLOCKS_FAST::tx_output_indices());
      res.blocks.back().txs.reserve(bd.second.size());
      for (std::vector<std::pair<crypto::hash, cryptonote::blobdata>>::iterator i = bd.second.begin(); i != bd.second.end(); ++i)
      {
        unpruned_size += i->second.size();
        res.blocks.back().txs.push_back(std::move(i->second));
        i->second.clear();
        i->second.shrink_to_fit();
        pruned_size += res.blocks.back().txs.back().size();
      }

      const size_t n_txes_to_lookup = bd.second.size() + (req.no_miner_tx ? 0 : 1);
      if (n_txes_to_lookup > 0)
      {
        std::vector<std::vector<uint64_t>> indices;
        bool r = m_core.get_tx_outputs_gindexs(req.no_miner_tx ? bd.second.front().first : bd.first.second, n_txes_to_lookup, indices);
        if (!r)
        {
          res.status = "Failed";
          return false;
        }
        if (indices.size() != n_txes_to_lookup || res.output_indices.back().indices.size() != (req.no_miner_tx ? 1 : 0))
        {
          res.status = "Failed";
          return false;
        }
        for (size_t i = 0; i < indices.size(); ++i)
          res.output_indices.back().indices.push_back({std::move(indices[i])});
      }
    }

    MDEBUG("on_get_blocks: " << bs.size() << " blocks, " << ntxes << " txes, pruned size " << pruned_size << ", unpruned size " << unpruned_size);
    res.status = CORE_RPC_STATUS_OK;
    return true;
  }
    bool core_rpc_server::on_get_alt_blocks_hashes(const COMMAND_RPC_GET_ALT_BLOCKS_HASHES::request& req, COMMAND_RPC_GET_ALT_BLOCKS_HASHES::response& res, const connection_context *ctx)
    {
      PERF_TIMER(on_get_alt_blocks_hashes);
      bool r;
      if (use_bootstrap_daemon_if_necessary<COMMAND_RPC_GET_ALT_BLOCKS_HASHES>(invoke_http_mode::JON, "/get_alt_blocks_hashes", req, res, r))
        return r;

      std::vector<block> blks;

      if(!m_core.get_alternative_blocks(blks))
      {
          res.status = "Failed";
          return false;
      }

      res.blks_hashes.reserve(blks.size());

      for (auto const& blk: blks)
      {
          res.blks_hashes.push_back(epee::string_tools::pod_to_hex(get_block_hash(blk)));
      }

      MDEBUG("on_get_alt_blocks_hashes: " << blks.size() << " blocks " );
      res.status = CORE_RPC_STATUS_OK;
      return true;
  }
  //------------------------------------------------------------------------------------------------------------------------------
  bool core_rpc_server::on_get_blocks_by_height(const COMMAND_RPC_GET_BLOCKS_BY_HEIGHT::request& req, COMMAND_RPC_GET_BLOCKS_BY_HEIGHT::response& res, const connection_context *ctx)
  {
    PERF_TIMER(on_get_blocks_by_height);
    bool r;
    if (use_bootstrap_daemon_if_necessary<COMMAND_RPC_GET_BLOCKS_BY_HEIGHT>(invoke_http_mode::BIN, "/getblocks_by_height.bin", req, res, r))
      return r;

    res.status = "Failed";
    res.blocks.clear();
    res.blocks.reserve(req.heights.size());
    for (uint64_t height : req.heights)
    {
      block blk;
      try
      {
        blk = m_core.get_blockchain_storage().get_db().get_block_from_height(height);
      }
      catch (...)
      {
        res.status = "Error retrieving block at height " + std::to_string(height);
        return true;
      }
      std::vector<transaction> txs;
      std::vector<crypto::hash> missed_txs;
      m_core.get_transactions(blk.tx_hashes, txs, missed_txs);
      res.blocks.resize(res.blocks.size() + 1);
      res.blocks.back().block = block_to_blob(blk);
      for (auto& tx : txs)
        res.blocks.back().txs.push_back(tx_to_blob(tx));
    }
    res.status = CORE_RPC_STATUS_OK;
    return true;
  }
  //------------------------------------------------------------------------------------------------------------------------------
  bool core_rpc_server::on_get_hashes(const COMMAND_RPC_GET_HASHES_FAST::request& req, COMMAND_RPC_GET_HASHES_FAST::response& res, const connection_context *ctx)
  {
    PERF_TIMER(on_get_hashes);
    bool r;
    if (use_bootstrap_daemon_if_necessary<COMMAND_RPC_GET_HASHES_FAST>(invoke_http_mode::BIN, "/gethashes.bin", req, res, r))
      return r;

    NOTIFY_RESPONSE_CHAIN_ENTRY::request resp;

    resp.start_height = req.start_height;
    if(!m_core.find_blockchain_supplement(req.block_ids, resp))
    {
      res.status = "Failed";
      return false;
    }
    res.current_height = resp.total_height;
    res.start_height = resp.start_height;
    res.m_block_ids = std::move(resp.m_block_ids);

    res.status = CORE_RPC_STATUS_OK;
    return true;
  }
  //------------------------------------------------------------------------------------------------------------------------------
  bool core_rpc_server::on_get_outs_bin(const COMMAND_RPC_GET_OUTPUTS_BIN::request& req, COMMAND_RPC_GET_OUTPUTS_BIN::response& res, const connection_context *ctx)
  {
    PERF_TIMER(on_get_outs_bin);
    bool r;
    if (use_bootstrap_daemon_if_necessary<COMMAND_RPC_GET_OUTPUTS_BIN>(invoke_http_mode::BIN, "/get_outs.bin", req, res, r))
      return r;

    res.status = "Failed";

    const bool restricted = m_restricted && ctx;
    if (restricted)
    {
      if (req.outputs.size() > MAX_RESTRICTED_GLOBAL_FAKE_OUTS_COUNT)
      {
        res.status = "Too many outs requested";
        return true;
      }
    }

    if(!m_core.get_outs(req, res))
    {
      return true;
    }

    res.status = CORE_RPC_STATUS_OK;
    return true;
  }
  //------------------------------------------------------------------------------------------------------------------------------
  bool core_rpc_server::on_get_outs(const COMMAND_RPC_GET_OUTPUTS::request& req, COMMAND_RPC_GET_OUTPUTS::response& res, const connection_context *ctx)
  {
    PERF_TIMER(on_get_outs);
    bool r;
    if (use_bootstrap_daemon_if_necessary<COMMAND_RPC_GET_OUTPUTS>(invoke_http_mode::JON, "/get_outs", req, res, r))
      return r;

    res.status = "Failed";

    const bool restricted = m_restricted && ctx;
    if (restricted)
    {
      if (req.outputs.size() > MAX_RESTRICTED_GLOBAL_FAKE_OUTS_COUNT)
      {
        res.status = "Too many outs requested";
        return true;
      }
    }

    cryptonote::COMMAND_RPC_GET_OUTPUTS_BIN::request req_bin;
    req_bin.outputs = req.outputs;
    cryptonote::COMMAND_RPC_GET_OUTPUTS_BIN::response res_bin;
    if(!m_core.get_outs(req_bin, res_bin))
    {
      return true;
    }

    // convert to text
    for (const auto &i: res_bin.outs)
    {
      res.outs.push_back(cryptonote::COMMAND_RPC_GET_OUTPUTS::outkey());
      cryptonote::COMMAND_RPC_GET_OUTPUTS::outkey &outkey = res.outs.back();
      outkey.key = epee::string_tools::pod_to_hex(i.key);
      outkey.mask = epee::string_tools::pod_to_hex(i.mask);
      outkey.unlocked = i.unlocked;
      outkey.height = i.height;
      outkey.txid = epee::string_tools::pod_to_hex(i.txid);
    }

    res.status = CORE_RPC_STATUS_OK;
    return true;
  }
  //------------------------------------------------------------------------------------------------------------------------------
  bool core_rpc_server::on_get_indexes(const COMMAND_RPC_GET_TX_GLOBAL_OUTPUTS_INDEXES::request& req, COMMAND_RPC_GET_TX_GLOBAL_OUTPUTS_INDEXES::response& res, const connection_context *ctx)
  {
    PERF_TIMER(on_get_indexes);
    bool ok;
    if (use_bootstrap_daemon_if_necessary<COMMAND_RPC_GET_TX_GLOBAL_OUTPUTS_INDEXES>(invoke_http_mode::BIN, "/get_o_indexes.bin", req, res, ok))
      return ok;

    bool r = m_core.get_tx_outputs_gindexs(req.txid, res.o_indexes);
    if(!r)
    {
      res.status = "Failed";
      return true;
    }
    res.status = CORE_RPC_STATUS_OK;
    LOG_PRINT_L2("COMMAND_RPC_GET_TX_GLOBAL_OUTPUTS_INDEXES: [" << res.o_indexes.size() << "]");
    return true;
  }
  //------------------------------------------------------------------------------------------------------------------------------
  bool core_rpc_server::on_get_transactions(const COMMAND_RPC_GET_TRANSACTIONS::request& req, COMMAND_RPC_GET_TRANSACTIONS::response& res, const connection_context *ctx)
  {
    PERF_TIMER(on_get_transactions);
    bool ok;
    if (use_bootstrap_daemon_if_necessary<COMMAND_RPC_GET_TRANSACTIONS>(invoke_http_mode::JON, "/gettransactions", req, res, ok))
      return ok;

    std::vector<crypto::hash> vh;
    for(const auto& tx_hex_str: req.txs_hashes)
    {
      blobdata b;
      if(!string_tools::parse_hexstr_to_binbuff(tx_hex_str, b))
      {
        res.status = "Failed to parse hex representation of transaction hash";
        return true;
      }
      if(b.size() != sizeof(crypto::hash))
      {
        res.status = "Failed, size of data mismatch";
        return true;
      }
      vh.push_back(*reinterpret_cast<const crypto::hash*>(b.data()));
    }
    std::vector<crypto::hash> missed_txs;
    std::vector<std::tuple<crypto::hash, cryptonote::blobdata, crypto::hash, cryptonote::blobdata>> txs;
    bool r = m_core.get_split_transactions_blobs(vh, txs, missed_txs);
    if(!r)
    {
      res.status = "Failed";
      return true;
    }
    LOG_PRINT_L2("Found " << txs.size() << "/" << vh.size() << " transactions on the blockchain");

    // try the pool for any missing txes
    size_t found_in_pool = 0;
    std::unordered_set<crypto::hash> pool_tx_hashes;
    std::unordered_map<crypto::hash, bool> double_spend_seen;
    if (!missed_txs.empty())
    {
      std::vector<tx_info> pool_tx_info;
      std::vector<spent_key_image_info> pool_key_image_info;
      bool r = m_core.get_pool_transactions_and_spent_keys_info(pool_tx_info, pool_key_image_info);
      if(r)
      {
        // sort to match original request
        std::vector<std::tuple<crypto::hash, cryptonote::blobdata, crypto::hash, cryptonote::blobdata>> sorted_txs;
        std::vector<tx_info>::const_iterator i;
        unsigned txs_processed = 0;
        for (const crypto::hash &h: vh)
        {
          if (std::find(missed_txs.begin(), missed_txs.end(), h) == missed_txs.end())
          {
            if (txs.size() == txs_processed)
            {
              res.status = "Failed: internal error - txs is empty";
              return true;
            }
            // core returns the ones it finds in the right order
            if (std::get<0>(txs[txs_processed]) != h)
            {
              res.status = "Failed: tx hash mismatch";
              return true;
            }
            sorted_txs.push_back(std::move(txs[txs_processed]));
            ++txs_processed;
          }
          else if ((i = std::find_if(pool_tx_info.begin(), pool_tx_info.end(), [h](const tx_info &txi) { return epee::string_tools::pod_to_hex(h) == txi.id_hash; })) != pool_tx_info.end())
          {
            cryptonote::transaction tx;
            if (!cryptonote::parse_and_validate_tx_from_blob(i->tx_blob, tx))
            {
              res.status = "Failed to parse and validate tx from blob";
              return true;
            }
            std::stringstream ss;
            binary_archive<true> ba(ss);
            bool r = const_cast<cryptonote::transaction&>(tx).serialize_base(ba);
            if (!r)
            {
              res.status = "Failed to serialize transaction base";
              return true;
            }
            const cryptonote::blobdata pruned = ss.str();
            sorted_txs.push_back(std::make_tuple(h, pruned, get_transaction_prunable_hash(tx), std::string(i->tx_blob, pruned.size())));
            missed_txs.erase(std::find(missed_txs.begin(), missed_txs.end(), h));
            pool_tx_hashes.insert(h);
            const std::string hash_string = epee::string_tools::pod_to_hex(h);
            for (const auto &ti: pool_tx_info)
            {
              if (ti.id_hash == hash_string)
              {
                double_spend_seen.insert(std::make_pair(h, ti.double_spend_seen));
                break;
              }
            }
            ++found_in_pool;
          }
        }
        txs = sorted_txs;
      }
      LOG_PRINT_L2("Found " << found_in_pool << "/" << vh.size() << " transactions in the pool");
    }

    std::vector<std::string>::const_iterator txhi = req.txs_hashes.begin();
    std::vector<crypto::hash>::const_iterator vhi = vh.begin();
    for(auto& tx: txs)
    {
      res.txs.push_back(COMMAND_RPC_GET_TRANSACTIONS::entry());
      COMMAND_RPC_GET_TRANSACTIONS::entry &e = res.txs.back();

      crypto::hash tx_hash = *vhi++;
      e.tx_hash = *txhi++;
      e.prunable_hash = epee::string_tools::pod_to_hex(std::get<2>(tx));
      if (req.split || req.prune || std::get<3>(tx).empty())
      {
        e.pruned_as_hex = string_tools::buff_to_hex_nodelimer(std::get<1>(tx));
        if (!req.prune)
          e.prunable_as_hex = string_tools::buff_to_hex_nodelimer(std::get<3>(tx));
      }
      else
      {
        cryptonote::blobdata tx_data;
        if (req.prune)
          tx_data = std::get<1>(tx);
        else
          tx_data = std::get<1>(tx) + std::get<3>(tx);
        e.as_hex = string_tools::buff_to_hex_nodelimer(tx_data);
        if (req.decode_as_json && !tx_data.empty())
        {
          cryptonote::transaction t;
          if (cryptonote::parse_and_validate_tx_from_blob(tx_data, t))
          {
            if (req.prune)
            {
              pruned_transaction pruned_tx{t};
              e.as_json = obj_to_json_str(pruned_tx);
            }
            else
              e.as_json = obj_to_json_str(t);
          }
        }
      }
      e.in_pool = pool_tx_hashes.find(tx_hash) != pool_tx_hashes.end();
      if (e.in_pool)
      {
        e.block_height = e.block_timestamp = std::numeric_limits<uint64_t>::max();
        if (double_spend_seen.find(tx_hash) != double_spend_seen.end())
        {
          e.double_spend_seen = double_spend_seen[tx_hash];
        }
        else
        {
          MERROR("Failed to determine double spend status for " << tx_hash);
          e.double_spend_seen = false;
        }
      }
      else
      {
        e.block_height = m_core.get_blockchain_storage().get_db().get_tx_block_height(tx_hash);
        e.block_timestamp = m_core.get_blockchain_storage().get_db().get_block_timestamp(e.block_height);
        e.double_spend_seen = false;
      }

      // fill up old style responses too, in case an old wallet asks
      res.txs_as_hex.push_back(e.as_hex);
      if (req.decode_as_json)
        res.txs_as_json.push_back(e.as_json);

      // output indices too if not in pool
      if (pool_tx_hashes.find(tx_hash) == pool_tx_hashes.end())
      {
        bool r = m_core.get_tx_outputs_gindexs(tx_hash, e.output_indices);
        if (!r)
        {
          res.status = "Failed";
          return false;
        }
      }
    }

    for(const auto& miss_tx: missed_txs)
    {
      res.missed_tx.push_back(string_tools::pod_to_hex(miss_tx));
    }

    LOG_PRINT_L2(res.txs.size() << " transactions found, " << res.missed_tx.size() << " not found");
    res.status = CORE_RPC_STATUS_OK;
    return true;
  }
  //------------------------------------------------------------------------------------------------------------------------------
  bool core_rpc_server::on_is_key_image_spent(const COMMAND_RPC_IS_KEY_IMAGE_SPENT::request& req, COMMAND_RPC_IS_KEY_IMAGE_SPENT::response& res, const connection_context *ctx)
  {
    PERF_TIMER(on_is_key_image_spent);
    bool ok;
    if (use_bootstrap_daemon_if_necessary<COMMAND_RPC_IS_KEY_IMAGE_SPENT>(invoke_http_mode::JON, "/is_key_image_spent", req, res, ok))
      return ok;

    const bool restricted = m_restricted && ctx;
    const bool request_has_rpc_origin = ctx != NULL;
    std::vector<crypto::key_image> key_images;
    for(const auto& ki_hex_str: req.key_images)
    {
      blobdata b;
      if(!string_tools::parse_hexstr_to_binbuff(ki_hex_str, b))
      {
        res.status = "Failed to parse hex representation of key image";
        return true;
      }
      if(b.size() != sizeof(crypto::key_image))
      {
        res.status = "Failed, size of data mismatch";
      }
      key_images.push_back(*reinterpret_cast<const crypto::key_image*>(b.data()));
    }
    std::vector<bool> spent_status;
    bool r = m_core.are_key_images_spent(key_images, spent_status);
    if(!r)
    {
      res.status = "Failed";
      return true;
    }
    res.spent_status.clear();
    for (size_t n = 0; n < spent_status.size(); ++n)
      res.spent_status.push_back(spent_status[n] ? COMMAND_RPC_IS_KEY_IMAGE_SPENT::SPENT_IN_BLOCKCHAIN : COMMAND_RPC_IS_KEY_IMAGE_SPENT::UNSPENT);

    // check the pool too
    std::vector<cryptonote::tx_info> txs;
    std::vector<cryptonote::spent_key_image_info> ki;
    r = m_core.get_pool_transactions_and_spent_keys_info(txs, ki, !request_has_rpc_origin || !restricted);
    if(!r)
    {
      res.status = "Failed";
      return true;
    }
    for (std::vector<cryptonote::spent_key_image_info>::const_iterator i = ki.begin(); i != ki.end(); ++i)
    {
      crypto::hash hash;
      crypto::key_image spent_key_image;
      if (parse_hash256(i->id_hash, hash))
      {
        memcpy(&spent_key_image, &hash, sizeof(hash)); // a bit dodgy, should be other parse functions somewhere
        for (size_t n = 0; n < res.spent_status.size(); ++n)
        {
          if (res.spent_status[n] == COMMAND_RPC_IS_KEY_IMAGE_SPENT::UNSPENT)
          {
            if (key_images[n] == spent_key_image)
            {
              res.spent_status[n] = COMMAND_RPC_IS_KEY_IMAGE_SPENT::SPENT_IN_POOL;
              break;
            }
          }
        }
      }
    }

    res.status = CORE_RPC_STATUS_OK;
    return true;
  }
  //------------------------------------------------------------------------------------------------------------------------------
  bool core_rpc_server::on_send_raw_tx(const COMMAND_RPC_SEND_RAW_TX::request& req, COMMAND_RPC_SEND_RAW_TX::response& res, const connection_context *ctx)
  {
    PERF_TIMER(on_send_raw_tx);
    bool ok;
    if (use_bootstrap_daemon_if_necessary<COMMAND_RPC_SEND_RAW_TX>(invoke_http_mode::JON, "/sendrawtransaction", req, res, ok))
      return ok;

    CHECK_CORE_READY();

    std::string tx_blob;
    if(!string_tools::parse_hexstr_to_binbuff(req.tx_as_hex, tx_blob))
    {
      LOG_PRINT_L0("[on_send_raw_tx]: Failed to parse tx from hexbuff: " << req.tx_as_hex);
      res.status = "Failed";
      return true;
    }

    cryptonote_connection_context fake_context = AUTO_VAL_INIT(fake_context);
    tx_verification_context tvc = AUTO_VAL_INIT(tvc);
    if(!m_core.handle_incoming_tx(tx_blob, tvc, false, false, req.do_not_relay) || tvc.m_verifivation_failed)
    {
      const vote_verification_context &vvc = tvc.m_vote_ctx;
<<<<<<< HEAD
      res.status          = "Failed";
      std::string reason  = print_tx_verification_context  (tvc);
      reason             += print_vote_verification_context(vvc);
      res.tvc             = tvc;
=======
      res.status  = "Failed";
      res.reason  = print_tx_verification_context  (tvc);
      res.reason += print_vote_verification_context(vvc);

      res.low_mixin = tvc.m_low_mixin;
      res.double_spend = tvc.m_double_spend;
      res.invalid_input = tvc.m_invalid_input;
      res.invalid_output = tvc.m_invalid_output;
      res.too_big = tvc.m_too_big;
      res.overspend = tvc.m_overspend;
      res.fee_too_low = tvc.m_fee_too_low;
      res.not_rct = tvc.m_not_rct;
      res.invalid_version = tvc.m_invalid_version;
      res.invalid_type = tvc.m_invalid_type;
      res.key_image_locked_by_snode = tvc.m_key_image_locked_by_snode;
      res.key_image_blacklisted = tvc.m_key_image_blacklisted;
      res.not_enough_votes = vvc.m_not_enough_votes;
      res.invalid_block_height = vvc.m_invalid_block_height;
      res.duplicate_voters = vvc.m_duplicate_voters;
      res.voters_quorum_index_out_of_bounds = vvc.m_voters_quorum_index_out_of_bounds;
      res.service_node_index_out_of_bounds = vvc.m_service_node_index_out_of_bounds;
      res.signature_not_valid = vvc.m_signature_not_valid;
      res.not_enough_votes = vvc.m_not_enough_votes;
>>>>>>> 3a7b6b59
      const std::string punctuation = res.reason.empty() ? "" : ": ";
      if (tvc.m_verifivation_failed)
      {
        LOG_PRINT_L0("[on_send_raw_tx]: tx verification failed" << punctuation << reason);
      }
      else
      {
        LOG_PRINT_L0("[on_send_raw_tx]: Failed to process tx" << punctuation << reason);
      }
      return true;
    }

    if(!tvc.m_should_be_relayed)
    {
      LOG_PRINT_L0("[on_send_raw_tx]: tx accepted, but not relayed");
      res.reason = "Not relayed";
      res.not_relayed = true;
      res.status = CORE_RPC_STATUS_OK;
      return true;
    }

    NOTIFY_NEW_TRANSACTIONS::request r;
    r.txs.push_back(tx_blob);
    m_core.get_protocol()->relay_transactions(r, fake_context);

    //TODO: make sure that tx has reached other nodes here, probably wait to receive reflections from other nodes
    res.status = CORE_RPC_STATUS_OK;
    return true;
  }
  //------------------------------------------------------------------------------------------------------------------------------
  bool core_rpc_server::on_start_mining(const COMMAND_RPC_START_MINING::request& req, COMMAND_RPC_START_MINING::response& res, const connection_context *ctx)
  {
    PERF_TIMER(on_start_mining);
    CHECK_CORE_READY();
    cryptonote::address_parse_info info;
    if(!get_account_address_from_str(info, m_core.get_nettype(), req.miner_address))
    {
      res.status = "Failed, wrong address";
      LOG_PRINT_L0(res.status);
      return true;
    }
    if (info.is_subaddress)
    {
      res.status = "Mining to subaddress isn't supported yet";
      LOG_PRINT_L0(res.status);
      return true;
    }

    unsigned int concurrency_count = boost::thread::hardware_concurrency() * 4;

    // if we couldn't detect threads, set it to a ridiculously high number
    if(concurrency_count == 0)
    {
      concurrency_count = 257;
    }

    // if there are more threads requested than the hardware supports
    // then we fail and log that.
    if(req.threads_count > concurrency_count)
    {
      res.status = "Failed, too many threads relative to CPU cores.";
      LOG_PRINT_L0(res.status);
      return true;
    }

    boost::thread::attributes attrs;
    attrs.set_stack_size(THREAD_STACK_SIZE);

    cryptonote::miner &miner= m_core.get_miner();
    if (miner.is_mining())
    {
      res.status = "Already mining";
      return true;
    }
    if(!miner.start(info.address, static_cast<size_t>(req.threads_count), attrs, req.do_background_mining, req.ignore_battery))
    {
      res.status = "Failed, mining not started";
      LOG_PRINT_L0(res.status);
      return true;
    }
    res.status = CORE_RPC_STATUS_OK;
    return true;
  }
  //------------------------------------------------------------------------------------------------------------------------------
  bool core_rpc_server::on_stop_mining(const COMMAND_RPC_STOP_MINING::request& req, COMMAND_RPC_STOP_MINING::response& res, const connection_context *ctx)
  {
    PERF_TIMER(on_stop_mining);
    cryptonote::miner &miner= m_core.get_miner();
    if(!miner.is_mining())
    {
      res.status = "Mining never started";
      LOG_PRINT_L0(res.status);
      return true;
    }
    if(!miner.stop())
    {
      res.status = "Failed, mining not stopped";
      LOG_PRINT_L0(res.status);
      return true;
    }
    res.status = CORE_RPC_STATUS_OK;
    return true;
  }
  //------------------------------------------------------------------------------------------------------------------------------
  bool core_rpc_server::on_mining_status(const COMMAND_RPC_MINING_STATUS::request& req, COMMAND_RPC_MINING_STATUS::response& res, const connection_context *ctx)
  {
    PERF_TIMER(on_mining_status);

    const miner& lMiner = m_core.get_miner();
    res.active = lMiner.is_mining();
    res.is_background_mining_enabled = lMiner.get_is_background_mining_enabled();
    
    if ( lMiner.is_mining() ) {
      res.speed = lMiner.get_speed();
      res.threads_count = lMiner.get_threads_count();
      const account_public_address& lMiningAdr = lMiner.get_mining_address();
      res.address = get_account_address_as_str(m_core.get_nettype(), false, lMiningAdr);
    }

    res.status = CORE_RPC_STATUS_OK;
    return true;
  }
  //------------------------------------------------------------------------------------------------------------------------------
  bool core_rpc_server::on_save_bc(const COMMAND_RPC_SAVE_BC::request& req, COMMAND_RPC_SAVE_BC::response& res, const connection_context *ctx)
  {
    PERF_TIMER(on_save_bc);
    if( !m_core.get_blockchain_storage().store_blockchain() )
    {
      res.status = "Error while storing blockchain";
      return true;
    }
    res.status = CORE_RPC_STATUS_OK;
    return true;
  }
  //------------------------------------------------------------------------------------------------------------------------------
  bool core_rpc_server::on_get_peer_list(const COMMAND_RPC_GET_PEER_LIST::request& req, COMMAND_RPC_GET_PEER_LIST::response& res, const connection_context *ctx)
  {
    PERF_TIMER(on_get_peer_list);
    std::vector<nodetool::peerlist_entry> white_list;
    std::vector<nodetool::peerlist_entry> gray_list;
    m_p2p.get_peerlist_manager().get_peerlist_full(gray_list, white_list);

    res.white_list.reserve(white_list.size());
    for (auto & entry : white_list)
    {
      if (entry.adr.get_type_id() == epee::net_utils::ipv4_network_address::ID)
        res.white_list.emplace_back(entry.id, entry.adr.as<epee::net_utils::ipv4_network_address>().ip(),
            entry.adr.as<epee::net_utils::ipv4_network_address>().port(), entry.last_seen, entry.pruning_seed);
      else
        res.white_list.emplace_back(entry.id, entry.adr.str(), entry.last_seen, entry.pruning_seed);
    }

    res.gray_list.reserve(gray_list.size());
    for (auto & entry : gray_list)
    {
      if (entry.adr.get_type_id() == epee::net_utils::ipv4_network_address::ID)
        res.gray_list.emplace_back(entry.id, entry.adr.as<epee::net_utils::ipv4_network_address>().ip(),
            entry.adr.as<epee::net_utils::ipv4_network_address>().port(), entry.last_seen, entry.pruning_seed);
      else
        res.gray_list.emplace_back(entry.id, entry.adr.str(), entry.last_seen, entry.pruning_seed);
    }

    res.status = CORE_RPC_STATUS_OK;
    return true;
  }
  //------------------------------------------------------------------------------------------------------------------------------
  bool core_rpc_server::on_set_log_hash_rate(const COMMAND_RPC_SET_LOG_HASH_RATE::request& req, COMMAND_RPC_SET_LOG_HASH_RATE::response& res, const connection_context *ctx)
  {
    PERF_TIMER(on_set_log_hash_rate);
    if(m_core.get_miner().is_mining())
    {
      m_core.get_miner().do_print_hashrate(req.visible);
      res.status = CORE_RPC_STATUS_OK;
    }
    else
    {
      res.status = CORE_RPC_STATUS_NOT_MINING;
    }
    return true;
  }
  //------------------------------------------------------------------------------------------------------------------------------
  bool core_rpc_server::on_set_log_level(const COMMAND_RPC_SET_LOG_LEVEL::request& req, COMMAND_RPC_SET_LOG_LEVEL::response& res, const connection_context *ctx)
  {
    PERF_TIMER(on_set_log_level);
    if (req.level < 0 || req.level > 4)
    {
      res.status = "Error: log level not valid";
      return true;
    }
    mlog_set_log_level(req.level);
    res.status = CORE_RPC_STATUS_OK;
    return true;
  }
  //------------------------------------------------------------------------------------------------------------------------------
  bool core_rpc_server::on_set_log_categories(const COMMAND_RPC_SET_LOG_CATEGORIES::request& req, COMMAND_RPC_SET_LOG_CATEGORIES::response& res, const connection_context *ctx)
  {
    PERF_TIMER(on_set_log_categories);
    mlog_set_log(req.categories.c_str());
    res.categories = mlog_get_categories();
    res.status = CORE_RPC_STATUS_OK;
    return true;
  }
  //------------------------------------------------------------------------------------------------------------------------------
  bool core_rpc_server::on_get_transaction_pool(const COMMAND_RPC_GET_TRANSACTION_POOL::request& req, COMMAND_RPC_GET_TRANSACTION_POOL::response& res, const connection_context *ctx)
  {
    PERF_TIMER(on_get_transaction_pool);
    bool r;
    if (use_bootstrap_daemon_if_necessary<COMMAND_RPC_GET_TRANSACTION_POOL>(invoke_http_mode::JON, "/get_transaction_pool", req, res, r))
      return r;

    const bool restricted = m_restricted && ctx;
    const bool request_has_rpc_origin = ctx != NULL;
    m_core.get_pool_transactions_and_spent_keys_info(res.transactions, res.spent_key_images, !request_has_rpc_origin || !restricted);
    for (tx_info& txi : res.transactions)
      txi.tx_blob = epee::string_tools::buff_to_hex_nodelimer(txi.tx_blob);
    res.status = CORE_RPC_STATUS_OK;
    return true;
  }
  //------------------------------------------------------------------------------------------------------------------------------
  bool core_rpc_server::on_get_transaction_pool_hashes_bin(const COMMAND_RPC_GET_TRANSACTION_POOL_HASHES_BIN::request& req, COMMAND_RPC_GET_TRANSACTION_POOL_HASHES_BIN::response& res, const connection_context *ctx)
  {
    PERF_TIMER(on_get_transaction_pool_hashes);
    bool r;
    if (use_bootstrap_daemon_if_necessary<COMMAND_RPC_GET_TRANSACTION_POOL_HASHES_BIN>(invoke_http_mode::JON, "/get_transaction_pool_hashes.bin", req, res, r))
      return r;

    const bool restricted = m_restricted && ctx;
    const bool request_has_rpc_origin = ctx != NULL;
    m_core.get_pool_transaction_hashes(res.tx_hashes, !request_has_rpc_origin || !restricted);
    res.status = CORE_RPC_STATUS_OK;
    return true;
  }
  //------------------------------------------------------------------------------------------------------------------------------
  bool core_rpc_server::on_get_transaction_pool_hashes(const COMMAND_RPC_GET_TRANSACTION_POOL_HASHES::request& req, COMMAND_RPC_GET_TRANSACTION_POOL_HASHES::response& res, const connection_context *ctx)
  {
    PERF_TIMER(on_get_transaction_pool_hashes);
    bool r;
    if (use_bootstrap_daemon_if_necessary<COMMAND_RPC_GET_TRANSACTION_POOL_HASHES>(invoke_http_mode::JON, "/get_transaction_pool_hashes", req, res, r))
      return r;

    const bool restricted = m_restricted && ctx;
    const bool request_has_rpc_origin = ctx != NULL;
    std::vector<crypto::hash> tx_hashes;
    m_core.get_pool_transaction_hashes(tx_hashes, !request_has_rpc_origin || !restricted);
    res.tx_hashes.reserve(tx_hashes.size());
    for (const crypto::hash &tx_hash: tx_hashes)
      res.tx_hashes.push_back(epee::string_tools::pod_to_hex(tx_hash));
    res.status = CORE_RPC_STATUS_OK;
    return true;
  }
  //------------------------------------------------------------------------------------------------------------------------------
  bool core_rpc_server::on_get_transaction_pool_stats(const COMMAND_RPC_GET_TRANSACTION_POOL_STATS::request& req, COMMAND_RPC_GET_TRANSACTION_POOL_STATS::response& res, const connection_context *ctx)
  {
    PERF_TIMER(on_get_transaction_pool_stats);
    bool r;
    if (use_bootstrap_daemon_if_necessary<COMMAND_RPC_GET_TRANSACTION_POOL_STATS>(invoke_http_mode::JON, "/get_transaction_pool_stats", req, res, r))
      return r;

    const bool restricted = m_restricted && ctx;
    const bool request_has_rpc_origin = ctx != NULL;
    m_core.get_pool_transaction_stats(res.pool_stats, !request_has_rpc_origin || !restricted);
    res.status = CORE_RPC_STATUS_OK;
    return true;
  }
  //------------------------------------------------------------------------------------------------------------------------------
  bool core_rpc_server::on_stop_daemon(const COMMAND_RPC_STOP_DAEMON::request& req, COMMAND_RPC_STOP_DAEMON::response& res, const connection_context *ctx)
  {
    PERF_TIMER(on_stop_daemon);
    // FIXME: replace back to original m_p2p.send_stop_signal() after
    // investigating why that isn't working quite right.
    m_p2p.send_stop_signal();
    res.status = CORE_RPC_STATUS_OK;
    return true;
  }
  //------------------------------------------------------------------------------------------------------------------------------
  bool core_rpc_server::on_getblockcount(const COMMAND_RPC_GETBLOCKCOUNT::request& req, COMMAND_RPC_GETBLOCKCOUNT::response& res, const connection_context *ctx)
  {
    PERF_TIMER(on_getblockcount);
    {
      boost::shared_lock<boost::shared_mutex> lock(m_bootstrap_daemon_mutex);
      if (m_should_use_bootstrap_daemon)
      {
        res.status = "This command is unsupported for bootstrap daemon";
        return false;
      }
    }
    res.count = m_core.get_current_blockchain_height();
    res.status = CORE_RPC_STATUS_OK;
    return true;
  }
  //------------------------------------------------------------------------------------------------------------------------------
  bool core_rpc_server::on_getblockhash(const COMMAND_RPC_GETBLOCKHASH::request& req, COMMAND_RPC_GETBLOCKHASH::response& res, epee::json_rpc::error& error_resp, const connection_context *ctx)
  {
    PERF_TIMER(on_getblockhash);
    {
      boost::shared_lock<boost::shared_mutex> lock(m_bootstrap_daemon_mutex);
      if (m_should_use_bootstrap_daemon)
      {
        res = "This command is unsupported for bootstrap daemon";
        return false;
      }
    }
    if(req.size() != 1)
    {
      error_resp.code = CORE_RPC_ERROR_CODE_WRONG_PARAM;
      error_resp.message = "Wrong parameters, expected height";
      return false;
    }
    uint64_t h = req[0];
    if(m_core.get_current_blockchain_height() <= h)
    {
      error_resp.code = CORE_RPC_ERROR_CODE_TOO_BIG_HEIGHT;
      error_resp.message = std::string("Requested block height: ") + std::to_string(h) + " greater than current top block height: " +  std::to_string(m_core.get_current_blockchain_height() - 1);
    }
    res = string_tools::pod_to_hex(m_core.get_block_id_by_height(h));
    return true;
  }
  //------------------------------------------------------------------------------------------------------------------------------
  // equivalent of strstr, but with arbitrary bytes (ie, NULs)
  // This does not differentiate between "not found" and "found at offset 0"
  size_t slow_memmem(const void* start_buff, size_t buflen,const void* pat,size_t patlen)
  {
    const void* buf = start_buff;
    const void* end=(const char*)buf+buflen;
    if (patlen > buflen || patlen == 0) return 0;
    while(buflen>0 && (buf=memchr(buf,((const char*)pat)[0],buflen-patlen+1)))
    {
      if(memcmp(buf,pat,patlen)==0)
        return (const char*)buf - (const char*)start_buff;
      buf=(const char*)buf+1;
      buflen = (const char*)end - (const char*)buf;
    }
    return 0;
  }
  //------------------------------------------------------------------------------------------------------------------------------
  bool core_rpc_server::on_getblocktemplate(const COMMAND_RPC_GETBLOCKTEMPLATE::request& req, COMMAND_RPC_GETBLOCKTEMPLATE::response& res, epee::json_rpc::error& error_resp, const connection_context *ctx)
  {
    PERF_TIMER(on_getblocktemplate);
    bool r;
    if (use_bootstrap_daemon_if_necessary<COMMAND_RPC_GETBLOCKTEMPLATE>(invoke_http_mode::JON_RPC, "getblocktemplate", req, res, r))
      return r;

    if(!check_core_ready())
    {
      error_resp.code = CORE_RPC_ERROR_CODE_CORE_BUSY;
      error_resp.message = "Core is busy";
      return false;
    }

    if(req.reserve_size > 255)
    {
      error_resp.code = CORE_RPC_ERROR_CODE_TOO_BIG_RESERVE_SIZE;
      error_resp.message = "Too big reserved size, maximum 255";
      return false;
    }

    cryptonote::address_parse_info info;

    if(!req.wallet_address.size() || !cryptonote::get_account_address_from_str(info, m_core.get_nettype(), req.wallet_address))
    {
      error_resp.code = CORE_RPC_ERROR_CODE_WRONG_WALLET_ADDRESS;
      error_resp.message = "Failed to parse wallet address";
      return false;
    }
    if (info.is_subaddress)
    {
      error_resp.code = CORE_RPC_ERROR_CODE_MINING_TO_SUBADDRESS;
      error_resp.message = "Mining to subaddress is not supported yet";
      return false;
    }

    block b;
    cryptonote::blobdata blob_reserve;
    blob_reserve.resize(req.reserve_size, 0);
    if(!m_core.get_block_template(b, info.address, res.difficulty, res.height, res.expected_reward, blob_reserve))
    {
      error_resp.code = CORE_RPC_ERROR_CODE_INTERNAL_ERROR;
      error_resp.message = "Internal error: failed to create block template";
      LOG_ERROR("Failed to create block template");
      return false;
    }
    blobdata block_blob = t_serializable_object_to_blob(b);
    crypto::public_key tx_pub_key = cryptonote::get_tx_pub_key_from_extra(b.miner_tx);
    if(tx_pub_key == crypto::null_pkey)
    {
      error_resp.code = CORE_RPC_ERROR_CODE_INTERNAL_ERROR;
      error_resp.message = "Internal error: failed to create block template";
      LOG_ERROR("Failed to get tx pub key in coinbase extra");
      return false;
    }
    res.reserved_offset = slow_memmem((void*)block_blob.data(), block_blob.size(), &tx_pub_key, sizeof(tx_pub_key));
    if(!res.reserved_offset)
    {
      error_resp.code = CORE_RPC_ERROR_CODE_INTERNAL_ERROR;
      error_resp.message = "Internal error: failed to create block template";
      LOG_ERROR("Failed to find tx pub key in blockblob");
      return false;
    }
    res.reserved_offset += sizeof(tx_pub_key) + 2; //2 bytes: tag for TX_EXTRA_NONCE(1 byte), counter in TX_EXTRA_NONCE(1 byte)
    if(res.reserved_offset + req.reserve_size > block_blob.size())
    {
      error_resp.code = CORE_RPC_ERROR_CODE_INTERNAL_ERROR;
      error_resp.message = "Internal error: failed to create block template";
      LOG_ERROR("Failed to calculate offset for ");
      return false;
    }
    blobdata hashing_blob = get_block_hashing_blob(b);
    res.prev_hash = string_tools::pod_to_hex(b.prev_id);
    res.blocktemplate_blob = string_tools::buff_to_hex_nodelimer(block_blob);
    res.blockhashing_blob =  string_tools::buff_to_hex_nodelimer(hashing_blob);
    res.status = CORE_RPC_STATUS_OK;
    return true;
  }
  //------------------------------------------------------------------------------------------------------------------------------
  bool core_rpc_server::on_submitblock(const COMMAND_RPC_SUBMITBLOCK::request& req, COMMAND_RPC_SUBMITBLOCK::response& res, epee::json_rpc::error& error_resp, const connection_context *ctx)
  {
    PERF_TIMER(on_submitblock);
    {
      boost::shared_lock<boost::shared_mutex> lock(m_bootstrap_daemon_mutex);
      if (m_should_use_bootstrap_daemon)
      {
        res.status = "This command is unsupported for bootstrap daemon";
        return false;
      }
    }
    CHECK_CORE_READY();
    if(req.size()!=1)
    {
      error_resp.code = CORE_RPC_ERROR_CODE_WRONG_PARAM;
      error_resp.message = "Wrong param";
      return false;
    }
    blobdata blockblob;
    if(!string_tools::parse_hexstr_to_binbuff(req[0], blockblob))
    {
      error_resp.code = CORE_RPC_ERROR_CODE_WRONG_BLOCKBLOB;
      error_resp.message = "Wrong block blob";
      return false;
    }
    
    // Fixing of high orphan issue for most pools
    // Thanks Boolberry!
    block b;
    if(!parse_and_validate_block_from_blob(blockblob, b))
    {
      error_resp.code = CORE_RPC_ERROR_CODE_WRONG_BLOCKBLOB;
      error_resp.message = "Wrong block blob";
      return false;
    }

    // Fix from Boolberry neglects to check block
    // size, do that with the function below
    if(!m_core.check_incoming_block_size(blockblob))
    {
      error_resp.code = CORE_RPC_ERROR_CODE_WRONG_BLOCKBLOB_SIZE;
      error_resp.message = "Block bloc size is too big, rejecting block";
      return false;
    }

    if(!m_core.handle_block_found(b))
    {
      error_resp.code = CORE_RPC_ERROR_CODE_BLOCK_NOT_ACCEPTED;
      error_resp.message = "Block not accepted";
      return false;
    }
    res.status = CORE_RPC_STATUS_OK;
    return true;
  }
  //------------------------------------------------------------------------------------------------------------------------------
  bool core_rpc_server::on_generateblocks(const COMMAND_RPC_GENERATEBLOCKS::request& req, COMMAND_RPC_GENERATEBLOCKS::response& res, epee::json_rpc::error& error_resp, const connection_context *ctx)
  {
    PERF_TIMER(on_generateblocks);

    CHECK_CORE_READY();
    
    res.status = CORE_RPC_STATUS_OK;

    if(m_core.get_nettype() != FAKECHAIN)
    {
      error_resp.code = CORE_RPC_ERROR_CODE_REGTEST_REQUIRED;
      error_resp.message = "Regtest required when generating blocks";      
      return false;
    }

    COMMAND_RPC_GETBLOCKTEMPLATE::request template_req;
    COMMAND_RPC_GETBLOCKTEMPLATE::response template_res;
    COMMAND_RPC_SUBMITBLOCK::request submit_req;
    COMMAND_RPC_SUBMITBLOCK::response submit_res;

    template_req.reserve_size = 1;
    template_req.wallet_address = req.wallet_address;
    submit_req.push_back(boost::value_initialized<std::string>());
    res.height = m_core.get_blockchain_storage().get_current_blockchain_height();

    bool r;

    for(size_t i = 0; i < req.amount_of_blocks; i++)
    {
      r = on_getblocktemplate(template_req, template_res, error_resp, ctx);
      res.status = template_res.status;
      
      if (!r) return false;

      blobdata blockblob;
      if(!string_tools::parse_hexstr_to_binbuff(template_res.blocktemplate_blob, blockblob))
      {
        error_resp.code = CORE_RPC_ERROR_CODE_WRONG_BLOCKBLOB;
        error_resp.message = "Wrong block blob";
        return false;
      }
      block b;
      if(!parse_and_validate_block_from_blob(blockblob, b))
      {
        error_resp.code = CORE_RPC_ERROR_CODE_WRONG_BLOCKBLOB;
        error_resp.message = "Wrong block blob";
        return false;
      }
      miner::find_nonce_for_given_block(b, template_res.difficulty, template_res.height);

      submit_req.front() = string_tools::buff_to_hex_nodelimer(block_to_blob(b));
      r = on_submitblock(submit_req, submit_res, error_resp, ctx);
      res.status = submit_res.status;

      if (!r) return false;

      res.height = template_res.height;
    }

    return true;
  }
  //------------------------------------------------------------------------------------------------------------------------------
  uint64_t core_rpc_server::get_block_reward(const block& blk)
  {
    uint64_t reward = 0;
    for(const tx_out& out: blk.miner_tx.vout)
    {
      reward += out.amount;
    }
    return reward;
  }
  //------------------------------------------------------------------------------------------------------------------------------
  bool core_rpc_server::fill_block_header_response(const block& blk, bool orphan_status, uint64_t height, const crypto::hash& hash, block_header_response& response, bool fill_pow_hash)
  {
    PERF_TIMER(fill_block_header_response);
    response.major_version = blk.major_version;
    response.minor_version = blk.minor_version;
    response.timestamp = blk.timestamp;
    response.prev_hash = string_tools::pod_to_hex(blk.prev_id);
    response.nonce = blk.nonce;
    response.orphan_status = orphan_status;
    response.height = height;
    response.depth = m_core.get_current_blockchain_height() - height - 1;
    response.hash = string_tools::pod_to_hex(hash);
    response.difficulty = m_core.get_blockchain_storage().block_difficulty(height);
    response.cumulative_difficulty = response.block_weight = m_core.get_blockchain_storage().get_db().get_block_cumulative_difficulty(height);
    response.reward = get_block_reward(blk);
    response.miner_reward = blk.miner_tx.vout[0].amount;
    response.block_size = response.block_weight = m_core.get_blockchain_storage().get_db().get_block_weight(height);
    response.num_txes = blk.tx_hashes.size();
    response.pow_hash = fill_pow_hash ? string_tools::pod_to_hex(get_block_longhash(blk, height)) : "";
    return true;
  }
  //------------------------------------------------------------------------------------------------------------------------------
  template <typename COMMAND_TYPE>
  bool core_rpc_server::use_bootstrap_daemon_if_necessary(const invoke_http_mode &mode, const std::string &command_name, const typename COMMAND_TYPE::request& req, typename COMMAND_TYPE::response& res, bool &r)
  {
    res.untrusted = false;
    if (m_bootstrap_daemon_address.empty())
      return false;

    boost::unique_lock<boost::shared_mutex> lock(m_bootstrap_daemon_mutex);
    if (!m_should_use_bootstrap_daemon)
    {
      MINFO("The local daemon is fully synced. Not switching back to the bootstrap daemon");
      return false;
    }

    auto current_time = std::chrono::system_clock::now();
    if (current_time - m_bootstrap_height_check_time > std::chrono::seconds(30))  // update every 30s
    {
      m_bootstrap_height_check_time = current_time;

      uint64_t top_height;
      crypto::hash top_hash;
      m_core.get_blockchain_top(top_height, top_hash);
      ++top_height; // turn top block height into blockchain height

      // query bootstrap daemon's height
      cryptonote::COMMAND_RPC_GET_HEIGHT::request getheight_req;
      cryptonote::COMMAND_RPC_GET_HEIGHT::response getheight_res;
      bool ok = epee::net_utils::invoke_http_json("/getheight", getheight_req, getheight_res, m_http_client);
      ok = ok && getheight_res.status == CORE_RPC_STATUS_OK;

      m_should_use_bootstrap_daemon = ok && top_height + 10 < getheight_res.height;
      MINFO((m_should_use_bootstrap_daemon ? "Using" : "Not using") << " the bootstrap daemon (our height: " << top_height << ", bootstrap daemon's height: " << getheight_res.height << ")");
    }
    if (!m_should_use_bootstrap_daemon)
      return false;

    if (mode == invoke_http_mode::JON)
    {
      r = epee::net_utils::invoke_http_json(command_name, req, res, m_http_client);
    }
    else if (mode == invoke_http_mode::BIN)
    {
      r = epee::net_utils::invoke_http_bin(command_name, req, res, m_http_client);
    }
    else if (mode == invoke_http_mode::JON_RPC)
    {
      epee::json_rpc::request<typename COMMAND_TYPE::request> json_req = AUTO_VAL_INIT(json_req);
      epee::json_rpc::response<typename COMMAND_TYPE::response, std::string> json_resp = AUTO_VAL_INIT(json_resp);
      json_req.jsonrpc = "2.0";
      json_req.id = epee::serialization::storage_entry(0);
      json_req.method = command_name;
      json_req.params = req;
      r = net_utils::invoke_http_json("/json_rpc", json_req, json_resp, m_http_client);
      if (r)
        res = json_resp.result;
    }
    else
    {
      MERROR("Unknown invoke_http_mode: " << mode);
      return false;
    }
    m_was_bootstrap_ever_used = true;
    r = r && res.status == CORE_RPC_STATUS_OK;
    res.untrusted = true;
    return true;
  }
  //------------------------------------------------------------------------------------------------------------------------------
  bool core_rpc_server::on_get_last_block_header(const COMMAND_RPC_GET_LAST_BLOCK_HEADER::request& req, COMMAND_RPC_GET_LAST_BLOCK_HEADER::response& res, epee::json_rpc::error& error_resp, const connection_context *ctx)
  {
    PERF_TIMER(on_get_last_block_header);
    bool r;
    if (use_bootstrap_daemon_if_necessary<COMMAND_RPC_GET_LAST_BLOCK_HEADER>(invoke_http_mode::JON_RPC, "getlastblockheader", req, res, r))
      return r;

    CHECK_CORE_READY();
    uint64_t last_block_height;
    crypto::hash last_block_hash;
    m_core.get_blockchain_top(last_block_height, last_block_hash);
    block last_block;
    bool have_last_block = m_core.get_block_by_hash(last_block_hash, last_block);
    if (!have_last_block)
    {
      error_resp.code = CORE_RPC_ERROR_CODE_INTERNAL_ERROR;
      error_resp.message = "Internal error: can't get last block.";
      return false;
    }
    bool response_filled = fill_block_header_response(last_block, false, last_block_height, last_block_hash, res.block_header, req.fill_pow_hash);
    if (!response_filled)
    {
      error_resp.code = CORE_RPC_ERROR_CODE_INTERNAL_ERROR;
      error_resp.message = "Internal error: can't produce valid response.";
      return false;
    }
    res.status = CORE_RPC_STATUS_OK;
    return true;
  }
  //------------------------------------------------------------------------------------------------------------------------------
  bool core_rpc_server::on_get_block_header_by_hash(const COMMAND_RPC_GET_BLOCK_HEADER_BY_HASH::request& req, COMMAND_RPC_GET_BLOCK_HEADER_BY_HASH::response& res, epee::json_rpc::error& error_resp, const connection_context *ctx)
  {
    PERF_TIMER(on_get_block_header_by_hash);
    bool r;
    if (use_bootstrap_daemon_if_necessary<COMMAND_RPC_GET_BLOCK_HEADER_BY_HASH>(invoke_http_mode::JON_RPC, "getblockheaderbyhash", req, res, r))
      return r;

    crypto::hash block_hash;
    bool hash_parsed = parse_hash256(req.hash, block_hash);
    if(!hash_parsed)
    {
      error_resp.code = CORE_RPC_ERROR_CODE_WRONG_PARAM;
      error_resp.message = "Failed to parse hex representation of block hash. Hex = " + req.hash + '.';
      return false;
    }
    block blk;
    bool orphan = false;
    bool have_block = m_core.get_block_by_hash(block_hash, blk, &orphan);
    if (!have_block)
    {
      error_resp.code = CORE_RPC_ERROR_CODE_INTERNAL_ERROR;
      error_resp.message = "Internal error: can't get block by hash. Hash = " + req.hash + '.';
      return false;
    }
    if (blk.miner_tx.vin.size() != 1 || blk.miner_tx.vin.front().type() != typeid(txin_gen))
    {
      error_resp.code = CORE_RPC_ERROR_CODE_INTERNAL_ERROR;
      error_resp.message = "Internal error: coinbase transaction in the block has the wrong type";
      return false;
    }
    uint64_t block_height = boost::get<txin_gen>(blk.miner_tx.vin.front()).height;
    bool response_filled = fill_block_header_response(blk, orphan, block_height, block_hash, res.block_header, req.fill_pow_hash);
    if (!response_filled)
    {
      error_resp.code = CORE_RPC_ERROR_CODE_INTERNAL_ERROR;
      error_resp.message = "Internal error: can't produce valid response.";
      return false;
    }
    res.status = CORE_RPC_STATUS_OK;
    return true;
  }
  //------------------------------------------------------------------------------------------------------------------------------
  bool core_rpc_server::on_get_block_headers_range(const COMMAND_RPC_GET_BLOCK_HEADERS_RANGE::request& req, COMMAND_RPC_GET_BLOCK_HEADERS_RANGE::response& res, epee::json_rpc::error& error_resp, const connection_context *ctx)
  {
    PERF_TIMER(on_get_block_headers_range);
    bool r;
    if (use_bootstrap_daemon_if_necessary<COMMAND_RPC_GET_BLOCK_HEADERS_RANGE>(invoke_http_mode::JON_RPC, "getblockheadersrange", req, res, r))
      return r;

    const uint64_t bc_height = m_core.get_current_blockchain_height();
    if (req.start_height >= bc_height || req.end_height >= bc_height || req.start_height > req.end_height)
    {
      error_resp.code = CORE_RPC_ERROR_CODE_TOO_BIG_HEIGHT;
      error_resp.message = "Invalid start/end heights.";
      return false;
    }
    for (uint64_t h = req.start_height; h <= req.end_height; ++h)
    {
      crypto::hash block_hash = m_core.get_block_id_by_height(h);
      block blk;
      bool have_block = m_core.get_block_by_hash(block_hash, blk);
      if (!have_block)
      {
        error_resp.code = CORE_RPC_ERROR_CODE_INTERNAL_ERROR;
        error_resp.message = "Internal error: can't get block by height. Height = " + boost::lexical_cast<std::string>(h) + ". Hash = " + epee::string_tools::pod_to_hex(block_hash) + '.';
        return false;
      }
      if (blk.miner_tx.vin.size() != 1 || blk.miner_tx.vin.front().type() != typeid(txin_gen))
      {
        error_resp.code = CORE_RPC_ERROR_CODE_INTERNAL_ERROR;
        error_resp.message = "Internal error: coinbase transaction in the block has the wrong type";
        return false;
      }
      uint64_t block_height = boost::get<txin_gen>(blk.miner_tx.vin.front()).height;
      if (block_height != h)
      {
        error_resp.code = CORE_RPC_ERROR_CODE_INTERNAL_ERROR;
        error_resp.message = "Internal error: coinbase transaction in the block has the wrong height";
        return false;
      }
      res.headers.push_back(block_header_response());
      bool response_filled = fill_block_header_response(blk, false, block_height, block_hash, res.headers.back(), req.fill_pow_hash);
      if (!response_filled)
      {
        error_resp.code = CORE_RPC_ERROR_CODE_INTERNAL_ERROR;
        error_resp.message = "Internal error: can't produce valid response.";
        return false;
      }
    }
    res.status = CORE_RPC_STATUS_OK;
    return true;
  }
  //------------------------------------------------------------------------------------------------------------------------------
  bool core_rpc_server::on_get_block_header_by_height(const COMMAND_RPC_GET_BLOCK_HEADER_BY_HEIGHT::request& req, COMMAND_RPC_GET_BLOCK_HEADER_BY_HEIGHT::response& res, epee::json_rpc::error& error_resp, const connection_context *ctx)
  {
    PERF_TIMER(on_get_block_header_by_height);
    bool r;
    if (use_bootstrap_daemon_if_necessary<COMMAND_RPC_GET_BLOCK_HEADER_BY_HEIGHT>(invoke_http_mode::JON_RPC, "getblockheaderbyheight", req, res, r))
      return r;

    if(m_core.get_current_blockchain_height() <= req.height)
    {
      error_resp.code = CORE_RPC_ERROR_CODE_TOO_BIG_HEIGHT;
      error_resp.message = std::string("Requested block height: ") + std::to_string(req.height) + " greater than current top block height: " +  std::to_string(m_core.get_current_blockchain_height() - 1);
      return false;
    }
    crypto::hash block_hash = m_core.get_block_id_by_height(req.height);
    block blk;
    bool have_block = m_core.get_block_by_hash(block_hash, blk);
    if (!have_block)
    {
      error_resp.code = CORE_RPC_ERROR_CODE_INTERNAL_ERROR;
      error_resp.message = "Internal error: can't get block by height. Height = " + std::to_string(req.height) + '.';
      return false;
    }
    bool response_filled = fill_block_header_response(blk, false, req.height, block_hash, res.block_header, req.fill_pow_hash);
    if (!response_filled)
    {
      error_resp.code = CORE_RPC_ERROR_CODE_INTERNAL_ERROR;
      error_resp.message = "Internal error: can't produce valid response.";
      return false;
    }
    res.status = CORE_RPC_STATUS_OK;
    return true;
  }
  //------------------------------------------------------------------------------------------------------------------------------
  bool core_rpc_server::on_get_block(const COMMAND_RPC_GET_BLOCK::request& req, COMMAND_RPC_GET_BLOCK::response& res, epee::json_rpc::error& error_resp, const connection_context *ctx)
  {
    PERF_TIMER(on_get_block);
    bool r;
    if (use_bootstrap_daemon_if_necessary<COMMAND_RPC_GET_BLOCK>(invoke_http_mode::JON_RPC, "getblock", req, res, r))
      return r;

    crypto::hash block_hash;
    if (!req.hash.empty())
    {
      bool hash_parsed = parse_hash256(req.hash, block_hash);
      if(!hash_parsed)
      {
        error_resp.code = CORE_RPC_ERROR_CODE_WRONG_PARAM;
        error_resp.message = "Failed to parse hex representation of block hash. Hex = " + req.hash + '.';
        return false;
      }
    }
    else
    {
      if(m_core.get_current_blockchain_height() <= req.height)
      {
        error_resp.code = CORE_RPC_ERROR_CODE_TOO_BIG_HEIGHT;
        error_resp.message = std::string("Requested block height: ") + std::to_string(req.height) + " greater than current top block height: " +  std::to_string(m_core.get_current_blockchain_height() - 1);
        return false;
      }
      block_hash = m_core.get_block_id_by_height(req.height);
    }
    block blk;
    bool orphan = false;
    bool have_block = m_core.get_block_by_hash(block_hash, blk, &orphan);
    if (!have_block)
    {
      error_resp.code = CORE_RPC_ERROR_CODE_INTERNAL_ERROR;
      error_resp.message = "Internal error: can't get block by hash. Hash = " + req.hash + '.';
      return false;
    }
    if (blk.miner_tx.vin.size() != 1 || blk.miner_tx.vin.front().type() != typeid(txin_gen))
    {
      error_resp.code = CORE_RPC_ERROR_CODE_INTERNAL_ERROR;
      error_resp.message = "Internal error: coinbase transaction in the block has the wrong type";
      return false;
    }
    uint64_t block_height = boost::get<txin_gen>(blk.miner_tx.vin.front()).height;
    bool response_filled = fill_block_header_response(blk, orphan, block_height, block_hash, res.block_header, req.fill_pow_hash);
    if (!response_filled)
    {
      error_resp.code = CORE_RPC_ERROR_CODE_INTERNAL_ERROR;
      error_resp.message = "Internal error: can't produce valid response.";
      return false;
    }
    res.miner_tx_hash = epee::string_tools::pod_to_hex(cryptonote::get_transaction_hash(blk.miner_tx));
    for (size_t n = 0; n < blk.tx_hashes.size(); ++n)
    {
      res.tx_hashes.push_back(epee::string_tools::pod_to_hex(blk.tx_hashes[n]));
    }
    res.blob = string_tools::buff_to_hex_nodelimer(t_serializable_object_to_blob(blk));
    res.json = obj_to_json_str(blk);
    res.status = CORE_RPC_STATUS_OK;
    return true;
  }
  //------------------------------------------------------------------------------------------------------------------------------
  bool core_rpc_server::on_get_connections(const COMMAND_RPC_GET_CONNECTIONS::request& req, COMMAND_RPC_GET_CONNECTIONS::response& res, epee::json_rpc::error& error_resp, const connection_context *ctx)
  {
    PERF_TIMER(on_get_connections);

    res.connections = m_p2p.get_payload_object().get_connections();

    res.status = CORE_RPC_STATUS_OK;

    return true;
  }
  //------------------------------------------------------------------------------------------------------------------------------
  bool core_rpc_server::on_get_info_json(const COMMAND_RPC_GET_INFO::request& req, COMMAND_RPC_GET_INFO::response& res, epee::json_rpc::error& error_resp, const connection_context *ctx)
  {
    PERF_TIMER(on_get_info_json);
    bool r;
    if (use_bootstrap_daemon_if_necessary<COMMAND_RPC_GET_INFO>(invoke_http_mode::JON_RPC, "get_info", req, res, r))
    {
      res.bootstrap_daemon_address = m_bootstrap_daemon_address;
      crypto::hash top_hash;
      m_core.get_blockchain_top(res.height_without_bootstrap, top_hash);
      ++res.height_without_bootstrap; // turn top block height into blockchain height
      res.was_bootstrap_ever_used = true;
      return r;
    }

    const bool restricted = m_restricted && ctx;

    crypto::hash top_hash;
    m_core.get_blockchain_top(res.height, top_hash);
    ++res.height; // turn top block height into blockchain height
    res.top_block_hash = string_tools::pod_to_hex(top_hash);
    res.target_height = m_core.get_target_blockchain_height();
    res.difficulty = m_core.get_blockchain_storage().get_difficulty_for_next_block();
    res.target = DIFFICULTY_TARGET_V2;
    res.tx_count = m_core.get_blockchain_storage().get_total_transactions() - res.height; //without coinbase
    res.tx_pool_size = m_core.get_pool_transactions_count();
    res.alt_blocks_count = restricted ? 0 : m_core.get_blockchain_storage().get_alternative_blocks_count();
    uint64_t total_conn = restricted ? 0 : m_p2p.get_connections_count();
    res.outgoing_connections_count = restricted ? 0 : m_p2p.get_outgoing_connections_count();
    res.incoming_connections_count = restricted ? 0 : (total_conn - res.outgoing_connections_count);
    res.rpc_connections_count = restricted ? 0 : get_connections_count();
    res.white_peerlist_size = restricted ? 0 : m_p2p.get_peerlist_manager().get_white_peers_count();
    res.grey_peerlist_size = restricted ? 0 : m_p2p.get_peerlist_manager().get_gray_peers_count();

    cryptonote::network_type net_type = nettype();
    res.mainnet = net_type == MAINNET;
    res.testnet = net_type == TESTNET;
    res.stagenet = net_type == STAGENET;
    res.nettype = net_type == MAINNET ? "mainnet" : net_type == TESTNET ? "testnet" : net_type == STAGENET ? "stagenet" : "fakechain";

    res.cumulative_difficulty = m_core.get_blockchain_storage().get_db().get_block_cumulative_difficulty(res.height - 1);
    res.block_size_limit = res.block_weight_limit = m_core.get_blockchain_storage().get_current_cumulative_block_weight_limit();
    res.block_size_median = res.block_weight_median = m_core.get_blockchain_storage().get_current_cumulative_block_weight_median();
    res.status = CORE_RPC_STATUS_OK;
    res.start_time = restricted ? 0 : (uint64_t)m_core.get_start_time();
    res.free_space = restricted ? std::numeric_limits<uint64_t>::max() : m_core.get_free_space();
    res.offline = m_core.offline();
    res.bootstrap_daemon_address = restricted ? "" : m_bootstrap_daemon_address;
    res.height_without_bootstrap = restricted ? 0 : res.height;
    if (restricted)
      res.was_bootstrap_ever_used = false;
    else
    {
      boost::shared_lock<boost::shared_mutex> lock(m_bootstrap_daemon_mutex);
      res.was_bootstrap_ever_used = m_was_bootstrap_ever_used;
    }
    res.database_size = restricted ? 0 : m_core.get_blockchain_storage().get_db().get_database_size();
    res.update_available = restricted ? false : m_core.is_update_available();
    res.version = restricted ? "" : LOKI_VERSION;
    return true;
  }
  //------------------------------------------------------------------------------------------------------------------------------
  bool core_rpc_server::on_hard_fork_info(const COMMAND_RPC_HARD_FORK_INFO::request& req, COMMAND_RPC_HARD_FORK_INFO::response& res, epee::json_rpc::error& error_resp, const connection_context *ctx)
  {
    PERF_TIMER(on_hard_fork_info);
    bool r;
    if (use_bootstrap_daemon_if_necessary<COMMAND_RPC_HARD_FORK_INFO>(invoke_http_mode::JON_RPC, "hard_fork_info", req, res, r))
      return r;

    const Blockchain &blockchain = m_core.get_blockchain_storage();
    uint8_t version = req.version > 0 ? req.version : blockchain.get_next_hard_fork_version();
    res.version = blockchain.get_current_hard_fork_version();
    res.enabled = blockchain.get_hard_fork_voting_info(version, res.window, res.votes, res.threshold, res.earliest_height, res.voting);
    res.state = blockchain.get_hard_fork_state();
    res.status = CORE_RPC_STATUS_OK;
    return true;
  }
  //------------------------------------------------------------------------------------------------------------------------------
  bool core_rpc_server::on_get_bans(const COMMAND_RPC_GETBANS::request& req, COMMAND_RPC_GETBANS::response& res, epee::json_rpc::error& error_resp, const connection_context *ctx)
  {
    PERF_TIMER(on_get_bans);

    auto now = time(nullptr);
    std::map<std::string, time_t> blocked_hosts = m_p2p.get_blocked_hosts();
    for (std::map<std::string, time_t>::const_iterator i = blocked_hosts.begin(); i != blocked_hosts.end(); ++i)
    {
      if (i->second > now) {
        COMMAND_RPC_GETBANS::ban b;
        b.host = i->first;
        b.ip = 0;
        uint32_t ip;
        if (epee::string_tools::get_ip_int32_from_string(ip, i->first))
          b.ip = ip;
        b.seconds = i->second - now;
        res.bans.push_back(b);
      }
    }

    res.status = CORE_RPC_STATUS_OK;
    return true;
  }
  //------------------------------------------------------------------------------------------------------------------------------
  bool core_rpc_server::on_set_bans(const COMMAND_RPC_SETBANS::request& req, COMMAND_RPC_SETBANS::response& res, epee::json_rpc::error& error_resp, const connection_context *ctx)
  {
    PERF_TIMER(on_set_bans);

    for (auto i = req.bans.begin(); i != req.bans.end(); ++i)
    {
      epee::net_utils::network_address na;
      if (!i->host.empty())
      {
        if (!epee::net_utils::create_network_address(na, i->host))
        {
          error_resp.code = CORE_RPC_ERROR_CODE_WRONG_PARAM;
          error_resp.message = "Unsupported host type";
          return false;
        }
      }
      else
      {
        na = epee::net_utils::ipv4_network_address{i->ip, 0};
      }
      if (i->ban)
        m_p2p.block_host(na, i->seconds);
      else
        m_p2p.unblock_host(na);
    }

    res.status = CORE_RPC_STATUS_OK;
    return true;
  }
  //------------------------------------------------------------------------------------------------------------------------------
  bool core_rpc_server::on_flush_txpool(const COMMAND_RPC_FLUSH_TRANSACTION_POOL::request& req, COMMAND_RPC_FLUSH_TRANSACTION_POOL::response& res, epee::json_rpc::error& error_resp, const connection_context *ctx)
  {
    PERF_TIMER(on_flush_txpool);

    bool failed = false;
    std::vector<crypto::hash> txids;
    if (req.txids.empty())
    {
      std::vector<transaction> pool_txs;
      bool r = m_core.get_pool_transactions(pool_txs);
      if (!r)
      {
        res.status = "Failed to get txpool contents";
        return true;
      }
      for (const auto &tx: pool_txs)
      {
        txids.push_back(cryptonote::get_transaction_hash(tx));
      }
    }
    else
    {
      for (const auto &str: req.txids)
      {
        cryptonote::blobdata txid_data;
        if(!epee::string_tools::parse_hexstr_to_binbuff(str, txid_data))
        {
          failed = true;
        }
        else
        {
          crypto::hash txid = *reinterpret_cast<const crypto::hash*>(txid_data.data());
          txids.push_back(txid);
        }
      }
    }
    if (!m_core.get_blockchain_storage().flush_txes_from_pool(txids))
    {
      res.status = "Failed to remove one or more tx(es)";
      return false;
    }

    if (failed)
    {
      if (txids.empty())
        res.status = "Failed to parse txid";
      else
        res.status = "Failed to parse some of the txids";
      return false;
    }

    res.status = CORE_RPC_STATUS_OK;
    return true;
  }
  //------------------------------------------------------------------------------------------------------------------------------
  bool core_rpc_server::on_get_output_histogram(const COMMAND_RPC_GET_OUTPUT_HISTOGRAM::request& req, COMMAND_RPC_GET_OUTPUT_HISTOGRAM::response& res, epee::json_rpc::error& error_resp, const connection_context *ctx)
  {
    PERF_TIMER(on_get_output_histogram);
    bool r;
    if (use_bootstrap_daemon_if_necessary<COMMAND_RPC_GET_OUTPUT_HISTOGRAM>(invoke_http_mode::JON_RPC, "get_output_histogram", req, res, r))
      return r;

    std::map<uint64_t, std::tuple<uint64_t, uint64_t, uint64_t>> histogram;
    try
    {
      histogram = m_core.get_blockchain_storage().get_output_histogram(req.amounts, req.unlocked, req.recent_cutoff, req.min_count);
    }
    catch (const std::exception &e)
    {
      res.status = "Failed to get output histogram";
      return true;
    }

    res.histogram.clear();
    res.histogram.reserve(histogram.size());
    for (const auto &i: histogram)
    {
      if (std::get<0>(i.second) >= req.min_count && (std::get<0>(i.second) <= req.max_count || req.max_count == 0))
        res.histogram.push_back(COMMAND_RPC_GET_OUTPUT_HISTOGRAM::entry(i.first, std::get<0>(i.second), std::get<1>(i.second), std::get<2>(i.second)));
    }

    res.status = CORE_RPC_STATUS_OK;
    return true;
  }
  //------------------------------------------------------------------------------------------------------------------------------
  bool core_rpc_server::on_get_version(const COMMAND_RPC_GET_VERSION::request& req, COMMAND_RPC_GET_VERSION::response& res, epee::json_rpc::error& error_resp, const connection_context *ctx)
  {
    PERF_TIMER(on_get_version);
    bool r;
    if (use_bootstrap_daemon_if_necessary<COMMAND_RPC_GET_VERSION>(invoke_http_mode::JON_RPC, "get_version", req, res, r))
      return r;

    res.version = CORE_RPC_VERSION;
    res.status = CORE_RPC_STATUS_OK;
    return true;
  }
  //------------------------------------------------------------------------------------------------------------------------------
  bool core_rpc_server::on_get_coinbase_tx_sum(const COMMAND_RPC_GET_COINBASE_TX_SUM::request& req, COMMAND_RPC_GET_COINBASE_TX_SUM::response& res, epee::json_rpc::error& error_resp, const connection_context *ctx)
  {
    PERF_TIMER(on_get_coinbase_tx_sum);
    std::pair<uint64_t, uint64_t> amounts = m_core.get_coinbase_tx_sum(req.height, req.count);
    res.emission_amount = amounts.first;
    res.fee_amount = amounts.second;
    res.status = CORE_RPC_STATUS_OK;
    return true;
  }
  //------------------------------------------------------------------------------------------------------------------------------
  bool core_rpc_server::on_get_base_fee_estimate(const COMMAND_RPC_GET_BASE_FEE_ESTIMATE::request& req, COMMAND_RPC_GET_BASE_FEE_ESTIMATE::response& res, epee::json_rpc::error& error_resp, const connection_context *ctx)
  {
    PERF_TIMER(on_get_base_fee_estimate);
    bool r;
    if (use_bootstrap_daemon_if_necessary<COMMAND_RPC_GET_BASE_FEE_ESTIMATE>(invoke_http_mode::JON_RPC, "get_fee_estimate", req, res, r))
      return r;

    res.fee = m_core.get_blockchain_storage().get_dynamic_base_fee_estimate(req.grace_blocks);
    res.quantization_mask = Blockchain::get_fee_quantization_mask();
    res.status = CORE_RPC_STATUS_OK;
    return true;
  }
  //------------------------------------------------------------------------------------------------------------------------------
  bool core_rpc_server::on_get_alternate_chains(const COMMAND_RPC_GET_ALTERNATE_CHAINS::request& req, COMMAND_RPC_GET_ALTERNATE_CHAINS::response& res, epee::json_rpc::error& error_resp, const connection_context *ctx)
  {
    PERF_TIMER(on_get_alternate_chains);
    try
    {
      std::list<std::pair<Blockchain::block_extended_info, std::vector<crypto::hash>>> chains = m_core.get_blockchain_storage().get_alternative_chains();
      for (const auto &i: chains)
      {
        res.chains.push_back(COMMAND_RPC_GET_ALTERNATE_CHAINS::chain_info{epee::string_tools::pod_to_hex(get_block_hash(i.first.bl)), i.first.height, i.second.size(), i.first.cumulative_difficulty, {}, std::string()});
        res.chains.back().block_hashes.reserve(i.second.size());
        for (const crypto::hash &block_id: i.second)
          res.chains.back().block_hashes.push_back(epee::string_tools::pod_to_hex(block_id));
        if (i.first.height < i.second.size())
        {
          res.status = "Error finding alternate chain attachment point";
          return true;
        }
        cryptonote::block main_chain_parent_block;
        try { main_chain_parent_block = m_core.get_blockchain_storage().get_db().get_block_from_height(i.first.height - i.second.size()); }
        catch (const std::exception &e) { res.status = "Error finding alternate chain attachment point"; return true; }
        res.chains.back().main_chain_parent_block = epee::string_tools::pod_to_hex(get_block_hash(main_chain_parent_block));
      }
      res.status = CORE_RPC_STATUS_OK;
    }
    catch (...)
    {
      res.status = "Error retrieving alternate chains";
    }
    return true;
  }
  //------------------------------------------------------------------------------------------------------------------------------
  bool core_rpc_server::on_get_limit(const COMMAND_RPC_GET_LIMIT::request& req, COMMAND_RPC_GET_LIMIT::response& res, const connection_context *ctx)
  {
    PERF_TIMER(on_get_limit);
    bool r;
    if (use_bootstrap_daemon_if_necessary<COMMAND_RPC_GET_LIMIT>(invoke_http_mode::JON, "/get_limit", req, res, r))
      return r;

    res.limit_down = epee::net_utils::connection_basic::get_rate_down_limit();
    res.limit_up = epee::net_utils::connection_basic::get_rate_up_limit();
    res.status = CORE_RPC_STATUS_OK;
    return true;
  }
  //------------------------------------------------------------------------------------------------------------------------------
  bool core_rpc_server::on_set_limit(const COMMAND_RPC_SET_LIMIT::request& req, COMMAND_RPC_SET_LIMIT::response& res, const connection_context *ctx)
  {
    PERF_TIMER(on_set_limit);
    // -1 = reset to default
    //  0 = do not modify

    if (req.limit_down > 0)
    {
      epee::net_utils::connection_basic::set_rate_down_limit(req.limit_down);
    }
    else if (req.limit_down < 0)
    {
      if (req.limit_down != -1)
      {
        res.status = CORE_RPC_ERROR_CODE_WRONG_PARAM;
        return false;
      }
      epee::net_utils::connection_basic::set_rate_down_limit(nodetool::default_limit_down);
    }

    if (req.limit_up > 0)
    {
      epee::net_utils::connection_basic::set_rate_up_limit(req.limit_up);
    }
    else if (req.limit_up < 0)
    {
      if (req.limit_up != -1)
      {
        res.status = CORE_RPC_ERROR_CODE_WRONG_PARAM;
        return false;
      }
      epee::net_utils::connection_basic::set_rate_up_limit(nodetool::default_limit_up);
    }

    res.limit_down = epee::net_utils::connection_basic::get_rate_down_limit();
    res.limit_up = epee::net_utils::connection_basic::get_rate_up_limit();
    res.status = CORE_RPC_STATUS_OK;
    return true;
  }
  //------------------------------------------------------------------------------------------------------------------------------
  bool core_rpc_server::on_out_peers(const COMMAND_RPC_OUT_PEERS::request& req, COMMAND_RPC_OUT_PEERS::response& res, const connection_context *ctx)
  {
    PERF_TIMER(on_out_peers);
    size_t n_connections = m_p2p.get_outgoing_connections_count();
    size_t n_delete = (n_connections > req.out_peers) ? n_connections - req.out_peers : 0;
    m_p2p.m_config.m_net_config.max_out_connection_count = req.out_peers;
    if (n_delete)
      m_p2p.delete_out_connections(n_delete);
    res.status = CORE_RPC_STATUS_OK;
    return true;
  }
  //------------------------------------------------------------------------------------------------------------------------------
  bool core_rpc_server::on_in_peers(const COMMAND_RPC_IN_PEERS::request& req, COMMAND_RPC_IN_PEERS::response& res, const connection_context *ctx)
  {
    PERF_TIMER(on_in_peers);
    size_t n_connections = m_p2p.get_incoming_connections_count();
    size_t n_delete = (n_connections > req.in_peers) ? n_connections - req.in_peers : 0;
    m_p2p.m_config.m_net_config.max_in_connection_count = req.in_peers;
    if (n_delete)
      m_p2p.delete_in_connections(n_delete);
    res.status = CORE_RPC_STATUS_OK;
    return true;
  }
  //------------------------------------------------------------------------------------------------------------------------------
  bool core_rpc_server::on_start_save_graph(const COMMAND_RPC_START_SAVE_GRAPH::request& req, COMMAND_RPC_START_SAVE_GRAPH::response& res, const connection_context *ctx)
  {
	  PERF_TIMER(on_start_save_graph);
	  m_p2p.set_save_graph(true);
	  res.status = CORE_RPC_STATUS_OK;
	  return true;
  }
  //------------------------------------------------------------------------------------------------------------------------------
  bool core_rpc_server::on_stop_save_graph(const COMMAND_RPC_STOP_SAVE_GRAPH::request& req, COMMAND_RPC_STOP_SAVE_GRAPH::response& res, const connection_context *ctx)
  {
	  PERF_TIMER(on_stop_save_graph);
	  m_p2p.set_save_graph(false);
	  res.status = CORE_RPC_STATUS_OK;
	  return true;
  }
  //------------------------------------------------------------------------------------------------------------------------------
  bool core_rpc_server::on_update(const COMMAND_RPC_UPDATE::request& req, COMMAND_RPC_UPDATE::response& res, const connection_context *ctx)
  {
    PERF_TIMER(on_update);
    static const char software[] = "loki";
#ifdef BUILD_TAG
    static const char buildtag[] = BOOST_PP_STRINGIZE(BUILD_TAG);
    static const char subdir[] = "cli";
#else
    static const char buildtag[] = "source";
    static const char subdir[] = "source";
#endif

    if (req.command != "check" && req.command != "download" && req.command != "update")
    {
      res.status = std::string("unknown command: '") + req.command + "'";
      return true;
    }

    std::string version, hash;
    if (!tools::check_updates(software, buildtag, version, hash))
    {
      res.status = "Error checking for updates";
      return true;
    }
    if (tools::vercmp(version.c_str(), LOKI_VERSION) <= 0)
    {
      res.update = false;
      res.status = CORE_RPC_STATUS_OK;
      return true;
    }
    res.update = true;
    res.version = version;
    res.user_uri = tools::get_update_url(software, subdir, buildtag, version, true);
    res.auto_uri = tools::get_update_url(software, subdir, buildtag, version, false);
    res.hash = hash;
    if (req.command == "check")
    {
      res.status = CORE_RPC_STATUS_OK;
      return true;
    }

    boost::filesystem::path path;
    if (req.path.empty())
    {
      std::string filename;
      const char *slash = strrchr(res.auto_uri.c_str(), '/');
      if (slash)
        filename = slash + 1;
      else
        filename = std::string(software) + "-update-" + version;
      path = epee::string_tools::get_current_module_folder();
      path /= filename;
    }
    else
    {
      path = req.path;
    }

    crypto::hash file_hash;
    if (!tools::sha256sum(path.string(), file_hash) || (hash != epee::string_tools::pod_to_hex(file_hash)))
    {
      MDEBUG("We don't have that file already, downloading");
      if (!tools::download(path.string(), res.auto_uri))
      {
        MERROR("Failed to download " << res.auto_uri);
        return false;
      }
      if (!tools::sha256sum(path.string(), file_hash))
      {
        MERROR("Failed to hash " << path);
        return false;
      }
      if (hash != epee::string_tools::pod_to_hex(file_hash))
      {
        MERROR("Download from " << res.auto_uri << " does not match the expected hash");
        return false;
      }
      MINFO("New version downloaded to " << path);
    }
    else
    {
      MDEBUG("We already have " << path << " with expected hash");
    }
    res.path = path.string();

    if (req.command == "download")
    {
      res.status = CORE_RPC_STATUS_OK;
      return true;
    }

    res.status = "'update' not implemented yet";
    return true;
  }
  //------------------------------------------------------------------------------------------------------------------------------
  bool core_rpc_server::on_pop_blocks(const COMMAND_RPC_POP_BLOCKS::request& req, COMMAND_RPC_POP_BLOCKS::response& res, const connection_context *ctx)
  {
    PERF_TIMER(on_pop_blocks);

    m_core.get_blockchain_storage().pop_blocks(req.nblocks);

    res.height = m_core.get_current_blockchain_height();
    res.status = CORE_RPC_STATUS_OK;

    return true;
  }
  //------------------------------------------------------------------------------------------------------------------------------
  bool core_rpc_server::on_relay_tx(const COMMAND_RPC_RELAY_TX::request& req, COMMAND_RPC_RELAY_TX::response& res, epee::json_rpc::error& error_resp, const connection_context *ctx)
  {
    PERF_TIMER(on_relay_tx);

    bool failed = false;
    res.status = "";
    for (const auto &str: req.txids)
    {
      cryptonote::blobdata txid_data;
      if(!epee::string_tools::parse_hexstr_to_binbuff(str, txid_data))
      {
        if (!res.status.empty()) res.status += ", ";
        res.status += std::string("invalid transaction id: ") + str;
        failed = true;
        continue;
      }
      crypto::hash txid = *reinterpret_cast<const crypto::hash*>(txid_data.data());

      cryptonote::blobdata txblob;
      bool r = m_core.get_pool_transaction(txid, txblob);
      if (r)
      {
        cryptonote_connection_context fake_context = AUTO_VAL_INIT(fake_context);
        NOTIFY_NEW_TRANSACTIONS::request r;
        r.txs.push_back(txblob);
        m_core.get_protocol()->relay_transactions(r, fake_context);
        //TODO: make sure that tx has reached other nodes here, probably wait to receive reflections from other nodes
      }
      else
      {
        if (!res.status.empty()) res.status += ", ";
        res.status += std::string("transaction not found in pool: ") + str;
        failed = true;
        continue;
      }
    }

    if (failed)
    {
      return false;
    }

    res.status = CORE_RPC_STATUS_OK;
    return true;
  }
  //------------------------------------------------------------------------------------------------------------------------------
  bool core_rpc_server::on_sync_info(const COMMAND_RPC_SYNC_INFO::request& req, COMMAND_RPC_SYNC_INFO::response& res, epee::json_rpc::error& error_resp, const connection_context *ctx)
  {
    PERF_TIMER(on_sync_info);

    crypto::hash top_hash;
    m_core.get_blockchain_top(res.height, top_hash);
    ++res.height; // turn top block height into blockchain height
    res.target_height = m_core.get_target_blockchain_height();
    res.next_needed_pruning_seed = m_p2p.get_payload_object().get_next_needed_pruning_stripe().second;

    for (const auto &c: m_p2p.get_payload_object().get_connections())
      res.peers.push_back({c});
    const cryptonote::block_queue &block_queue = m_p2p.get_payload_object().get_block_queue();
    block_queue.foreach([&](const cryptonote::block_queue::span &span) {
      const std::string span_connection_id = epee::string_tools::pod_to_hex(span.connection_id);
      uint32_t speed = (uint32_t)(100.0f * block_queue.get_speed(span.connection_id) + 0.5f);
      std::string address = "";
      for (const auto &c: m_p2p.get_payload_object().get_connections())
        if (c.connection_id == span_connection_id)
          address = c.address;
      res.spans.push_back({span.start_block_height, span.nblocks, span_connection_id, (uint32_t)(span.rate + 0.5f), speed, span.size, address});
      return true;
    });
    res.overview = block_queue.get_overview(res.height);

    res.status = CORE_RPC_STATUS_OK;
    return true;
  }
  //------------------------------------------------------------------------------------------------------------------------------
  bool core_rpc_server::on_get_txpool_backlog(const COMMAND_RPC_GET_TRANSACTION_POOL_BACKLOG::request& req, COMMAND_RPC_GET_TRANSACTION_POOL_BACKLOG::response& res, epee::json_rpc::error& error_resp, const connection_context *ctx)
  {
    PERF_TIMER(on_get_txpool_backlog);
    bool r;
    if (use_bootstrap_daemon_if_necessary<COMMAND_RPC_GET_TRANSACTION_POOL_BACKLOG>(invoke_http_mode::JON_RPC, "get_txpool_backlog", req, res, r))
      return r;

    if (!m_core.get_txpool_backlog(res.backlog))
    {
      error_resp.code = CORE_RPC_ERROR_CODE_INTERNAL_ERROR;
      error_resp.message = "Failed to get txpool backlog";
      return false;
    }

    res.status = CORE_RPC_STATUS_OK;
    return true;
  }
  //------------------------------------------------------------------------------------------------------------------------------
  bool core_rpc_server::on_get_output_distribution(const COMMAND_RPC_GET_OUTPUT_DISTRIBUTION::request& req, COMMAND_RPC_GET_OUTPUT_DISTRIBUTION::response& res, epee::json_rpc::error& error_resp, const connection_context *ctx)
  {
    PERF_TIMER(on_get_output_distribution);
    bool r;
    if (use_bootstrap_daemon_if_necessary<COMMAND_RPC_GET_OUTPUT_DISTRIBUTION>(invoke_http_mode::JON_RPC, "get_output_distribution", req, res, r))
      return r;

    try
    {
      // 0 is placeholder for the whole chain
      const uint64_t req_to_height = req.to_height ? req.to_height : (m_core.get_current_blockchain_height() - 1);
      for (uint64_t amount: req.amounts)
      {
        auto data = rpc::RpcHandler::get_output_distribution([this](uint64_t amount, uint64_t from, uint64_t to, uint64_t &start_height, std::vector<uint64_t> &distribution, uint64_t &base) { return m_core.get_output_distribution(amount, from, to, start_height, distribution, base); }, amount, req.from_height, req_to_height, req.cumulative);
        if (!data)
        {
          error_resp.code = CORE_RPC_ERROR_CODE_INTERNAL_ERROR;
          error_resp.message = "Failed to get output distribution";
          return false;
        }

        res.distributions.push_back({std::move(*data), amount, "", req.binary, req.compress});
      }
    }
    catch (const std::exception &e)
    {
      error_resp.code = CORE_RPC_ERROR_CODE_INTERNAL_ERROR;
      error_resp.message = "Failed to get output distribution";
      return false;
    }

    res.status = CORE_RPC_STATUS_OK;
    return true;
  }
  //------------------------------------------------------------------------------------------------------------------------------
  bool core_rpc_server::on_get_output_distribution_bin(const COMMAND_RPC_GET_OUTPUT_DISTRIBUTION::request& req, COMMAND_RPC_GET_OUTPUT_DISTRIBUTION::response& res, const connection_context *ctx)
  {
    PERF_TIMER(on_get_output_distribution_bin);

    bool r;
    if (use_bootstrap_daemon_if_necessary<COMMAND_RPC_GET_OUTPUT_DISTRIBUTION>(invoke_http_mode::BIN, "/get_output_distribution.bin", req, res, r))
      return r;

    res.status = "Failed";

    if (!req.binary)
    {
      res.status = "Binary only call";
      return false;
    }
    try
    {
      // 0 is placeholder for the whole chain
      const uint64_t req_to_height = req.to_height ? req.to_height : (m_core.get_current_blockchain_height() - 1);
      for (uint64_t amount: req.amounts)
      {
        auto data = rpc::RpcHandler::get_output_distribution([this](uint64_t amount, uint64_t from, uint64_t to, uint64_t &start_height, std::vector<uint64_t> &distribution, uint64_t &base) { return m_core.get_output_distribution(amount, from, to, start_height, distribution, base); }, amount, req.from_height, req_to_height, req.cumulative);
        if (!data)
        {
          res.status = "Failed to get output distribution";
          return false;
        }

        res.distributions.push_back({std::move(*data), amount, "", req.binary, req.compress});
      }
    }
    catch (const std::exception &e)
    {
      res.status = "Failed to get output distribution";
      return false;
    }

    res.status = CORE_RPC_STATUS_OK;
    return true;
  }
  //------------------------------------------------------------------------------------------------------------------------------
  bool core_rpc_server::on_prune_blockchain(const COMMAND_RPC_PRUNE_BLOCKCHAIN::request& req, COMMAND_RPC_PRUNE_BLOCKCHAIN::response& res, epee::json_rpc::error& error_resp, const connection_context *ctx)
  {
    try
    {
      if (!(req.check ? m_core.check_blockchain_pruning() : m_core.prune_blockchain()))
      {
        error_resp.code = CORE_RPC_ERROR_CODE_INTERNAL_ERROR;
        error_resp.message = req.check ? "Failed to check blockchain pruning" : "Failed to prune blockchain";
        return false;
      }
      res.pruning_seed = m_core.get_blockchain_pruning_seed();
    }
    catch (const std::exception &e)
    {
      error_resp.code = CORE_RPC_ERROR_CODE_INTERNAL_ERROR;
      error_resp.message = "Failed to prune blockchain";
      return false;
    }

    res.status = CORE_RPC_STATUS_OK;
    return true;
  }

  const command_line::arg_descriptor<std::string, false, true, 2> core_rpc_server::arg_rpc_bind_port = {
      "rpc-bind-port"
    , "Port for RPC server"
    , std::to_string(config::RPC_DEFAULT_PORT)
    , {{ &cryptonote::arg_testnet_on, &cryptonote::arg_stagenet_on }}
    , [](std::array<bool, 2> testnet_stagenet, bool defaulted, std::string val)->std::string {
        if (testnet_stagenet[0] && defaulted)
          return std::to_string(config::testnet::RPC_DEFAULT_PORT);
        else if (testnet_stagenet[1] && defaulted)
          return std::to_string(config::stagenet::RPC_DEFAULT_PORT);
        return val;
      }
    };

  const command_line::arg_descriptor<std::string> core_rpc_server::arg_rpc_restricted_bind_port = {
      "rpc-restricted-bind-port"
    , "Port for restricted RPC server"
    , ""
    };

  const command_line::arg_descriptor<bool> core_rpc_server::arg_restricted_rpc = {
      "restricted-rpc"
    , "Restrict RPC to view only commands and do not return privacy sensitive data in RPC calls"
    , false
    };

  const command_line::arg_descriptor<std::string> core_rpc_server::arg_bootstrap_daemon_address = {
      "bootstrap-daemon-address"
    , "URL of a 'bootstrap' remote daemon that the connected wallets can use while this daemon is still not fully synced"
    , ""
    };

  const command_line::arg_descriptor<std::string> core_rpc_server::arg_bootstrap_daemon_login = {
      "bootstrap-daemon-login"
    , "Specify username:password for the bootstrap daemon login"
    , ""
    };

  //
  // Loki
  //
  bool core_rpc_server::on_get_quorum_state(const COMMAND_RPC_GET_QUORUM_STATE::request& req, COMMAND_RPC_GET_QUORUM_STATE::response& res, epee::json_rpc::error& error_resp, const connection_context *ctx)
  {
    PERF_TIMER(on_get_quorum_state);
    bool r;

    const auto quorum_state = m_core.get_quorum_state(req.height);
    r = (quorum_state != nullptr);
    if (r)
    {
      res.status = CORE_RPC_STATUS_OK;
      res.quorum_nodes.reserve (quorum_state->quorum_nodes.size());
      res.nodes_to_test.reserve(quorum_state->nodes_to_test.size());

      for (const auto &key : quorum_state->quorum_nodes)
        res.quorum_nodes.push_back(epee::string_tools::pod_to_hex(key));

      for (const auto &key : quorum_state->nodes_to_test)
        res.nodes_to_test.push_back(epee::string_tools::pod_to_hex(key));
    }
    else
    {
      error_resp.code     = CORE_RPC_ERROR_CODE_WRONG_PARAM;
      error_resp.message  = "Block height: ";
      error_resp.message += std::to_string(req.height);
      error_resp.message += ", returned null hash or failed to derive quorum list";
    }

    return r;
  }
  //------------------------------------------------------------------------------------------------------------------------------
  bool core_rpc_server::on_get_quorum_state_batched(const COMMAND_RPC_GET_QUORUM_STATE_BATCHED::request& req, COMMAND_RPC_GET_QUORUM_STATE_BATCHED::response& res, epee::json_rpc::error& error_resp, const connection_context *ctx)
  {
    PERF_TIMER(on_get_quorum_state_batched);

    const uint64_t cur_height = m_core.get_current_blockchain_height();

    const uint64_t height_begin = std::max(req.height_begin, cur_height - service_nodes::QUORUM_LIFETIME);
    const uint64_t height_end = std::min(req.height_end, cur_height);

    if (height_begin > height_end)
    {
      error_resp.code = CORE_RPC_ERROR_CODE_WRONG_PARAM;
      error_resp.message = "height_end cannot be smaller than height_begin";
      return true;
    }

    boost::optional<uint64_t> failed_height = boost::none;

    res.quorum_entries.reserve(height_end - height_begin + 1);
    for (auto h = height_begin; h <= height_end; ++h)
    {
      const auto quorum_state = m_core.get_quorum_state(h);

      if (!quorum_state) {
        failed_height = h;
        break;
      }

      res.quorum_entries.push_back({});

      auto &entry = res.quorum_entries.back();

      entry.height = h;
      entry.quorum_nodes.reserve(quorum_state->quorum_nodes.size());
      entry.nodes_to_test.reserve(quorum_state->nodes_to_test.size());

      for (const auto &key : quorum_state->quorum_nodes)
        entry.quorum_nodes.push_back(epee::string_tools::pod_to_hex(key));

      for (const auto &key : quorum_state->nodes_to_test)
        entry.nodes_to_test.push_back(epee::string_tools::pod_to_hex(key));

    }

    if (failed_height) {
      error_resp.code     = CORE_RPC_ERROR_CODE_WRONG_PARAM;
      error_resp.message  = "Block height: ";
      error_resp.message += std::to_string(*failed_height);
      error_resp.message += ", returned null hash or failed to derive quorum list";
    } else {
      res.status = CORE_RPC_STATUS_OK;
    }

    return true;
  }
  //------------------------------------------------------------------------------------------------------------------------------
  bool core_rpc_server::on_get_service_node_registration_cmd_raw(const COMMAND_RPC_GET_SERVICE_NODE_REGISTRATION_CMD_RAW::request& req,
                                                                 COMMAND_RPC_GET_SERVICE_NODE_REGISTRATION_CMD_RAW::response& res,
                                                                 epee::json_rpc::error& error_resp,
                                                                 const connection_context *ctx)
  {
    PERF_TIMER(on_get_service_node_registration_cmd_raw);

    crypto::public_key service_node_pubkey;
    crypto::secret_key service_node_key;
    if (!m_core.get_service_node_keys(service_node_pubkey, service_node_key))
    {
      error_resp.code    = CORE_RPC_ERROR_CODE_WRONG_PARAM;
      error_resp.message = "Daemon has not been started in service node mode, please relaunch with --service-node flag.";
      return false;
    }

    std::string err_msg;
    if (!service_nodes::make_registration_cmd(m_core.get_nettype(), req.args, service_node_pubkey, service_node_key, res.registration_cmd, req.make_friendly, err_msg))
    {
      error_resp.code    = CORE_RPC_ERROR_CODE_WRONG_PARAM;
      error_resp.message = "Failed to make registration command";
      if (err_msg != "")
        error_resp.message += ": " + err_msg;
      return false;
    }

    res.status = CORE_RPC_STATUS_OK;
    return true;
  }
  //------------------------------------------------------------------------------------------------------------------------------
  bool core_rpc_server::on_get_service_node_registration_cmd(const COMMAND_RPC_GET_SERVICE_NODE_REGISTRATION_CMD::request& req,
                                                             COMMAND_RPC_GET_SERVICE_NODE_REGISTRATION_CMD::response& res,
                                                             epee::json_rpc::error& error_resp,
                                                             const connection_context *ctx)
  {
    PERF_TIMER(on_get_service_node_registration_cmd);

    std::vector<std::string> args;

    if (req.autostake) {
      args.push_back("auto");
    }

    uint64_t staking_requirement = service_nodes::get_staking_requirement(m_core.get_nettype(), m_core.get_current_blockchain_height());

    {
      uint64_t portions_cut;
      if (!service_nodes::get_portions_from_percent_str(req.operator_cut, portions_cut))
      {
        MERROR("Invalid value: " << req.operator_cut << ". Should be between [0-100]");
        return false;
      }

      args.push_back(std::to_string(portions_cut));
    }

    for (const auto contrib : req.contributions)
    {
        uint64_t num_portions = service_nodes::get_portions_to_make_amount(staking_requirement, contrib.amount);
        args.push_back(contrib.address);
        args.push_back(std::to_string(num_portions));
    }

    COMMAND_RPC_GET_SERVICE_NODE_REGISTRATION_CMD_RAW::request req_old;
    COMMAND_RPC_GET_SERVICE_NODE_REGISTRATION_CMD_RAW::response res_old;

    req_old.args = std::move(args);
    req_old.make_friendly = false;

    const bool success = on_get_service_node_registration_cmd_raw(req_old, res_old, error_resp);

    res.status = res_old.status;
    res.registration_cmd = res_old.registration_cmd;

    return success;
  }
  //------------------------------------------------------------------------------------------------------------------------------
  bool core_rpc_server::on_get_service_node_key(const COMMAND_RPC_GET_SERVICE_NODE_KEY::request& req, COMMAND_RPC_GET_SERVICE_NODE_KEY::response& res, epee::json_rpc::error &error_resp, const connection_context *ctx)
  {
    PERF_TIMER(on_get_service_node_key);

    crypto::public_key pubkey;
    crypto::secret_key seckey;
    bool result = m_core.get_service_node_keys(pubkey, seckey);
    if (result)
    {
      res.service_node_pubkey = string_tools::pod_to_hex(pubkey);
    }
    else
    {
      error_resp.code    = CORE_RPC_ERROR_CODE_INTERNAL_ERROR;
      error_resp.message = "Daemon queried is not a service node or did not launch with --service-node";
      return false;
    }

    res.status = CORE_RPC_STATUS_OK;
    return result;
  }
  //------------------------------------------------------------------------------------------------------------------------------
  bool core_rpc_server::on_get_service_nodes(const COMMAND_RPC_GET_SERVICE_NODES::request& req, COMMAND_RPC_GET_SERVICE_NODES::response& res, epee::json_rpc::error& error_resp, const connection_context *ctx)
  {
    PERF_TIMER(on_get_service_nodes);

    std::vector<crypto::public_key> pubkeys(req.service_node_pubkeys.size());
    for (size_t i = 0; i < req.service_node_pubkeys.size(); i++)
    {
      if (!string_tools::hex_to_pod(req.service_node_pubkeys[i], pubkeys[i]))
      {
        error_resp.code    = CORE_RPC_ERROR_CODE_WRONG_PARAM;
        error_resp.message = "Could not convert to a public key, arg: ";
        error_resp.message += std::to_string(i);
        error_resp.message += " which is pubkey: ";
        error_resp.message += req.service_node_pubkeys[i];
        return false;
      }
    }

    std::vector<service_nodes::service_node_pubkey_info> pubkey_info_list = m_core.get_service_node_list_state(pubkeys);

    res.status = CORE_RPC_STATUS_OK;
    res.service_node_states.reserve(pubkey_info_list.size());
    for (const auto &pubkey_info : pubkey_info_list)
    {
      COMMAND_RPC_GET_SERVICE_NODES::response::entry entry = {};
      entry.service_node_pubkey           = string_tools::pod_to_hex(pubkey_info.pubkey);
      entry.registration_height           = pubkey_info.info.registration_height;
      entry.requested_unlock_height       = pubkey_info.info.requested_unlock_height;
      entry.last_reward_block_height      = pubkey_info.info.last_reward_block_height;
      entry.last_reward_transaction_index = pubkey_info.info.last_reward_transaction_index;
      entry.last_uptime_proof             = m_core.get_uptime_proof(pubkey_info.pubkey);

      entry.contributors.reserve(pubkey_info.info.contributors.size());

      using namespace service_nodes;
      for (service_node_info::contributor_t const &contributor : pubkey_info.info.contributors)
      {
        COMMAND_RPC_GET_SERVICE_NODES::response::contributor new_contributor = {};
        new_contributor.amount   = contributor.amount;
        new_contributor.reserved = contributor.reserved;
        new_contributor.address  = cryptonote::get_account_address_as_str(m_core.get_nettype(), false/*is_subaddress*/, contributor.address);

        new_contributor.locked_contributions.reserve(contributor.locked_contributions.size());
        for (service_node_info::contribution_t const &src : contributor.locked_contributions)
        {
          COMMAND_RPC_GET_SERVICE_NODES::response::contribution dest = {};
          dest.amount                                                = src.amount;
          dest.key_image                                             = string_tools::pod_to_hex(src.key_image);
          dest.key_image_pub_key                                     = string_tools::pod_to_hex(src.key_image_pub_key);
          new_contributor.locked_contributions.push_back(dest);
        }

        entry.contributors.push_back(new_contributor);
      }

      entry.total_contributed             = pubkey_info.info.total_contributed;
      entry.total_reserved                = pubkey_info.info.total_reserved;
      entry.staking_requirement           = pubkey_info.info.staking_requirement;
      entry.portions_for_operator         = pubkey_info.info.portions_for_operator;
      entry.operator_address              = cryptonote::get_account_address_as_str(m_core.get_nettype(), false/*is_subaddress*/, pubkey_info.info.operator_address);

      res.service_node_states.push_back(entry);
    }

    return true;
  }
  //------------------------------------------------------------------------------------------------------------------------------
  bool core_rpc_server::on_get_all_service_nodes(const COMMAND_RPC_GET_SERVICE_NODES::request& req, COMMAND_RPC_GET_SERVICE_NODES::response& res, epee::json_rpc::error& error_resp, const connection_context *ctx)
  {
    auto req_all = req;
    req_all.service_node_pubkeys.clear();
    return on_get_service_nodes(req_all, res, error_resp);
  }
  //------------------------------------------------------------------------------------------------------------------------------
  bool core_rpc_server::on_get_staking_requirement(const COMMAND_RPC_GET_STAKING_REQUIREMENT::request& req, COMMAND_RPC_GET_STAKING_REQUIREMENT::response& res, epee::json_rpc::error& error_resp, const connection_context *ctx)
  {
    PERF_TIMER(on_get_staking_requirement);
    res.staking_requirement = service_nodes::get_staking_requirement(m_core.get_nettype(), req.height);
    res.status = CORE_RPC_STATUS_OK;
    return true;
  }
<<<<<<< HEAD
=======
  //------------------------------------------------------------------------------------------------------------------------------
  bool core_rpc_server::on_get_service_node_blacklisted_key_images(const COMMAND_RPC_GET_SERVICE_NODE_BLACKLISTED_KEY_IMAGES::request& req, COMMAND_RPC_GET_SERVICE_NODE_BLACKLISTED_KEY_IMAGES::response& res, epee::json_rpc::error &error_resp)
  {
    PERF_TIMER(on_get_service_node_blacklisted_key_images);
    const std::vector<service_nodes::key_image_blacklist_entry> &blacklist = m_core.get_service_node_blacklisted_key_images();

    res.status = CORE_RPC_STATUS_OK;
    res.blacklist.reserve(blacklist.size());
    for (const service_nodes::key_image_blacklist_entry &entry : blacklist)
    {
      COMMAND_RPC_GET_SERVICE_NODE_BLACKLISTED_KEY_IMAGES::entry new_entry = {};
      new_entry.key_image     = epee::string_tools::pod_to_hex(entry.key_image);
      new_entry.unlock_height = entry.unlock_height;
      res.blacklist.push_back(std::move(new_entry));
    }

    return true;
  }

  const command_line::arg_descriptor<std::string, false, true, 2> core_rpc_server::arg_rpc_bind_port = {
      "rpc-bind-port"
    , "Port for RPC server"
    , std::to_string(config::RPC_DEFAULT_PORT)
    , {{ &cryptonote::arg_testnet_on, &cryptonote::arg_stagenet_on }}
    , [](std::array<bool, 2> testnet_stagenet, bool defaulted, std::string val)->std::string {
        if (testnet_stagenet[0] && defaulted)
          return std::to_string(config::testnet::RPC_DEFAULT_PORT);
        else if (testnet_stagenet[1] && defaulted)
          return std::to_string(config::stagenet::RPC_DEFAULT_PORT);
        return val;
      }
    };

  const command_line::arg_descriptor<std::string> core_rpc_server::arg_rpc_restricted_bind_port = {
      "rpc-restricted-bind-port"
    , "Port for restricted RPC server"
    , ""
    };

  const command_line::arg_descriptor<bool> core_rpc_server::arg_restricted_rpc = {
      "restricted-rpc"
    , "Restrict RPC to view only commands and do not return privacy sensitive data in RPC calls"
    , false
    };

  const command_line::arg_descriptor<std::string> core_rpc_server::arg_bootstrap_daemon_address = {
      "bootstrap-daemon-address"
    , "URL of a 'bootstrap' remote daemon that the connected wallets can use while this daemon is still not fully synced"
    , ""
    };

  const command_line::arg_descriptor<std::string> core_rpc_server::arg_bootstrap_daemon_login = {
      "bootstrap-daemon-login"
    , "Specify username:password for the bootstrap daemon login"
    , ""
    };
>>>>>>> 3a7b6b59
}  // namespace cryptonote<|MERGE_RESOLUTION|>--- conflicted
+++ resolved
@@ -211,22 +211,6 @@
     res.database_size = restricted ? 0 : m_core.get_blockchain_storage().get_db().get_database_size();
     res.update_available = restricted ? false : m_core.is_update_available();
     res.version = restricted ? "" : LOKI_VERSION;
-    return true;
-  }
-  //------------------------------------------------------------------------------------------------------------------------------
-  bool core_rpc_server::on_get_all_service_nodes_keys(const COMMAND_RPC_GET_ALL_SERVICE_NODES_KEYS::request& req, COMMAND_RPC_GET_ALL_SERVICE_NODES_KEYS::response& res, epee::json_rpc::error& error_resp)
-  {
-    std::vector<crypto::public_key> keys;
-    m_core.get_all_service_nodes_public_keys(keys, req.fully_funded_nodes_only);
-
-    res.keys.clear();
-    res.keys.resize(keys.size());
-    size_t i = 0;
-    for (const auto& key : keys)
-    {
-      std::string const hex64 = string_tools::pod_to_hex(key);
-      res.keys[i++]           = loki::hex64_to_base32z(hex64);
-    }
     return true;
   }
   //------------------------------------------------------------------------------------------------------------------------------
@@ -757,36 +741,10 @@
     if(!m_core.handle_incoming_tx(tx_blob, tvc, false, false, req.do_not_relay) || tvc.m_verifivation_failed)
     {
       const vote_verification_context &vvc = tvc.m_vote_ctx;
-<<<<<<< HEAD
       res.status          = "Failed";
       std::string reason  = print_tx_verification_context  (tvc);
       reason             += print_vote_verification_context(vvc);
       res.tvc             = tvc;
-=======
-      res.status  = "Failed";
-      res.reason  = print_tx_verification_context  (tvc);
-      res.reason += print_vote_verification_context(vvc);
-
-      res.low_mixin = tvc.m_low_mixin;
-      res.double_spend = tvc.m_double_spend;
-      res.invalid_input = tvc.m_invalid_input;
-      res.invalid_output = tvc.m_invalid_output;
-      res.too_big = tvc.m_too_big;
-      res.overspend = tvc.m_overspend;
-      res.fee_too_low = tvc.m_fee_too_low;
-      res.not_rct = tvc.m_not_rct;
-      res.invalid_version = tvc.m_invalid_version;
-      res.invalid_type = tvc.m_invalid_type;
-      res.key_image_locked_by_snode = tvc.m_key_image_locked_by_snode;
-      res.key_image_blacklisted = tvc.m_key_image_blacklisted;
-      res.not_enough_votes = vvc.m_not_enough_votes;
-      res.invalid_block_height = vvc.m_invalid_block_height;
-      res.duplicate_voters = vvc.m_duplicate_voters;
-      res.voters_quorum_index_out_of_bounds = vvc.m_voters_quorum_index_out_of_bounds;
-      res.service_node_index_out_of_bounds = vvc.m_service_node_index_out_of_bounds;
-      res.signature_not_valid = vvc.m_signature_not_valid;
-      res.not_enough_votes = vvc.m_not_enough_votes;
->>>>>>> 3a7b6b59
       const std::string punctuation = res.reason.empty() ? "" : ": ";
       if (tvc.m_verifivation_failed)
       {
@@ -2334,6 +2292,12 @@
       }
     };
 
+  const command_line::arg_descriptor<std::string> core_rpc_server::arg_bootstrap_daemon_login = {
+      "bootstrap-daemon-login"
+    , "Specify username:password for the bootstrap daemon login"
+    , ""
+    };
+
   const command_line::arg_descriptor<std::string> core_rpc_server::arg_rpc_restricted_bind_port = {
       "rpc-restricted-bind-port"
     , "Port for restricted RPC server"
@@ -2349,12 +2313,6 @@
   const command_line::arg_descriptor<std::string> core_rpc_server::arg_bootstrap_daemon_address = {
       "bootstrap-daemon-address"
     , "URL of a 'bootstrap' remote daemon that the connected wallets can use while this daemon is still not fully synced"
-    , ""
-    };
-
-  const command_line::arg_descriptor<std::string> core_rpc_server::arg_bootstrap_daemon_login = {
-      "bootstrap-daemon-login"
-    , "Specify username:password for the bootstrap daemon login"
     , ""
     };
 
@@ -2524,6 +2482,23 @@
     return success;
   }
   //------------------------------------------------------------------------------------------------------------------------------
+  bool core_rpc_server::on_get_service_node_blacklisted_key_images(const COMMAND_RPC_GET_SERVICE_NODE_BLACKLISTED_KEY_IMAGES::request& req, COMMAND_RPC_GET_SERVICE_NODE_BLACKLISTED_KEY_IMAGES::response& res, epee::json_rpc::error &error_resp, const connection_context *ctx)
+  {
+    PERF_TIMER(on_get_service_node_blacklisted_key_images);
+    const std::vector<service_nodes::key_image_blacklist_entry> &blacklist = m_core.get_service_node_blacklisted_key_images();
+
+    res.status = CORE_RPC_STATUS_OK;
+    res.blacklist.reserve(blacklist.size());
+    for (const service_nodes::key_image_blacklist_entry &entry : blacklist)
+    {
+      COMMAND_RPC_GET_SERVICE_NODE_BLACKLISTED_KEY_IMAGES::entry new_entry = {};
+      new_entry.key_image     = epee::string_tools::pod_to_hex(entry.key_image);
+      new_entry.unlock_height = entry.unlock_height;
+      res.blacklist.push_back(std::move(new_entry));
+    }
+    return true;
+  }
+  //------------------------------------------------------------------------------------------------------------------------------
   bool core_rpc_server::on_get_service_node_key(const COMMAND_RPC_GET_SERVICE_NODE_KEY::request& req, COMMAND_RPC_GET_SERVICE_NODE_KEY::response& res, epee::json_rpc::error &error_resp, const connection_context *ctx)
   {
     PERF_TIMER(on_get_service_node_key);
@@ -2544,6 +2519,22 @@
 
     res.status = CORE_RPC_STATUS_OK;
     return result;
+  }
+  //------------------------------------------------------------------------------------------------------------------------------
+  bool core_rpc_server::on_get_all_service_nodes_keys(const COMMAND_RPC_GET_ALL_SERVICE_NODES_KEYS::request& req, COMMAND_RPC_GET_ALL_SERVICE_NODES_KEYS::response& res, epee::json_rpc::error& error_resp, const connection_context *ctx)
+  {
+    std::vector<crypto::public_key> keys;
+    m_core.get_all_service_nodes_public_keys(keys, req.fully_funded_nodes_only);
+
+    res.keys.clear();
+    res.keys.resize(keys.size());
+    size_t i = 0;
+    for (const auto& key : keys)
+    {
+      std::string const hex64 = string_tools::pod_to_hex(key);
+      res.keys[i++]           = loki::hex64_to_base32z(hex64);
+    }
+    return true;
   }
   //------------------------------------------------------------------------------------------------------------------------------
   bool core_rpc_server::on_get_service_nodes(const COMMAND_RPC_GET_SERVICE_NODES::request& req, COMMAND_RPC_GET_SERVICE_NODES::response& res, epee::json_rpc::error& error_resp, const connection_context *ctx)
@@ -2627,63 +2618,5 @@
     res.status = CORE_RPC_STATUS_OK;
     return true;
   }
-<<<<<<< HEAD
-=======
-  //------------------------------------------------------------------------------------------------------------------------------
-  bool core_rpc_server::on_get_service_node_blacklisted_key_images(const COMMAND_RPC_GET_SERVICE_NODE_BLACKLISTED_KEY_IMAGES::request& req, COMMAND_RPC_GET_SERVICE_NODE_BLACKLISTED_KEY_IMAGES::response& res, epee::json_rpc::error &error_resp)
-  {
-    PERF_TIMER(on_get_service_node_blacklisted_key_images);
-    const std::vector<service_nodes::key_image_blacklist_entry> &blacklist = m_core.get_service_node_blacklisted_key_images();
-
-    res.status = CORE_RPC_STATUS_OK;
-    res.blacklist.reserve(blacklist.size());
-    for (const service_nodes::key_image_blacklist_entry &entry : blacklist)
-    {
-      COMMAND_RPC_GET_SERVICE_NODE_BLACKLISTED_KEY_IMAGES::entry new_entry = {};
-      new_entry.key_image     = epee::string_tools::pod_to_hex(entry.key_image);
-      new_entry.unlock_height = entry.unlock_height;
-      res.blacklist.push_back(std::move(new_entry));
-    }
-
-    return true;
-  }
-
-  const command_line::arg_descriptor<std::string, false, true, 2> core_rpc_server::arg_rpc_bind_port = {
-      "rpc-bind-port"
-    , "Port for RPC server"
-    , std::to_string(config::RPC_DEFAULT_PORT)
-    , {{ &cryptonote::arg_testnet_on, &cryptonote::arg_stagenet_on }}
-    , [](std::array<bool, 2> testnet_stagenet, bool defaulted, std::string val)->std::string {
-        if (testnet_stagenet[0] && defaulted)
-          return std::to_string(config::testnet::RPC_DEFAULT_PORT);
-        else if (testnet_stagenet[1] && defaulted)
-          return std::to_string(config::stagenet::RPC_DEFAULT_PORT);
-        return val;
-      }
-    };
-
-  const command_line::arg_descriptor<std::string> core_rpc_server::arg_rpc_restricted_bind_port = {
-      "rpc-restricted-bind-port"
-    , "Port for restricted RPC server"
-    , ""
-    };
-
-  const command_line::arg_descriptor<bool> core_rpc_server::arg_restricted_rpc = {
-      "restricted-rpc"
-    , "Restrict RPC to view only commands and do not return privacy sensitive data in RPC calls"
-    , false
-    };
-
-  const command_line::arg_descriptor<std::string> core_rpc_server::arg_bootstrap_daemon_address = {
-      "bootstrap-daemon-address"
-    , "URL of a 'bootstrap' remote daemon that the connected wallets can use while this daemon is still not fully synced"
-    , ""
-    };
-
-  const command_line::arg_descriptor<std::string> core_rpc_server::arg_bootstrap_daemon_login = {
-      "bootstrap-daemon-login"
-    , "Specify username:password for the bootstrap daemon login"
-    , ""
-    };
->>>>>>> 3a7b6b59
+
 }  // namespace cryptonote