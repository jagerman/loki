// Copyright (c) 2018-2020, The Loki Project
// Copyright (c) 2014-2019, The Monero Project
//
// All rights reserved.
//
// Redistribution and use in source and binary forms, with or without modification, are
// permitted provided that the following conditions are met:
//
// 1. Redistributions of source code must retain the above copyright notice, this list of
//    conditions and the following disclaimer.
//
// 2. Redistributions in binary form must reproduce the above copyright notice, this list
//    of conditions and the following disclaimer in the documentation and/or other
//    materials provided with the distribution.
//
// 3. Neither the name of the copyright holder nor the names of its contributors may be
//    used to endorse or promote products derived from this software without specific
//    prior written permission.
//
// THIS SOFTWARE IS PROVIDED BY THE COPYRIGHT HOLDERS AND CONTRIBUTORS "AS IS" AND ANY
// EXPRESS OR IMPLIED WARRANTIES, INCLUDING, BUT NOT LIMITED TO, THE IMPLIED WARRANTIES OF
// MERCHANTABILITY AND FITNESS FOR A PARTICULAR PURPOSE ARE DISCLAIMED. IN NO EVENT SHALL
// THE COPYRIGHT HOLDER OR CONTRIBUTORS BE LIABLE FOR ANY DIRECT, INDIRECT, INCIDENTAL,
// SPECIAL, EXEMPLARY, OR CONSEQUENTIAL DAMAGES (INCLUDING, BUT NOT LIMITED TO,
// PROCUREMENT OF SUBSTITUTE GOODS OR SERVICES; LOSS OF USE, DATA, OR PROFITS; OR BUSINESS
// INTERRUPTION) HOWEVER CAUSED AND ON ANY THEORY OF LIABILITY, WHETHER IN CONTRACT,
// STRICT LIABILITY, OR TORT (INCLUDING NEGLIGENCE OR OTHERWISE) ARISING IN ANY WAY OUT OF
// THE USE OF THIS SOFTWARE, EVEN IF ADVISED OF THE POSSIBILITY OF SUCH DAMAGE.
//
// Parts of this file are originally copyright (c) 2012-2013 The Cryptonote developers

#include "core_rpc_server.h"

#include <fmt/color.h>
#include <fmt/core.h>
#include <oxenc/base64.h>

#include <algorithm>
#include <boost/program_options/options_description.hpp>
#include <boost/program_options/variables_map.hpp>
#include <cstring>
#include <iterator>
#include <type_traits>
#include <variant>

#include "common/command_line.h"
#include "common/guts.h"
#include "common/json_binary_proxy.h"
#include "common/oxen.h"
#include "common/random.h"
#include "common/sha256sum.h"
#include "common/string_util.h"
#include "core_rpc_server_binary_commands.h"
#include "core_rpc_server_command_parser.h"
#include "core_rpc_server_error_codes.h"
#include "crypto/crypto.h"
#include "crypto/hash.h"
#include "cryptonote_basic/account.h"
#include "cryptonote_basic/cryptonote_basic_impl.h"
#include "cryptonote_basic/cryptonote_format_utils.h"
#include "cryptonote_basic/hardfork.h"
#include "cryptonote_basic/tx_extra.h"
#include "cryptonote_config.h"
#include "cryptonote_core/oxen_name_system.h"
#include "cryptonote_core/pulse.h"
#include "cryptonote_core/service_node_rules.h"
#include "cryptonote_core/tx_sanity_check.h"
#include "cryptonote_core/uptime_proof.h"
#include "epee/net/network_throttle.hpp"
#include "epee/string_tools.h"
#include "net/parse.h"
#include "oxen/log.hpp"
#include "oxen_economy.h"
#include "p2p/net_node.h"
#include "rpc/common/json_bt.h"
#include "rpc/common/rpc_args.h"
#include "rpc/common/rpc_command.h"
#include "serialization/json_archive.h"
#include "version.h"

namespace cryptonote::rpc {

using nlohmann::json;
using tools::json_binary_proxy;

static auto logcat = log::Cat("daemon.rpc");

namespace {

    template <typename RPC>
    void register_rpc_command(
            std::unordered_map<std::string, std::shared_ptr<const rpc_command>>& regs) {
        static_assert(std::is_base_of_v<RPC_COMMAND, RPC> && !std::is_base_of_v<BINARY, RPC>);
        auto cmd = std::make_shared<rpc_command>();
        cmd->is_public = std::is_base_of_v<PUBLIC, RPC>;
        cmd->is_legacy = std::is_base_of_v<LEGACY, RPC>;

        // Temporary: remove once RPC conversion is complete
        static_assert(!FIXME_has_nested_response_v<RPC>);

        cmd->invoke = make_invoke<RPC, core_rpc_server, rpc_command>();

        for (const auto& name : RPC::names())
            regs.emplace(name, cmd);
    }

    template <typename RPC>
    void register_binary_rpc_command(
            std::unordered_map<std::string, std::shared_ptr<const rpc_command>>& regs) {
        static_assert(std::is_base_of_v<BINARY, RPC> && !std::is_base_of_v<LEGACY, RPC>);
        auto cmd = std::make_shared<rpc_command>();
        cmd->is_public = std::is_base_of_v<PUBLIC, RPC>;
        cmd->is_binary = true;

        // Legacy binary request; these still use epee serialization, and should be considered
        // deprecated (tentatively to be removed in Oxen 11).
        cmd->invoke = [](rpc_request&& request,
                         core_rpc_server& server) -> rpc_command::result_type {
            typename RPC::request req{};
            std::string_view data;
            if (auto body = request.body_view())
                data = *body;
            else
                throw std::runtime_error{
                        "Internal error: can't load binary a RPC command with non-string body"};
            if (!epee::serialization::load_t_from_binary(req, data))
                throw parse_error{"Failed to parse binary data parameters"};

            auto res = server.invoke(std::move(req), std::move(request.context));

            std::string response;
            epee::serialization::store_t_to_binary(res, response);
            return response;
        };

        for (const auto& name : RPC::names())
            regs.emplace(name, cmd);
    }

    template <typename... RPC, typename... BinaryRPC>
    std::unordered_map<std::string, std::shared_ptr<const rpc_command>> register_rpc_commands(
            tools::type_list<RPC...>, tools::type_list<BinaryRPC...>) {
        std::unordered_map<std::string, std::shared_ptr<const rpc_command>> regs;

        (register_rpc_command<RPC>(regs), ...);
        (register_binary_rpc_command<BinaryRPC>(regs), ...);

        return regs;
    }

    constexpr uint64_t OUTPUT_HISTOGRAM_RECENT_CUTOFF_RESTRICTION =
            3 * 86400;  // 3 days max, the wallet requests 1.8 days
    constexpr uint64_t round_up(uint64_t value, uint64_t quantum) {
        return (value + quantum - 1) / quantum * quantum;
    }

}  // namespace

const std::unordered_map<std::string, std::shared_ptr<const rpc_command>> rpc_commands =
        register_rpc_commands(rpc::core_rpc_types{}, rpc::core_rpc_binary_types{});

//-----------------------------------------------------------------------------------
void core_rpc_server::init_options(
        boost::program_options::options_description& desc,
        boost::program_options::options_description& hidden) {
    cryptonote::rpc_args::init_options(desc, hidden);
}
//------------------------------------------------------------------------------------------------------------------------------
core_rpc_server::core_rpc_server(
        core& cr,
        nodetool::node_server<cryptonote::t_cryptonote_protocol_handler<cryptonote::core>>& p2p) :
        m_core(cr), m_p2p(p2p) {}
//------------------------------------------------------------------------------------------------------------------------------
bool core_rpc_server::check_core_ready() {
    return m_p2p.get_payload_object().is_synchronized();
}

#define CHECK_CORE_READY()            \
    do {                              \
        if (!check_core_ready()) {    \
            res.status = STATUS_BUSY; \
            return res;               \
        }                             \
    } while (0)

//------------------------------------------------------------------------------------------------------------------------------
void core_rpc_server::invoke(GET_HEIGHT& get_height, [[maybe_unused]] rpc_context context) {
    auto [height, hash] = m_core.get_blockchain_top();

    ++height;  // block height to chain height
    get_height.response["status"] = STATUS_OK;
    get_height.response["height"] = height;
    get_height.response_hex["hash"] = hash;

    cryptonote::checkpoint_t checkpoint;
    if (m_core.get_blockchain_storage().get_db().get_immutable_checkpoint(
                &checkpoint, height - 1)) {
        get_height.response["immutable_height"] = checkpoint.height;
        get_height.response_hex["immutable_hash"] = checkpoint.block_hash;
    }
}
//------------------------------------------------------------------------------------------------------------------------------
void core_rpc_server::invoke(GET_INFO& info, [[maybe_unused]] rpc_context context) {

    auto [top_height, top_hash] = m_core.get_blockchain_top();

    auto& bs = m_core.get_blockchain_storage();
    auto& db = bs.get_db();

    auto prev_ts = db.get_block_timestamp(top_height);
    auto height = top_height + 1;  // turn top block height into blockchain height

    info.response["height"] = height;
    info.response_hex["top_block_hash"] = top_hash;
    info.response["target_height"] = m_core.get_target_blockchain_height();

    info.response["hard_fork"] = m_core.get_blockchain_storage().get_network_version();

    bool next_block_is_pulse = false;
    if (pulse::timings t; pulse::get_round_timings(bs, height, prev_ts, t)) {
        info.response["pulse_ideal_timestamp"] =
                tools::to_seconds(t.ideal_timestamp.time_since_epoch());
        info.response["pulse_target_timestamp"] =
                tools::to_seconds(t.r0_timestamp.time_since_epoch());
        next_block_is_pulse = pulse::clock::now() < t.miner_fallback_timestamp;
    }

    if (cryptonote::checkpoint_t checkpoint; db.get_immutable_checkpoint(&checkpoint, top_height)) {
        info.response["immutable_height"] = checkpoint.height;
        info.response_hex["immutable_block_hash"] = checkpoint.block_hash;
    }

    if (next_block_is_pulse)
        info.response["pulse"] = true;
    else
        info.response["difficulty"] = bs.get_difficulty_for_next_block(next_block_is_pulse);

    info.response["target"] = tools::to_seconds(TARGET_BLOCK_TIME);
    // This count seems broken: blocks with no outputs (after batching) shouldn't be subtracted, and
    // 0-output txes (SN state changes) arguably shouldn't be, either.
    info.response["tx_count"] =
            m_core.get_blockchain_storage().get_total_transactions() - height;  // without coinbase
    info.response["tx_pool_size"] = m_core.get_pool().get_transactions_count();
    if (context.admin) {
        info.response["alt_blocks_count"] = bs.get_alternative_blocks_count();
        auto total_conn = m_p2p.get_public_connections_count();
        auto outgoing_conns = m_p2p.get_public_outgoing_connections_count();
        info.response["outgoing_connections_count"] = outgoing_conns;
        info.response["incoming_connections_count"] = total_conn - outgoing_conns;
        info.response["white_peerlist_size"] = m_p2p.get_public_white_peers_count();
        info.response["grey_peerlist_size"] = m_p2p.get_public_gray_peers_count();
    }

    cryptonote::network_type nettype = m_core.get_nettype();
    info.response["mainnet"] = nettype == network_type::MAINNET;
    if (nettype == network_type::TESTNET)
        info.response["testnet"] = true;
    else if (nettype == network_type::DEVNET)
        info.response["devnet"] = true;
    else if (nettype != network_type::MAINNET)
        info.response["fakechain"] = true;
    info.response["nettype"] = nettype == network_type::MAINNET ? "mainnet"
                             : nettype == network_type::TESTNET ? "testnet"
                             : nettype == network_type::DEVNET  ? "devnet"
                                                                : "fakechain";

    try {
        auto cd = db.get_block_cumulative_difficulty(top_height);
        info.response["cumulative_difficulty"] = cd;
    } catch (std::exception const& e) {
        info.response["status"] =
                "Error retrieving cumulative difficulty at height " + std::to_string(top_height);
        return;
    }

    info.response["block_size_limit"] = bs.get_current_cumulative_block_weight_limit();
    info.response["block_size_median"] = bs.get_current_cumulative_block_weight_median();

    auto ons_counts = bs.name_system_db().get_mapping_counts(height);
    info.response["ons_counts"] = std::array{
            ons_counts[ons::mapping_type::session],
            ons_counts[ons::mapping_type::wallet],
            ons_counts[ons::mapping_type::lokinet]};

    if (context.admin) {
        bool sn = m_core.service_node();
        info.response["service_node"] = sn;
        info.response["start_time"] = m_core.get_start_time();
        if (sn) {
            info.response["last_storage_server_ping"] = m_core.m_last_storage_server_ping.load();
            info.response["last_lokinet_ping"] = m_core.m_last_lokinet_ping.load();
        }
        info.response["free_space"] = m_core.get_free_space();
    }

    if (m_core.offline())
        info.response["offline"] = true;
    auto db_size = db.get_database_size();
    info.response["database_size"] = context.admin ? db_size : round_up(db_size, 1'000'000'000);
    info.response["version"] = context.admin ? OXEN_VERSION_FULL : std::to_string(OXEN_VERSION[0]);
    info.response["status_line"] = context.admin ? m_core.get_status_string()
                                                 : "v" + std::to_string(OXEN_VERSION[0]) +
                                                           "; Height: " + std::to_string(height);

    info.response["status"] = STATUS_OK;
}
//------------------------------------------------------------------------------------------------------------------------------
void core_rpc_server::invoke(GET_NET_STATS& get_net_stats, [[maybe_unused]] rpc_context context) {
    get_net_stats.response["start_time"] = m_core.get_start_time();
    {
        std::lock_guard lock{
                epee::net_utils::network_throttle_manager::m_lock_get_global_throttle_in};
        auto [packets, bytes] =
                epee::net_utils::network_throttle_manager::get_global_throttle_in().get_stats();
        get_net_stats.response["total_packets_in"] = packets;
        get_net_stats.response["total_bytes_in"] = bytes;
    }
    {
        std::lock_guard lock{
                epee::net_utils::network_throttle_manager::m_lock_get_global_throttle_out};
        auto [packets, bytes] =
                epee::net_utils::network_throttle_manager::get_global_throttle_out().get_stats();
        get_net_stats.response["total_packets_in"] = packets;
        get_net_stats.response["total_bytes_in"] = bytes;
    }
    get_net_stats.response["status"] = STATUS_OK;
}
namespace {
    //------------------------------------------------------------------------------------------------------------------------------
    class pruned_transaction {
        transaction& tx;

      public:
        pruned_transaction(transaction& tx) : tx(tx) {}
        BEGIN_SERIALIZE_OBJECT()
        tx.serialize_base(ar);
        END_SERIALIZE()
    };
}  // namespace
//------------------------------------------------------------------------------------------------------------------------------
GET_BLOCKS_BIN::response core_rpc_server::invoke(
        GET_BLOCKS_BIN::request&& req, [[maybe_unused]] rpc_context context) {
    GET_BLOCKS_BIN::response res{};

    std::vector<std::pair<
            std::pair<std::string, crypto::hash>,
            std::vector<std::pair<crypto::hash, std::string>>>>
            bs;

    if (!m_core.find_blockchain_supplement(
                req.start_height,
                req.block_ids,
                bs,
                res.current_height,
                res.start_height,
                req.prune,
                !req.no_miner_tx,
                GET_BLOCKS_BIN::MAX_COUNT)) {
        res.status = "Failed";
        return res;
    }

    size_t size = 0, ntxes = 0;
    res.blocks.reserve(bs.size());
    res.output_indices.reserve(bs.size());
    for (auto& bd : bs) {
        res.blocks.resize(res.blocks.size() + 1);
        res.blocks.back().block = bd.first.first;
        size += bd.first.first.size();
        res.output_indices.push_back(GET_BLOCKS_BIN::block_output_indices());
        ntxes += bd.second.size();
        res.output_indices.back().indices.reserve(1 + bd.second.size());
        if (req.no_miner_tx)
            res.output_indices.back().indices.push_back(GET_BLOCKS_BIN::tx_output_indices());
        res.blocks.back().txs.reserve(bd.second.size());
        for (auto& [txhash, txdata] : bd.second) {
            size += res.blocks.back().txs.emplace_back(std::move(txdata)).size();
        }

        const size_t n_txes_to_lookup = bd.second.size() + (req.no_miner_tx ? 0 : 1);
        if (n_txes_to_lookup > 0) {
            std::vector<std::vector<uint64_t>> indices;
            bool r = m_core.get_tx_outputs_gindexs(
                    req.no_miner_tx ? bd.second.front().first : bd.first.second,
                    n_txes_to_lookup,
                    indices);
            if (!r || indices.size() != n_txes_to_lookup ||
                res.output_indices.back().indices.size() != (req.no_miner_tx ? 1 : 0)) {
                res.status = "Failed";
                return res;
            }
            for (size_t i = 0; i < indices.size(); ++i)
                res.output_indices.back().indices.push_back({std::move(indices[i])});
        }
    }

    log::debug(logcat, "on_get_blocks: {} blocks, {} txes, size {}", bs.size(), ntxes, size);
    res.status = STATUS_OK;
    return res;
}
GET_ALT_BLOCKS_HASHES_BIN::response core_rpc_server::invoke(
        GET_ALT_BLOCKS_HASHES_BIN::request&& req, [[maybe_unused]] rpc_context context) {
    GET_ALT_BLOCKS_HASHES_BIN::response res{};

    std::vector<block> blks;

    if (!m_core.get_alternative_blocks(blks)) {
        res.status = "Failed";
        return res;
    }

    res.blks_hashes.reserve(blks.size());

    for (auto const& blk : blks) {
        res.blks_hashes.push_back(tools::hex_guts(get_block_hash(blk)));
    }

    log::debug(logcat, "on_get_alt_blocks_hashes: {} blocks ", blks.size());
    res.status = STATUS_OK;
    return res;
}
//------------------------------------------------------------------------------------------------------------------------------
GET_BLOCKS_BY_HEIGHT_BIN::response core_rpc_server::invoke(
        GET_BLOCKS_BY_HEIGHT_BIN::request&& req, [[maybe_unused]] rpc_context context) {
    GET_BLOCKS_BY_HEIGHT_BIN::response res{};

    res.status = "Failed";
    res.blocks.clear();
    res.blocks.reserve(req.heights.size());
    for (uint64_t height : req.heights) {
        block blk;
        try {
            blk = m_core.get_blockchain_storage().get_db().get_block_from_height(height);
        } catch (...) {
            res.status = "Error retrieving block at height " + std::to_string(height);
            return res;
        }
        std::vector<transaction> txs;
        m_core.get_transactions(blk.tx_hashes, txs);
        res.blocks.resize(res.blocks.size() + 1);
        res.blocks.back().block = block_to_blob(blk);
        for (auto& tx : txs)
            res.blocks.back().txs.push_back(tx_to_blob(tx));
    }
    res.status = STATUS_OK;
    return res;
}
//------------------------------------------------------------------------------------------------------------------------------
GET_HASHES_BIN::response core_rpc_server::invoke(
        GET_HASHES_BIN::request&& req, [[maybe_unused]] rpc_context context) {
    GET_HASHES_BIN::response res{};

    res.start_height = req.start_height;
    if (!m_core.get_blockchain_storage().find_blockchain_supplement(
                req.block_ids, res.m_block_ids, res.start_height, res.current_height, false)) {
        res.status = "Failed";
        return res;
    }

    res.status = STATUS_OK;
    return res;
}
//------------------------------------------------------------------------------------------------------------------------------
GET_OUTPUTS_BIN::response core_rpc_server::invoke(
        GET_OUTPUTS_BIN::request&& req, rpc_context context) {
    GET_OUTPUTS_BIN::response res{};

    if (!context.admin && req.outputs.size() > GET_OUTPUTS_BIN::MAX_COUNT)
        res.status = "Too many outs requested";
    else if (m_core.get_outs(req, res))
        res.status = STATUS_OK;
    else
        res.status = "Failed";

    return res;
}
//------------------------------------------------------------------------------------------------------------------------------
void core_rpc_server::invoke(GET_OUTPUTS& get_outputs, rpc_context context) {
    if (!context.admin && get_outputs.request.output_indices.size() > GET_OUTPUTS::MAX_COUNT) {
        get_outputs.response["status"] = "Too many outs requested";
        return;
    }

    // This is nasty.  WTF are core methods taking *local rpc* types?
    // FIXME: make core methods take something sensible, like a std::vector<uint64_t>.  (We really
    // don't need the pair since amount is also 0 for Oxen since the beginning of the chain; only in
    // ancient Monero blocks was it non-zero).
    GET_OUTPUTS_BIN::request req_bin{};
    req_bin.get_txid = get_outputs.request.get_txid;
    req_bin.outputs.reserve(get_outputs.request.output_indices.size());
    for (auto oi : get_outputs.request.output_indices)
        req_bin.outputs.push_back({0, oi});

    GET_OUTPUTS_BIN::response res_bin{};
    if (!m_core.get_outs(req_bin, res_bin)) {
        get_outputs.response["status"] = STATUS_FAILED;
        return;
    }

    auto binary_format =
            get_outputs.is_bt() ? json_binary_proxy::fmt::bt : json_binary_proxy::fmt::hex;

    auto& outs = (get_outputs.response["outs"] = json::array());
    if (!get_outputs.request.as_tuple) {
        for (auto& outkey : res_bin.outs) {
            json o;
            json_binary_proxy b{o, binary_format};
            b["key"] = std::move(outkey.key);
            b["mask"] = std::move(outkey.mask);
            o["unlocked"] = outkey.unlocked;
            o["height"] = outkey.height;
            if (get_outputs.request.get_txid)
                b["txid"] = std::move(outkey.txid);
            outs.push_back(std::move(o));
        }
    } else {
        for (auto& outkey : res_bin.outs) {
            auto o = json::array();
            json_binary_proxy b{o, binary_format};
            b.push_back(std::move(outkey.key));
            b.push_back(std::move(outkey.mask));
            o.push_back(outkey.unlocked);
            o.push_back(outkey.height);
            if (get_outputs.request.get_txid)
                b.push_back(std::move(outkey.txid));
            outs.push_back(o);
        }
    }

    get_outputs.response["status"] = STATUS_OK;
}
//------------------------------------------------------------------------------------------------------------------------------
GET_TX_GLOBAL_OUTPUTS_INDEXES_BIN::response core_rpc_server::invoke(
        GET_TX_GLOBAL_OUTPUTS_INDEXES_BIN::request&& req, [[maybe_unused]] rpc_context context) {
    GET_TX_GLOBAL_OUTPUTS_INDEXES_BIN::response res{};

    bool r = m_core.get_tx_outputs_gindexs(req.txid, res.o_indexes);
    if (!r) {
        res.status = "Failed";
        return res;
    }
    res.status = STATUS_OK;
    log::debug(logcat, "GET_TX_GLOBAL_OUTPUTS_INDEXES: [{}]", res.o_indexes.size());
    return res;
}

namespace {
    constexpr uint64_t half_microportion =
            9223372036855ULL;  // half of 1/1'000'000 of a full portion
    constexpr uint32_t microportion(uint64_t portion) {
        // Rounding integer division to convert our [0, ..., 2^64-4] portion value into [0, ...,
        // 1000000]:
        return portion < half_microportion
                     ? 0
                     : (portion - half_microportion) / (2 * half_microportion) + 1;
    }
    template <typename T>
    std::vector<std::string> hexify(const std::vector<T>& v) {
        std::vector<std::string> hexes;
        hexes.reserve(v.size());
        for (auto& x : v)
            hexes.push_back(tools::hex_guts(x));
        return hexes;
    }

    struct extra_extractor {
        nlohmann::json& entry;
        const network_type nettype;
        json_binary_proxy::fmt format;

        // If we encounter duplicate values then we want to produce an array of values, but with
        // just a single one we want just the value itself; this does that.  Returns a reference to
        // the assigned value (whether as a top-level value or array element).
        template <typename T>
        json& set(
                const std::string& key,
                T&& value,
                [[maybe_unused]] bool binary = tools::json_is_binary<T> ||
                                               tools::json_is_binary_container<T>) {
            auto* x = &entry[key];
            if (!x->is_null() && !x->is_array())
                x = &(entry[key] = json::array({std::move(*x)}));
            if (x->is_array())
                x = &x->emplace_back();
            if constexpr (
                    tools::json_is_binary<T> || tools::json_is_binary_container<T> ||
                    std::is_convertible_v<T, std::string_view>) {
                if (binary)
                    return json_binary_proxy{*x, format} = std::forward<T>(value);
            }
            assert(!binary);
            return *x = std::forward<T>(value);
        }

        void operator()(const tx_extra_pub_key& x) { set("pubkey", x.pub_key); }
        void operator()(const tx_extra_nonce& x) {
            if ((x.nonce.size() == sizeof(crypto::hash) + 1 &&
                 x.nonce[0] == TX_EXTRA_NONCE_PAYMENT_ID) ||
                (x.nonce.size() == sizeof(crypto::hash8) + 1 &&
                 x.nonce[0] == TX_EXTRA_NONCE_ENCRYPTED_PAYMENT_ID))
                set("payment_id", std::string_view{x.nonce.data() + 1, x.nonce.size() - 1}, true);
            else
                set("extra_nonce", x.nonce, true);
        }
        void operator()(const tx_extra_merge_mining_tag& x) {
            set("mm_depth", x.depth);
            set("mm_root", x.merkle_root);
        }
        void operator()(const tx_extra_additional_pub_keys& x) {
            set("additional_pubkeys", x.data);
        }
        void operator()(const tx_extra_burn& x) { set("burn_amount", x.amount); }
        void operator()(const tx_extra_service_node_winner& x) {
            set("sn_winner", x.m_service_node_key);
        }
        void operator()(const tx_extra_service_node_pubkey& x) {
            set("sn_pubkey", x.m_service_node_key);
        }
        void operator()(const tx_extra_service_node_register& x) {
            // MERGEFIX: confirm this is correct
            json new_reg{};
            if (x.hf_or_expiration <= 255) {  // hard fork value
                new_reg["hardfork"] = static_cast<hf>(x.hf_or_expiration);
                new_reg["fee"] = x.fee * 1'000'000 / STAKING_FEE_BASIS;
            } else {  // timestamp
                new_reg["hardfork"] = hf::none;
                new_reg["expiry"] = x.hf_or_expiration;
                new_reg["fee"] = microportion(x.fee);
            }
            hf reg_hf = new_reg["hardfork"];

            new_reg["contributors"] = json::array();
            for (size_t i = 0; i < x.amounts.size(); i++) {
                auto wallet = get_account_address_as_str(
                        nettype, false, {x.public_spend_keys[i], x.public_view_keys[i]});
                uint64_t amount;
                uint32_t portion;
                if (reg_hf >= hf::hf19_reward_batching) {
                    amount = x.amounts[i];
                    // We aren't given info on whether this is testnet/mainnet, but we can guess by
                    // looking at the operator amount, which has to be <= 100 on testnet, but >=
                    // 3750 on mainnet.
                    auto nettype = x.amounts[0] > oxen::SENT_STAKING_REQUIREMENT_TESTNET
                                         ? network_type::MAINNET
                                         : network_type::TESTNET;
                    portion = std::lround(
                            amount /
                            (double)service_nodes::get_staking_requirement(nettype, reg_hf) *
                            1'000'000.0);
                } else {
                    amount = 0;
                    portion = microportion(x.amounts[i]);
                }
                new_reg["contributors"].push_back(json{
                        {"wallet", std::move(wallet)}, {"amount", amount}, {"portion", portion}});
            }
            set("sn_registration", std::move(new_reg));
        }
        void operator()(const tx_extra_service_node_contributor& x) {
            set("sn_contributor",
                get_account_address_as_str(
                        nettype, false, {x.m_spend_public_key, x.m_view_public_key}));
        }
        template <typename T>
        auto& _state_change(const T& x) {
            // Common loading code for nearly-identical state_change and deregister_old variables:
            auto voters = json::array();
            for (auto& v : x.votes)
                voters.push_back(v.validator_index);

            json sc{{"height", x.block_height},
                    {"index", x.service_node_index},
                    {"voters", std::move(voters)}};
            return set("sn_state_change", std::move(sc));
        }
        void operator()(const tx_extra_service_node_deregister_old& x) {
            auto& sc = _state_change(x);
            sc["old_dereg"] = true;
            sc["type"] = "dereg";
        }
        void operator()(const tx_extra_service_node_state_change& x) {
            auto& sc = _state_change(x);
            if (x.reason_consensus_all)
                sc["reasons"] = cryptonote::coded_reasons(x.reason_consensus_all);
            // If `any` has reasons not included in all then list the extra ones separately:
            if (uint16_t reasons_maybe = x.reason_consensus_any & ~x.reason_consensus_all)
                sc["reasons_maybe"] = cryptonote::coded_reasons(reasons_maybe);
            switch (x.state) {
                case service_nodes::new_state::decommission: sc["type"] = "decom"; break;
                case service_nodes::new_state::recommission: sc["type"] = "recom"; break;
                case service_nodes::new_state::deregister: sc["type"] = "dereg"; break;
                case service_nodes::new_state::ip_change_penalty: sc["type"] = "ip"; break;
                case service_nodes::new_state::_count: /*leave blank*/ break;
            }
        }
        void operator()(const tx_extra_tx_secret_key& x) {
            set("tx_secret_key", tools::view_guts(x.key), true);
        }
        void operator()(const tx_extra_tx_key_image_proofs& x) {
            std::vector<crypto::key_image> kis;
            kis.reserve(x.proofs.size());
            for (auto& proof : x.proofs)
                kis.push_back(proof.key_image);
            set("locked_key_images", std::move(kis));
        }
        void operator()(const tx_extra_tx_key_image_unlock& x) {
            set("key_image_unlock", x.key_image);
        }
        void _load_owner(json& parent, const std::string& key, const ons::generic_owner& owner) {
            if (!owner)
                return;
            if (owner.type == ons::generic_owner_sig_type::monero)
                parent[key] = get_account_address_as_str(
                        nettype, owner.wallet.is_subaddress, owner.wallet.address);
            else if (owner.type == ons::generic_owner_sig_type::ed25519)
                json_binary_proxy{parent[key], format} = owner.ed25519;
        }
        void operator()(const tx_extra_oxen_name_system& x) {
            json ons{};
            if (auto maybe_exp = ons::expiry_blocks(nettype, x.type))
                ons["blocks"] = *maybe_exp;
            switch (x.type) {
                case ons::mapping_type::lokinet: [[fallthrough]];
                case ons::mapping_type::lokinet_2years: [[fallthrough]];
                case ons::mapping_type::lokinet_5years: [[fallthrough]];
                case ons::mapping_type::lokinet_10years: ons["type"] = "lokinet"; break;

                case ons::mapping_type::session: ons["type"] = "session"; break;
                case ons::mapping_type::wallet: ons["type"] = "wallet"; break;

                case ons::mapping_type::update_record_internal: [[fallthrough]];
                case ons::mapping_type::_count: break;
            }
            if (x.is_buying())
                ons["buy"] = true;
            else if (x.is_updating())
                ons["update"] = true;
            else if (x.is_renewing())
                ons["renew"] = true;
            auto ons_bin = json_binary_proxy{ons, format};
            ons_bin["name_hash"] = x.name_hash;
            if (!x.encrypted_value.empty())
                ons_bin["value"] = x.encrypted_value;
            _load_owner(ons, "owner", x.owner);
            _load_owner(ons, "backup_owner", x.backup_owner);
        }
        void operator()(const tx_extra_ethereum_new_service_node& x) {
            set("bls_pubkey", x.bls_pubkey);
            set("eth_address", x.eth_address);
            set("service_node_pubkey", x.service_node_pubkey);
            set("signature", x.signature);
            set("fee", x.fee);
            auto contributors = json::array();
            for (auto& contributor : x.contributors) {
                auto& c = contributors.emplace_back();
                json_binary_proxy{c["address"], format} = contributor.address;
                c["amount"] = contributor.amount;
            }
            set("contributors", contributors);
        }
        void operator()(const tx_extra_ethereum_service_node_leave_request& x) {
            set("bls_pubkey", x.bls_pubkey);
        }
        void operator()(const tx_extra_ethereum_service_node_exit& x) {
            set("eth_address", x.eth_address);
            set("amount", x.amount);
            set("bls_pubkey", x.bls_pubkey);
        }
        void operator()(const tx_extra_ethereum_service_node_deregister& x) {
            set("bls_pubkey", x.bls_pubkey);
        }

        // Ignore these fields:
        void operator()(const tx_extra_padding&) {}
        void operator()(const tx_extra_mysterious_minergate&) {}
    };

    void load_tx_extra_data(
            nlohmann::json& e, const transaction& tx, network_type nettype, bool is_bt) {
        e = json::object();
        std::vector<tx_extra_field> extras;
        if (!parse_tx_extra(tx.extra, extras))
            return;
        extra_extractor visitor{
                e, nettype, is_bt ? json_binary_proxy::fmt::bt : json_binary_proxy::fmt::hex};
        for (const auto& extra : extras)
            var::visit(visitor, extra);
    }
}  // namespace

struct tx_info {
    txpool_tx_meta_t meta;
    std::string tx_blob;  // Blob containing the transaction data.
    bool blink;           // True if this is a signed blink transaction
};

static std::unordered_map<crypto::hash, tx_info> get_pool_txs_impl(cryptonote::core& core) {
    auto& bc = core.get_blockchain_storage();
    auto& pool = core.get_pool();

    std::unordered_map<crypto::hash, tx_info> tx_infos;
    tx_infos.reserve(bc.get_txpool_tx_count());

    bc.for_all_txpool_txes(
            [&tx_infos, &pool](
                    const crypto::hash& txid, const txpool_tx_meta_t& meta, const std::string* bd) {
                transaction tx;
                if (!parse_and_validate_tx_from_blob(*bd, tx)) {
                    log::error(logcat, "Failed to parse tx from txpool");
                    // continue
                    return true;
                }
                auto& txi = tx_infos[txid];
                txi.meta = meta;
                txi.tx_blob = *bd;
                tx.set_hash(txid);
                txi.blink = pool.has_blink(txid);
                return true;
            },
            true);

    return tx_infos;
}

static auto pool_locks(cryptonote::core& core) {
    auto& pool = core.get_pool();
    std::unique_lock tx_lock{pool, std::defer_lock};
    std::unique_lock bc_lock{core.get_blockchain_storage(), std::defer_lock};
    auto blink_lock = pool.blink_shared_lock(std::defer_lock);
    std::lock(tx_lock, bc_lock, blink_lock);
    return std::make_tuple(std::move(tx_lock), std::move(bc_lock), std::move(blink_lock));
}

static std::pair<std::unordered_map<crypto::hash, tx_info>, tx_memory_pool::key_images_container>
get_pool_txs_kis(cryptonote::core& core) {
    auto locks = pool_locks(core);
    return {get_pool_txs_impl(core), core.get_pool().get_spent_key_images(true)};
}

/*
static std::unordered_map<crypto::hash, tx_info> get_pool_txs(
    cryptonote::core& core, std::function<void(const transaction&, tx_info&)> post_process = {}) {
  auto locks = pool_locks(core);
  return get_pool_txs_impl(core);
}
*/

static tx_memory_pool::key_images_container get_pool_kis(
        cryptonote::core& core,
        std::function<void(const transaction&, tx_info&)> post_process = {}) {
    auto locks = pool_locks(core);
    return core.get_pool().get_spent_key_images(true);
}

//------------------------------------------------------------------------------------------------------------------------------
void core_rpc_server::invoke(GET_TRANSACTIONS& get, [[maybe_unused]] rpc_context context) {
    std::unordered_set<crypto::hash> missed_txs;
    using split_tx = std::tuple<crypto::hash, std::string, crypto::hash, std::string>;
    std::vector<split_tx> txs;
    if (!get.request.tx_hashes.empty()) {
        if (!m_core.get_split_transactions_blobs(get.request.tx_hashes, txs, &missed_txs)) {
            get.response["status"] = STATUS_FAILED;
            return;
        }
        log::debug(
                logcat,
                "Found {}/{} transactions on the blockchain",
                txs.size(),
                get.request.tx_hashes.size());
    }

    // try the pool for any missing txes
    auto& pool = m_core.get_pool();
    std::unordered_map<crypto::hash, tx_info> found_in_pool;
    if (!missed_txs.empty() || get.request.memory_pool) {
        try {
            auto [pool_txs, pool_kis] = get_pool_txs_kis(m_core);

            auto split_mempool_tx = [](std::pair<const crypto::hash, tx_info>& info) {
                cryptonote::transaction tx;
                if (!cryptonote::parse_and_validate_tx_from_blob(info.second.tx_blob, tx))
                    throw std::runtime_error{"Unable to parse and validate tx from blob"};
                serialization::binary_string_archiver ba;
                try {
                    tx.serialize_base(ba);
                } catch (const std::exception& e) {
                    throw std::runtime_error{"Failed to serialize transaction base: "s + e.what()};
                }
                std::string pruned = ba.str();
                std::string pruned2{info.second.tx_blob, pruned.size()};
                return split_tx{
                        info.first,
                        std::move(pruned),
                        get_transaction_prunable_hash(tx),
                        std::move(pruned2)};
            };

            if (!get.request.tx_hashes.empty()) {
                // sort to match original request
                std::vector<split_tx> sorted_txs;
                unsigned txs_processed = 0;
                for (const auto& h : get.request.tx_hashes) {
                    if (auto missed_it = missed_txs.find(h); missed_it == missed_txs.end()) {
                        if (txs.size() == txs_processed) {
                            get.response["status"] = "Failed: internal error - txs is empty";
                            return;
                        }
                        // core returns the ones it finds in the right order
                        if (std::get<0>(txs[txs_processed]) != h) {
                            get.response["status"] = "Failed: internal error - tx hash mismatch";
                            return;
                        }
                        sorted_txs.push_back(std::move(txs[txs_processed]));
                        ++txs_processed;
                    } else if (auto ptx_it = pool_txs.find(h); ptx_it != pool_txs.end()) {
                        sorted_txs.push_back(split_mempool_tx(*ptx_it));
                        missed_txs.erase(missed_it);
                        found_in_pool.emplace(h, std::move(ptx_it->second));
                    }
                }
                txs = std::move(sorted_txs);
                get.response_hex["missed_tx"] =
                        missed_txs;  // non-plural here intentional to not break existing clients
                log::debug(
                        logcat,
                        "Found {}/{} transactions in the pool",
                        found_in_pool.size(),
                        get.request.tx_hashes.size());
            } else if (get.request.memory_pool) {
                txs.reserve(pool_txs.size());
                std::transform(
                        pool_txs.begin(),
                        pool_txs.end(),
                        std::back_inserter(txs),
                        split_mempool_tx);
                found_in_pool = std::move(pool_txs);

                auto mki = get.response_hex["mempool_key_images"];
                for (auto& [ki, txids] : pool_kis) {
                    // The *key* is also binary (hex for json):
                    std::string key{get.is_bt() ? tools::view_guts(ki) : tools::hex_guts(ki)};
                    mki[key] = txids;
                }
            }
        } catch (const std::exception& e) {
            log::error(logcat, "{}", e.what());
            get.response["status"] = "Failed: "s + e.what();
            return;
        }
    }

    uint64_t immutable_height = m_core.get_blockchain_storage().get_immutable_height();
    auto blink_lock =
            pool.blink_shared_lock(std::defer_lock);  // Defer until/unless we actually need it

    auto& txs_out = get.response["txs"];
    txs_out = json::array();

    for (const auto& [tx_hash, unprunable_data, prunable_hash, prunable_data] : txs) {
        auto& e = txs_out.emplace_back();
        auto e_bin = get.response_hex["txs"].back();
        e_bin["tx_hash"] = tx_hash;
        e["size"] = unprunable_data.size() + prunable_data.size();

        // If the transaction was pruned then the prunable part will be empty but the prunable hash
        // will be non-null.  (Some txes, like coinbase txes, are non-prunable and will have empty
        // *and* null prunable hash).
        bool prunable = (bool)prunable_hash;
        bool pruned = prunable && prunable_data.empty();

        if (pruned || (prunable && (get.request.split || get.request.prune)))
            e_bin["prunable_hash"] = prunable_hash;

        std::string tx_data = unprunable_data;
        if (!get.request.prune)
            tx_data += prunable_data;

        if (get.request.split || get.request.prune) {
            e_bin["pruned"] = unprunable_data;
            if (get.request.split)
                e_bin["prunable"] = prunable_data;
        }

        if (get.request.data) {
            if (pruned || get.request.prune) {
                if (!e.count("pruned"))
                    e_bin["pruned"] = unprunable_data;
            } else {
                e_bin["data"] = tx_data;
            }
        }

        cryptonote::transaction tx;
        if (get.request.prune || pruned) {
            if (!cryptonote::parse_and_validate_tx_base_from_blob(tx_data, tx)) {
                get.response["status"] = "Failed to parse and validate base tx data";
                return;
            }
        } else {
            if (!cryptonote::parse_and_validate_tx_from_blob(tx_data, tx)) {
                get.response["status"] = "Failed to parse and validate tx data";
                return;
            }
        }

        std::optional<json> extra;
        if (get.request.tx_extra)
            load_tx_extra_data(extra.emplace(), tx, nettype(), get.is_bt());
        if (get.request.tx_extra_raw)
            e_bin["tx_extra_raw"] = std::string_view{
                    reinterpret_cast<const char*>(tx.extra.data()), tx.extra.size()};

        // Clear it because we don't want/care about it in the RPC output (we already got it more
        // usefully from the above).
        tx.extra.clear();

        {
            serialization::json_archiver ja{
                    get.is_bt() ? json_binary_proxy::fmt::bt : json_binary_proxy::fmt::hex};

            serialize(ja, tx);
            auto dumped = std::move(ja).json();
            e.update(dumped);
        }

        if (extra)
            e["extra"] = std::move(*extra);
        else
            e.erase("extra");

        auto ptx_it = found_in_pool.find(tx_hash);
        bool in_pool = ptx_it != found_in_pool.end();
        auto height = std::numeric_limits<uint64_t>::max();

        auto hf_version = get_network_version(
                nettype(), in_pool ? m_core.get_current_blockchain_height() : height);
        if (uint64_t fee, burned;
            get_tx_miner_fee(tx, fee, hf_version >= feature::FEE_BURNING, &burned)) {
            e["fee"] = fee;
            e["burned"] = burned;
        }

        if (in_pool) {
            e["in_pool"] = true;
            const auto& meta = ptx_it->second.meta;
            e["weight"] = meta.weight;
            e["relayed"] = (bool)ptx_it->second.meta.relayed;
            e["received_timestamp"] = ptx_it->second.meta.receive_time;
            e["blink"] = ptx_it->second.blink;
            if (meta.double_spend_seen)
                e["double_spend_seen"] = true;
            if (meta.do_not_relay)
                e["do_not_relay"] = true;
            if (meta.last_relayed_time)
                e["last_relayed_time"] = meta.last_relayed_time;
            if (meta.kept_by_block)
                e["kept_by_block"] = (bool)meta.kept_by_block;
            if (meta.last_failed_id)
                e_bin["last_failed_block"] = meta.last_failed_id;
            if (meta.last_failed_height)
                e["last_failed_height"] = meta.last_failed_height;
            if (meta.max_used_block_id)
                e_bin["max_used_block"] = meta.max_used_block_id;
            if (meta.max_used_block_height)
                e["max_used_height"] = meta.max_used_block_height;
        } else {
            height = m_core.get_blockchain_storage().get_db().get_tx_block_height(tx_hash);
            e["block_height"] = height;
            e["block_timestamp"] =
                    m_core.get_blockchain_storage().get_db().get_block_timestamp(height);
            if (height > immutable_height) {
                if (!blink_lock)
                    blink_lock.lock();
                e["blink"] = pool.has_blink(tx_hash);
            }
        }

        {
            service_nodes::staking_components sc;
            if (service_nodes::tx_get_staking_components_and_amounts(
                        nettype(), hf_version, tx, height, &sc) &&
                sc.transferred > 0)
                e["stake_amount"] = sc.transferred;
        }

        // output indices too if not in pool
        if (!in_pool) {
            std::vector<uint64_t> indices;
            if (m_core.get_tx_outputs_gindexs(tx_hash, indices))
                e["output_indices"] = std::move(indices);
            else {
                get.response["status"] = STATUS_FAILED;
                return;
            }
        }
    }

    log::debug(
            logcat,
            "{} transactions found, {} not found",
            get.response["txs"].size(),
            missed_txs.size());
    get.response["status"] = STATUS_OK;
}
//------------------------------------------------------------------------------------------------------------------------------
void core_rpc_server::invoke(IS_KEY_IMAGE_SPENT& spent, [[maybe_unused]] rpc_context context) {
    spent.response["status"] = STATUS_FAILED;

    std::vector<bool> blockchain_spent;
    if (!m_core.are_key_images_spent(spent.request.key_images, blockchain_spent))
        return;
    std::optional<tx_memory_pool::key_images_container> kis;
    auto spent_status = json::array();
    for (size_t n = 0; n < spent.request.key_images.size(); n++) {
        if (blockchain_spent[n])
            spent_status.push_back(IS_KEY_IMAGE_SPENT::SPENT::BLOCKCHAIN);
        else {
            if (!kis) {
                try {
                    kis = get_pool_kis(m_core);
                } catch (const std::exception& e) {
                    log::error(logcat, "Failed to get pool key images: {}", e.what());
                    return;
                }
            }
            spent_status.push_back(
                    kis->count(spent.request.key_images[n]) ? IS_KEY_IMAGE_SPENT::SPENT::POOL
                                                            : IS_KEY_IMAGE_SPENT::SPENT::UNSPENT);
        }
    }

    spent.response["status"] = STATUS_OK;
    spent.response["spent_status"] = std::move(spent_status);
}

static constexpr auto BLINK_TIMEOUT = "Blink quorum timeout"sv;
static constexpr auto BLINK_REJECTED = "Transaction rejected by blink quorum"sv;

//------------------------------------------------------------------------------------------------------------------------------
void core_rpc_server::invoke(SUBMIT_TRANSACTION& tx, [[maybe_unused]] rpc_context context) {
    if (!check_core_ready()) {
        tx.response["status"] = STATUS_BUSY;
        return;
    }

    if (tx.request.blink) {
        auto future = m_core.handle_blink_tx(tx.request.tx);
        // FIXME: blocking here for 10s is nasty; we need to stash this request and come back to it
        // when the blink tx result comes back, and wait for longer (maybe 30s).
        //
        // FIXME 2: on timeout, we should check the mempool to see if it arrived that way so that we
        // return success if it got out to the network, even if we didn't get the blink quorum reply
        // for some reason.
        auto status = future.wait_for(10s);
        if (status != std::future_status::ready) {
            tx.response["status"] = STATUS_FAILED;
            tx.response["reason"] = BLINK_TIMEOUT;
            tx.response["blink_status"] = blink_result::timeout;
            return;
        }

        try {
            auto result = future.get();
            tx.response["blink_status"] = result.first;
            if (result.first == blink_result::accepted) {
                tx.response["status"] = STATUS_OK;
            } else {
                tx.response["status"] = STATUS_FAILED;
                tx.response["reason"] = !result.second.empty()                ? result.second
                                      : result.first == blink_result::timeout ? BLINK_TIMEOUT
                                                                              : BLINK_REJECTED;
            }
        } catch (const std::exception& e) {
            tx.response["blink_status"] = blink_result::rejected;
            tx.response["status"] = STATUS_FAILED;
            tx.response["reason"] = "Transaction failed: "s + e.what();
        }
        return;
    }

    tx_verification_context tvc{};
    if (!m_core.handle_incoming_tx(tx.request.tx, tvc, tx_pool_options::new_tx()) ||
        tvc.m_verifivation_failed || !tvc.m_should_be_relayed) {
        tx.response["status"] = STATUS_FAILED;
        auto reason = print_tx_verification_context(tvc);
        log::warning(
                logcat,
                "[on_send_raw_tx]: {} {}",
                (tvc.m_verifivation_failed ? "tx verification failed" : "Failed to process tx"),
                reason);
        tx.response["reason"] = std::move(reason);
        tx.response["reason_codes"] = tx_verification_failure_codes(tvc);
        return;
    }

    // Why is is the RPC handler's responsibility to tell the p2p protocol to relay a transaction?!
    NOTIFY_NEW_TRANSACTIONS::request r{};
    r.txs.push_back(std::move(tx.request.tx));
    cryptonote_connection_context fake_context{};
    m_core.get_protocol()->relay_transactions(r, fake_context);

    tx.response["status"] = STATUS_OK;
}
//------------------------------------------------------------------------------------------------------------------------------
void core_rpc_server::invoke(START_MINING& start_mining, [[maybe_unused]] rpc_context context) {
    // CHECK_CORE_READY();
    if (!check_core_ready()) {
        start_mining.response["status"] = STATUS_BUSY;
        return;
    }

    cryptonote::address_parse_info info;
    if (!get_account_address_from_str(
                info, m_core.get_nettype(), start_mining.request.miner_address)) {
        start_mining.response["status"] = "Failed, invalid address";
        log::warning(logcat, "{}", start_mining.response["status"].get<std::string_view>());
        return;
    }
    if (info.is_subaddress) {
        start_mining.response["status"] = "Mining to subaddress isn't supported yet";
        log::warning(logcat, "{}", start_mining.response["status"].get<std::string_view>());
        return;
    }

    int max_concurrency_count = std::thread::hardware_concurrency() * 4;

    // if we couldn't detect threads, set it to a ridiculously high number
    if (max_concurrency_count == 0)
        max_concurrency_count = 257;

    // if there are more threads requested than the hardware supports
    // then we fail and log that.
    if (start_mining.request.threads_count > max_concurrency_count) {
        start_mining.response["status"] = "Failed, too many threads relative to CPU cores.";
        log::warning(logcat, "{}", start_mining.response["status"].get<std::string_view>());
        return;
    }

    auto& miner = m_core.get_miner();
    if (miner.is_mining()) {
        start_mining.response["status"] = "Already mining";
        return;
    }

    if (!miner.start(
                info.address,
                start_mining.request.threads_count,
                start_mining.request.num_blocks,
                start_mining.request.slow_mining)) {
        start_mining.response["status"] = "Failed, mining not started";
        log::warning(logcat, "{}", start_mining.response["status"].get<std::string_view>());
        return;
    }

    start_mining.response["status"] = STATUS_OK;
}
//------------------------------------------------------------------------------------------------------------------------------
void core_rpc_server::invoke(STOP_MINING& stop_mining, [[maybe_unused]] rpc_context context) {
    cryptonote::miner& miner = m_core.get_miner();
    if (!miner.is_mining()) {
        stop_mining.response["status"] = "Mining never started";
        log::warning(logcat, "{}", stop_mining.response["status"].get<std::string_view>());
        return;
    }
    if (!miner.stop()) {
        stop_mining.response["status"] = "Failed, mining not stopped";
        log::warning(logcat, "{}", stop_mining.response["status"].get<std::string_view>());
        return;
    }

    stop_mining.response["status"] = STATUS_OK;
}
//------------------------------------------------------------------------------------------------------------------------------
void core_rpc_server::invoke(MINING_STATUS& mining_status, [[maybe_unused]] rpc_context context) {
    const miner& lMiner = m_core.get_miner();
    mining_status.response["active"] = lMiner.is_mining();
    mining_status.response["block_target"] = tools::to_seconds(TARGET_BLOCK_TIME);
    mining_status.response["difficulty"] =
            m_core.get_blockchain_storage().get_difficulty_for_next_block(false /*pulse*/);
    if (lMiner.is_mining()) {
        mining_status.response["speed"] = std::lround(lMiner.get_speed());
        mining_status.response["threads_count"] = lMiner.get_threads_count();
        mining_status.response["block_reward"] = lMiner.get_block_reward();
    }
    const account_public_address& lMiningAdr = lMiner.get_mining_address();
    if (lMiner.is_mining())
        mining_status.response["address"] =
                get_account_address_as_str(nettype(), false, lMiningAdr);
    const auto major_version = m_core.get_blockchain_storage().get_network_version();

    mining_status.response["pow_algorithm"] = major_version >= hf::hf12_checkpointing ? "RandomX "
                                                                                        "(OXEN "
                                                                                        "variant)"
                                            : major_version == hf::hf11_infinite_staking
                                                    ? "Cryptonight Turtle Light (Variant 2)"
                                                    : "Cryptonight Heavy (Variant 2)";

    mining_status.response["status"] = STATUS_OK;
}
//------------------------------------------------------------------------------------------------------------------------------
void core_rpc_server::invoke(SAVE_BC& save_bc, [[maybe_unused]] rpc_context context) {
    if (!m_core.get_blockchain_storage().store_blockchain()) {
        save_bc.response["status"] = "Error while storing blockchain";
        log::warning(logcat, "{}", save_bc.response["status"].get<std::string_view>());
        return;
    }
    save_bc.response["status"] = STATUS_OK;
}

static nlohmann::json json_peer_info(const nodetool::peerlist_entry& peer) {
    nlohmann::json p{
            {"id", peer.id},
            {"host", peer.adr.host_str()},
            {"port", peer.adr.port()},
            {"last_seen", peer.last_seen}};
    if (peer.pruning_seed)
        p["pruning_seed"] = peer.pruning_seed;
    return p;
}

//------------------------------------------------------------------------------------------------------------------------------
void core_rpc_server::invoke(GET_PEER_LIST& pl, [[maybe_unused]] rpc_context context) {
    std::vector<nodetool::peerlist_entry> white_list, gray_list;
    if (pl.request.public_only)
        m_p2p.get_public_peerlist(gray_list, white_list);
    else
        m_p2p.get_peerlist(gray_list, white_list);

    std::transform(
            white_list.begin(),
            white_list.end(),
            std::back_inserter(pl.response["white_list"]),
            json_peer_info);
    std::transform(
            gray_list.begin(),
            gray_list.end(),
            std::back_inserter(pl.response["gray_list"]),
            json_peer_info);

    pl.response["status"] = STATUS_OK;
}
//------------------------------------------------------------------------------------------------------------------------------
void core_rpc_server::invoke(SET_LOG_LEVEL& set_log_level, [[maybe_unused]] rpc_context context) {
    if (set_log_level.request.level < 0 || set_log_level.request.level > 4) {
        set_log_level.response["status"] = "Error: log level not valid";
        return;
    }
    auto log_level = oxen::logging::parse_level(set_log_level.request.level);
    if (log_level.has_value())
        log::reset_level(*log_level);
    set_log_level.response["status"] = STATUS_OK;
}
//------------------------------------------------------------------------------------------------------------------------------
void core_rpc_server::invoke(SET_LOG_CATEGORIES& set_log_categories, [[maybe_unused]] rpc_context context) {
    oxen::logging::process_categories_string(set_log_categories.request.categories.c_str());
    set_log_categories.response["status"] = STATUS_OK;
}
//------------------------------------------------------------------------------------------------------------------------------
GET_TRANSACTION_POOL_HASHES_BIN::response core_rpc_server::invoke(
        GET_TRANSACTION_POOL_HASHES_BIN::request&& req, rpc_context context) {
    GET_TRANSACTION_POOL_HASHES_BIN::response res{};

    std::vector<crypto::hash> tx_pool_hashes;
    m_core.get_pool().get_transaction_hashes(tx_pool_hashes, context.admin, req.blinked_txs_only);

    res.tx_hashes = std::move(tx_pool_hashes);
    res.status = STATUS_OK;
    return res;
}
//------------------------------------------------------------------------------------------------------------------------------
void core_rpc_server::invoke(
        GET_TRANSACTION_POOL_HASHES& get_transaction_pool_hashes, rpc_context context) {
    std::vector<crypto::hash> tx_hashes;
    m_core.get_pool().get_transaction_hashes(tx_hashes, context.admin);
    get_transaction_pool_hashes.response_hex["tx_hashes"] = tx_hashes;
    get_transaction_pool_hashes.response["status"] = STATUS_OK;
}
//------------------------------------------------------------------------------------------------------------------------------
void core_rpc_server::invoke(GET_TRANSACTION_POOL_STATS& stats, [[maybe_unused]] rpc_context context) {
    auto txpool = m_core.get_pool().get_transaction_stats(stats.request.include_unrelayed);
    json pool_stats{
            {"bytes_total", txpool.bytes_total},
            {"bytes_min", txpool.bytes_min},
            {"bytes_max", txpool.bytes_max},
            {"bytes_med", txpool.bytes_med},
            {"fee_total", txpool.fee_total},
            {"oldest", txpool.oldest},
            {"txs_total", txpool.txs_total},
            {"num_failing", txpool.num_failing},
            {"num_10m", txpool.num_10m},
            {"num_not_relayed", txpool.num_not_relayed},
            {"histo", std::move(txpool.histo)},
            {"num_double_spends", txpool.num_double_spends}};

    if (txpool.histo_98pc)
        pool_stats["histo_98pc"] = txpool.histo_98pc;
    else
        pool_stats["histo_max"] = std::time(nullptr) - txpool.oldest;

    stats.response["pool_stats"] = std::move(pool_stats);
    stats.response["status"] = STATUS_OK;
}
//------------------------------------------------------------------------------------------------------------------------------
void core_rpc_server::invoke(STOP_DAEMON& stop_daemon, [[maybe_unused]] rpc_context context) {
    m_p2p.send_stop_signal();
    stop_daemon.response["status"] = STATUS_OK;
}
//------------------------------------------------------------------------------------------------------------------------------
//
// Oxen
//
GET_OUTPUT_BLACKLIST_BIN::response core_rpc_server::invoke(
        GET_OUTPUT_BLACKLIST_BIN::request&& req, [[maybe_unused]] rpc_context context) {
    GET_OUTPUT_BLACKLIST_BIN::response res{};

    try {
        m_core.get_output_blacklist(res.blacklist);
    } catch (const std::exception& e) {
        res.status = std::string("Failed to get output blacklist: ") + e.what();
        return res;
    }

    res.status = STATUS_OK;
    return res;
}
//------------------------------------------------------------------------------------------------------------------------------
void core_rpc_server::invoke(GET_BLOCK_COUNT& get, [[maybe_unused]] rpc_context context) {
    get.response["count"] = m_core.get_current_blockchain_height();
    get.response["status"] = STATUS_OK;
}
//------------------------------------------------------------------------------------------------------------------------------
void core_rpc_server::invoke(GET_BLOCK_HASH& get, [[maybe_unused]] rpc_context context) {
    auto curr_height = m_core.get_current_blockchain_height();
    for (auto h : get.request.heights) {
        if (h >= curr_height)
            throw rpc_error{
                    ERROR_TOO_BIG_HEIGHT,
                    "Requested block height {} greater than current top block height {}"_format(
                            h, curr_height - 1)};
        get.response_hex["{}"_format(h)] = m_core.get_block_id_by_height(h);
    }
    get.response["height"] = curr_height;
    get.response["status"] = STATUS_OK;
}
//------------------------------------------------------------------------------------------------------------------------------
uint64_t core_rpc_server::get_block_reward(const block& blk) {
    uint64_t reward = 0;
    for (const tx_out& out : blk.miner_tx.vout) {
        reward += out.amount;
    }
    return reward;
}
//------------------------------------------------------------------------------------------------------------------------------
void core_rpc_server::fill_block_header_response(
        const block& blk,
        bool orphan_status,
        uint64_t height,
        const crypto::hash& hash,
        block_header_response& response,
        bool fill_pow_hash,
        bool get_tx_hashes) {
    // FIXME: this isn't setting binary values properly; this whole `block_header_response` thing
    // should be deleted and this should set json values directly.
    response.major_version = static_cast<uint8_t>(blk.major_version);
    response.minor_version = blk.minor_version;
    response.timestamp = blk.timestamp;
    response.prev_hash = tools::hex_guts(blk.prev_id);
    response.nonce = blk.nonce;
    response.orphan_status = orphan_status;
    response.height = height;
    response.depth = m_core.get_current_blockchain_height() - height - 1;
    response.hash = tools::hex_guts(hash);
    response.difficulty = m_core.get_blockchain_storage().block_difficulty(height);
    response.cumulative_difficulty =
            m_core.get_blockchain_storage().get_db().get_block_cumulative_difficulty(height);
    response.block_weight = m_core.get_blockchain_storage().get_db().get_block_weight(height);
    response.reward = (blk.reward > 0) ? blk.reward : get_block_reward(blk);
    response.block_size = response.block_weight =
            m_core.get_blockchain_storage().get_db().get_block_weight(height);
    response.num_txes = blk.tx_hashes.size();
    if (fill_pow_hash)
        response.pow_hash = tools::hex_guts(get_block_longhash_w_blockchain(
                m_core.get_nettype(), &m_core.get_blockchain_storage(), blk, height, 0));
    response.long_term_weight =
            m_core.get_blockchain_storage().get_db().get_block_long_term_weight(height);
    response.service_node_winner =
            tools::hex_guts(blk.service_node_winner_key) == ""
                    ? tools::hex_guts(
                              cryptonote::get_service_node_winner_from_tx_extra(blk.miner_tx.extra))
                    : tools::hex_guts(blk.service_node_winner_key);
    response.coinbase_payouts = get_block_reward(blk);
    response.l2_state = tools::hex_guts(blk.l2_state);
    response.l2_height = blk.l2_height;
    if (blk.miner_tx.vout.size() > 0)
        response.miner_tx_hash = tools::hex_guts(cryptonote::get_transaction_hash(blk.miner_tx));
    if (get_tx_hashes) {
        response.tx_hashes.reserve(blk.tx_hashes.size());
        for (const auto& tx_hash : blk.tx_hashes)
            response.tx_hashes.push_back(tools::hex_guts(tx_hash));
    }
}
//------------------------------------------------------------------------------------------------------------------------------
void core_rpc_server::invoke(GET_LAST_BLOCK_HEADER& get_last_block_header, rpc_context context) {
    if (!check_core_ready()) {
        get_last_block_header.response["status"] = STATUS_BUSY;
        return;
    }

    auto [last_block_height, last_block_hash] = m_core.get_blockchain_top();
    block last_block;
    bool have_last_block = m_core.get_block_by_height(last_block_height, last_block);
    if (!have_last_block)
        throw rpc_error{ERROR_INTERNAL, "Internal error: can't get last block."};
    block_header_response header{};
    fill_block_header_response(
            last_block,
            false,
            last_block_height,
            last_block_hash,
            header,
            get_last_block_header.request.fill_pow_hash && context.admin,
            get_last_block_header.request.get_tx_hashes);

    nlohmann::json header_as_json = header;
    get_last_block_header.response["block_header"] = header_as_json;
    get_last_block_header.response["status"] = STATUS_OK;
}
//------------------------------------------------------------------------------------------------------------------------------

void core_rpc_server::invoke(
        GET_BLOCK_HEADER_BY_HASH& get_block_header_by_hash, rpc_context context) {
    auto get = [this, &get_block_header_by_hash, admin = context.admin](
                       const std::string& hash, block_header_response& block_header) {
        crypto::hash block_hash;
        if (!tools::try_load_from_hex_guts(hash, block_hash))
            throw rpc_error{
                    ERROR_WRONG_PARAM,
                    "Failed to parse hex representation of block hash. Hex = " + hash + '.'};
        block blk;
        bool orphan = false;
        bool have_block = m_core.get_block_by_hash(block_hash, blk, &orphan);
        if (!have_block)
            throw rpc_error{
                    ERROR_INTERNAL,
                    "Internal error: can't get block by hash. Hash = " + hash + '.'};
        if (blk.miner_tx.vin.size() != 1 ||
            !std::holds_alternative<txin_gen>(blk.miner_tx.vin.front()))
            throw rpc_error{
                    ERROR_INTERNAL,
                    "Internal error: coinbase transaction in the block has the wrong type"};
        uint64_t block_height = var::get<txin_gen>(blk.miner_tx.vin.front()).height;
        fill_block_header_response(
                blk,
                orphan,
                block_height,
                block_hash,
                block_header,
                get_block_header_by_hash.request.fill_pow_hash && admin,
                get_block_header_by_hash.request.get_tx_hashes);
    };

    if (!get_block_header_by_hash.request.hash.empty()) {
        block_header_response block_header;
        get(get_block_header_by_hash.request.hash, block_header);
        get_block_header_by_hash.response["block_header"] = block_header;
    }

    std::vector<block_header_response> block_headers;
    for (const std::string& hash : get_block_header_by_hash.request.hashes)
        get(hash, block_headers.emplace_back());

    get_block_header_by_hash.response["block_headers"] = block_headers;
    get_block_header_by_hash.response["status"] = STATUS_OK;
}
//------------------------------------------------------------------------------------------------------------------------------
void core_rpc_server::invoke(
        GET_BLOCK_HEADERS_RANGE& get_block_headers_range, rpc_context context) {
    const uint64_t bc_height = m_core.get_current_blockchain_height();
    uint64_t start_height = get_block_headers_range.request.start_height;
    uint64_t end_height = get_block_headers_range.request.end_height;
    if (start_height >= bc_height || end_height >= bc_height || start_height > end_height)
        throw rpc_error{ERROR_TOO_BIG_HEIGHT, "Invalid start/end heights."};
    std::vector<block_header_response> headers;
    for (uint64_t h = start_height; h <= end_height; ++h) {
        block blk;
        bool have_block = m_core.get_block_by_height(h, blk);
        if (!have_block)
            throw rpc_error{
                    ERROR_INTERNAL,
                    "Internal error: can't get block by height. Height = {}."_format(h)};
        if (blk.miner_tx.vin.size() != 1 ||
            !std::holds_alternative<txin_gen>(blk.miner_tx.vin.front()))
            throw rpc_error{
                    ERROR_INTERNAL,
                    "Internal error: coinbase transaction in the block has the wrong type"};
        uint64_t block_height = var::get<txin_gen>(blk.miner_tx.vin.front()).height;
        if (block_height != h)
            throw rpc_error{
                    ERROR_INTERNAL,
                    "Internal error: coinbase transaction in the block has the wrong height"};
        auto& hdr = headers.emplace_back();
        fill_block_header_response(
                blk,
                false,
                block_height,
                get_block_hash(blk),
                hdr,
                get_block_headers_range.request.fill_pow_hash && context.admin,
                get_block_headers_range.request.get_tx_hashes);
    }
    get_block_headers_range.response["headers"] = headers;
    get_block_headers_range.response["status"] = STATUS_OK;
}
//------------------------------------------------------------------------------------------------------------------------------
void core_rpc_server::invoke(
        GET_BLOCK_HEADER_BY_HEIGHT& get_block_header_by_height, rpc_context context) {
    auto get = [this,
                curr_height = m_core.get_current_blockchain_height(),
                pow = get_block_header_by_height.request.fill_pow_hash && context.admin,
                tx_hashes = get_block_header_by_height.request.get_tx_hashes](
                       uint64_t height, block_header_response& bhr) {
        if (height >= curr_height)
            throw rpc_error{
                    ERROR_TOO_BIG_HEIGHT,
                    "Requested block height: " + std::to_string(height) +
                            " greater than current top block height: " +
                            std::to_string(curr_height - 1)};
        block blk;
        bool have_block = m_core.get_block_by_height(height, blk);
        if (!have_block)
            throw rpc_error{
                    ERROR_INTERNAL,
                    "Internal error: can't get block by height. Height = " +
                            std::to_string(height) + '.'};
        fill_block_header_response(blk, false, height, get_block_hash(blk), bhr, pow, tx_hashes);
    };

    block_header_response header;
    if (get_block_header_by_height.request.height) {
        get(*get_block_header_by_height.request.height, header);
        get_block_header_by_height.response["block_header"] = header;
    }
    std::vector<block_header_response> headers;
    if (!get_block_header_by_height.request.heights.empty())
        headers.reserve(get_block_header_by_height.request.heights.size());
    for (auto height : get_block_header_by_height.request.heights)
        get(height, headers.emplace_back());

    get_block_header_by_height.response["status"] = STATUS_OK;
    get_block_header_by_height.response["block_headers"] = headers;
}
//------------------------------------------------------------------------------------------------------------------------------
void core_rpc_server::invoke(GET_BLOCK& get_block, rpc_context context) {
    block blk;
    uint64_t block_height;
    bool orphan = false;
    crypto::hash block_hash;
    if (!get_block.request.hash.empty()) {
        if (!tools::try_load_from_hex_guts(get_block.request.hash, block_hash))
            throw rpc_error{
                    ERROR_WRONG_PARAM,
                    "Failed to parse hex representation of block hash. Hex = " +
                            get_block.request.hash + '.'};
        if (!m_core.get_block_by_hash(block_hash, blk, &orphan))
            throw rpc_error{
                    ERROR_INTERNAL,
                    "Internal error: can't get block by hash. Hash = " + get_block.request.hash +
                            '.'};
        if (blk.miner_tx.vin.size() != 1 ||
            !std::holds_alternative<txin_gen>(blk.miner_tx.vin.front()))
            throw rpc_error{
                    ERROR_INTERNAL,
                    "Internal error: coinbase transaction in the block has the wrong type"};
        block_height = var::get<txin_gen>(blk.miner_tx.vin.front()).height;
    } else {
        if (auto curr_height = m_core.get_current_blockchain_height();
            get_block.request.height >= curr_height)
            throw rpc_error{
                    ERROR_TOO_BIG_HEIGHT,
                    std::string("Requested block height: ") +
                            std::to_string(get_block.request.height) +
                            " greater than current top block height: " +
                            std::to_string(curr_height - 1)};
        if (!m_core.get_block_by_height(get_block.request.height, blk))
            throw rpc_error{
                    ERROR_INTERNAL,
                    "Internal error: can't get block by height. Height = " +
                            std::to_string(get_block.request.height) + '.'};
        block_hash = get_block_hash(blk);
        block_height = get_block.request.height;
    }
    block_header_response header;
    fill_block_header_response(
            blk,
            orphan,
            block_height,
            block_hash,
            header,
            get_block.request.fill_pow_hash && context.admin,
            false /*tx hashes*/);
    get_block.response["block_header"] = header;
    get_block.response_hex["tx_hashes"] = blk.tx_hashes;
    get_block.response_hex["blob"] = t_serializable_object_to_blob(blk);
    get_block.response["json"] = obj_to_json_str(blk);
    get_block.response["status"] = STATUS_OK;
}

static json json_connection_info(const connection_info& ci) {
    json info{
            {"incoming", ci.incoming},
            {"ip", ci.ip},
            {"address_type", ci.address_type},
            {"peer_id", ci.peer_id},
            {"recv_count", ci.recv_count},
            {"recv_idle_ms", ci.recv_idle_time.count()},
            {"send_count", ci.send_count},
            {"send_idle_ms", ci.send_idle_time.count()},
            {"state", ci.state},
            {"live_ms", ci.live_time.count()},
            {"avg_download", ci.avg_download},
            {"current_download", ci.current_download},
            {"avg_upload", ci.avg_upload},
            {"current_upload", ci.current_upload},
            {"connection_id", ci.connection_id},
            {"height", ci.height},
    };
    if (ci.ip != ci.host)
        info["host"] = ci.host;
    if (ci.localhost)
        info["localhost"] = true;
    if (ci.local_ip)
        info["local_ip"] = true;
    if (uint16_t port; tools::parse_int(ci.port, port) && port > 0)
        info["port"] = port;
    // Included for completeness, but undocumented as this is not currently actually used or
    // supported on Oxen:
    if (ci.pruning_seed)
        info["pruning_seed"] = ci.pruning_seed;
    return info;
}

//------------------------------------------------------------------------------------------------------------------------------
void core_rpc_server::invoke(GET_CONNECTIONS& get_connections, [[maybe_unused]] rpc_context context) {
    auto& c = get_connections.response["connections"];
    c = json::array();
    for (auto& ci : m_p2p.get_payload_object().get_connections())
        c.push_back(json_connection_info(ci));
    get_connections.response["status"] = STATUS_OK;
}
//------------------------------------------------------------------------------------------------------------------------------
void core_rpc_server::invoke(HARD_FORK_INFO& hfinfo, [[maybe_unused]] rpc_context context) {
    const auto& blockchain = m_core.get_blockchain_storage();
    auto version = hfinfo.request.version > 0 ? static_cast<hf>(hfinfo.request.version)
                 : hfinfo.request.height > 0 ? blockchain.get_network_version(hfinfo.request.height)
                                             : blockchain.get_network_version();
    hfinfo.response["version"] = version;
    hfinfo.response["enabled"] = blockchain.get_network_version() >= version;
    auto heights = get_hard_fork_heights(m_core.get_nettype(), version);
    if (heights.first)
        hfinfo.response["earliest_height"] = *heights.first;
    if (heights.second)
        hfinfo.response["latest_height"] = *heights.second;
    hfinfo.response["status"] = STATUS_OK;
}
//------------------------------------------------------------------------------------------------------------------------------
void core_rpc_server::invoke(GET_BANS& get_bans, [[maybe_unused]] rpc_context context) {
    auto now = time(nullptr);
    std::map<std::string, time_t> blocked_hosts = m_p2p.get_blocked_hosts();
    for (std::map<std::string, time_t>::const_iterator i = blocked_hosts.begin();
         i != blocked_hosts.end();
         ++i) {
        if (i->second > now) {
            ban b;
            b.host = i->first;
            b.seconds = i->second - now;
            get_bans.response["bans"].push_back(b);
        }
    }
    std::map<epee::net_utils::ipv4_network_subnet, time_t> blocked_subnets =
            m_p2p.get_blocked_subnets();
    for (std::map<epee::net_utils::ipv4_network_subnet, time_t>::const_iterator i =
                 blocked_subnets.begin();
         i != blocked_subnets.end();
         ++i) {
        if (i->second > now) {
            ban b;
            b.host = i->first.host_str();
            b.seconds = i->second - now;
            get_bans.response["bans"].push_back(b);
        }
    }

    get_bans.response["status"] = STATUS_OK;
}
//------------------------------------------------------------------------------------------------------------------------------
void core_rpc_server::invoke(BANNED& banned, [[maybe_unused]] rpc_context context) {
    auto na_parsed = net::get_network_address(banned.request.address, 0);
    if (!na_parsed)
        throw rpc_error{ERROR_WRONG_PARAM, "Unsupported host type"};
    epee::net_utils::network_address na = std::move(*na_parsed);

    time_t seconds;
    if (m_p2p.is_host_blocked(na, &seconds)) {
        banned.response["banned"] = true;
        banned.response["seconds"] = seconds;
    } else {
        banned.response["banned"] = false;
        banned.response["seconds"] = 0;
    }

    banned.response["status"] = STATUS_OK;
}
//------------------------------------------------------------------------------------------------------------------------------
void core_rpc_server::invoke(SET_BANS& set_bans, [[maybe_unused]] rpc_context context) {
    epee::net_utils::network_address na;
    // try subnet first
    auto ns_parsed = net::get_ipv4_subnet_address(set_bans.request.host);
    if (ns_parsed) {
        if (set_bans.request.ban)
            m_p2p.block_subnet(*ns_parsed, set_bans.request.seconds);
        else
            m_p2p.unblock_subnet(*ns_parsed);
        set_bans.response["status"] = STATUS_OK;
        return;
    }

    // then host
    auto na_parsed = net::get_network_address(set_bans.request.host, 0);
    if (!na_parsed)
        throw rpc_error{ERROR_WRONG_PARAM, "Unsupported host/subnet type"};
    na = std::move(*na_parsed);
    if (set_bans.request.ban)
        m_p2p.block_host(na, set_bans.request.seconds);
    else
        m_p2p.unblock_host(na);

    set_bans.response["status"] = STATUS_OK;
}
//------------------------------------------------------------------------------------------------------------------------------
void core_rpc_server::invoke(FLUSH_TRANSACTION_POOL& flush_transaction_pool, [[maybe_unused]] rpc_context context) {
    bool failed = false;
    std::vector<crypto::hash> txids;
    if (flush_transaction_pool.request.txids.empty()) {
        std::vector<transaction> pool_txs;
        m_core.get_pool().get_transactions(pool_txs);
        for (const auto& tx : pool_txs) {
            txids.push_back(cryptonote::get_transaction_hash(tx));
        }
    } else {
        for (const auto& txid_hex : flush_transaction_pool.request.txids) {
            std::string txid_data;
            if (!tools::try_load_from_hex_guts(txid_hex, txids.emplace_back())) {
                failed = true;
                txids.pop_back();
            }
        }
    }
    if (!m_core.get_blockchain_storage().flush_txes_from_pool(txids)) {
        flush_transaction_pool.response["status"] = "Failed to remove one or more tx(es)";
        return;
    }

    flush_transaction_pool.response["status"] =
            failed ? txids.empty() ? "Failed to parse txid" : "Failed to parse some of the txids"
                   : STATUS_OK;
}
//------------------------------------------------------------------------------------------------------------------------------
void core_rpc_server::invoke(GET_OUTPUT_HISTOGRAM& get_output_histogram, rpc_context context) {
    if (!context.admin && get_output_histogram.request.recent_cutoff > 0 &&
        get_output_histogram.request.recent_cutoff <
                (uint64_t)time(NULL) - OUTPUT_HISTOGRAM_RECENT_CUTOFF_RESTRICTION) {
        get_output_histogram.response["status"] = "Recent cutoff is too old";
        return;
    }

    std::map<uint64_t, std::tuple<uint64_t, uint64_t, uint64_t>> histogram;
    try {
        histogram = m_core.get_blockchain_storage().get_output_histogram(
                get_output_histogram.request.amounts,
                get_output_histogram.request.unlocked,
                get_output_histogram.request.recent_cutoff,
                get_output_histogram.request.min_count);
    } catch (const std::exception& e) {
        get_output_histogram.response["status"] = "Failed to get output histogram";
        return;
    }

    std::vector<GET_OUTPUT_HISTOGRAM::entry> response_histogram;
    response_histogram.reserve(histogram.size());
    for (const auto& [amount, histogram_tuple] : histogram) {
        auto& [total_instances, unlocked_instances, recent_instances] = histogram_tuple;

        if (total_instances >= get_output_histogram.request.min_count &&
            (total_instances <= get_output_histogram.request.max_count ||
             get_output_histogram.request.max_count == 0))
            response_histogram.push_back(GET_OUTPUT_HISTOGRAM::entry{
                    amount, total_instances, unlocked_instances, recent_instances});
    }

    get_output_histogram.response["histogram"] = response_histogram;
    get_output_histogram.response["status"] = STATUS_OK;
}
//------------------------------------------------------------------------------------------------------------------------------
void core_rpc_server::invoke(GET_VERSION& version, [[maybe_unused]] rpc_context context) {
    version.response["version"] = pack_version(VERSION);
    version.response["status"] = STATUS_OK;
}
//------------------------------------------------------------------------------------------------------------------------------
void core_rpc_server::invoke(GET_SERVICE_NODE_STATUS& sns, [[maybe_unused]] rpc_context context) {
    auto [top_height, top_hash] = m_core.get_blockchain_top();
    sns.response["height"] = top_height;
    sns.response_hex["block_hash"] = top_hash;
    const auto& keys = m_core.get_service_keys();
    if (!keys.pub) {
        sns.response["status"] = "Not a service node";
        return;
    }
    sns.response["status"] = STATUS_OK;

    auto sn_infos = m_core.get_service_node_list_state({{keys.pub}});
    if (!sn_infos.empty())
        fill_sn_response_entry(
                sns.response["service_node_state"] = json::object(),
                sns.is_bt(),
                {} /*all fields*/,
                sn_infos.front(),
                top_height);
    else {
        sns.response["service_node_state"] = json{
                {"public_ip", epee::string_tools::get_ip_string_from_int32(m_core.sn_public_ip())},
                {"storage_port", m_core.storage_https_port()},
                {"storage_lmq_port", m_core.storage_omq_port()},
                {"quorumnet_port", m_core.quorumnet_port()},
                {"service_node_version", OXEN_VERSION}};
        auto rhex = sns.response_hex["service_node_state"];
        rhex["service_node_pubkey"] = keys.pub;
        rhex["pubkey_ed25519"] = keys.pub_ed25519;
        rhex["pubkey_x25519"] = keys.pub_x25519;
    }
}

//------------------------------------------------------------------------------------------------------------------------------
void core_rpc_server::invoke(GET_COINBASE_TX_SUM& get_coinbase_tx_sum, [[maybe_unused]] rpc_context context) {
    if (auto sums = m_core.get_coinbase_tx_sum(
                get_coinbase_tx_sum.request.height, get_coinbase_tx_sum.request.count)) {
        std::tie(
                get_coinbase_tx_sum.response["emission_amount"],
                get_coinbase_tx_sum.response["fee_amount"],
                get_coinbase_tx_sum.response["burn_amount"]) = *sums;
        get_coinbase_tx_sum.response["status"] = STATUS_OK;
    } else {
        get_coinbase_tx_sum.response["status"] =
                STATUS_BUSY;  // some other request is already calculating it
    }
}
//------------------------------------------------------------------------------------------------------------------------------
void core_rpc_server::invoke(GET_FEE_ESTIMATE& get_fee_estimate, [[maybe_unused]] rpc_context context) {
    auto fees = m_core.get_blockchain_storage().get_dynamic_base_fee_estimate(
            get_fee_estimate.request.grace_blocks);
    get_fee_estimate.response["fee_per_byte"] = fees.first;
    get_fee_estimate.response["fee_per_output"] = fees.second;
    get_fee_estimate.response["blink_fee_fixed"] = oxen::BLINK_BURN_FIXED;
    constexpr auto blink_percent =
            oxen::BLINK_MINER_TX_FEE_PERCENT + oxen::BLINK_BURN_TX_FEE_PERCENT_V18;
    get_fee_estimate.response["blink_fee_per_byte"] = fees.first * blink_percent / 100;
    get_fee_estimate.response["blink_fee_per_output"] = fees.second * blink_percent / 100;
    get_fee_estimate.response["quantization_mask"] = Blockchain::get_fee_quantization_mask();
    get_fee_estimate.response["status"] = STATUS_OK;
}
//------------------------------------------------------------------------------------------------------------------------------
void core_rpc_server::invoke(GET_ALTERNATE_CHAINS& get_alternate_chains, [[maybe_unused]] rpc_context context) {
    try {
        std::vector<GET_ALTERNATE_CHAINS::chain_info> chains;
        std::vector<std::pair<Blockchain::block_extended_info, std::vector<crypto::hash>>>
                alt_chains = m_core.get_blockchain_storage().get_alternative_chains();
        for (const auto& i : alt_chains) {
            chains.push_back(GET_ALTERNATE_CHAINS::chain_info{
                    tools::hex_guts(get_block_hash(i.first.bl)),
                    i.first.height,
                    i.second.size(),
                    i.first.cumulative_difficulty,
                    {},
                    std::string()});
            chains.back().block_hashes.reserve(i.second.size());
            for (const crypto::hash& block_id : i.second)
                chains.back().block_hashes.push_back(tools::hex_guts(block_id));
            if (i.first.height < i.second.size()) {
                get_alternate_chains.response["status"] =
                        "Error finding alternate chain attachment point";
                return;
            }
            cryptonote::block main_chain_parent_block;
            try {
                main_chain_parent_block =
                        m_core.get_blockchain_storage().get_db().get_block_from_height(
                                i.first.height - i.second.size());
            } catch (const std::exception& e) {
                get_alternate_chains.response["status"] =
                        "Error finding alternate chain attachment point";
                return;
            }
            chains.back().main_chain_parent_block =
                    tools::hex_guts(get_block_hash(main_chain_parent_block));
        }
        get_alternate_chains.response["chains"] = chains;
        get_alternate_chains.response["status"] = STATUS_OK;
    } catch (...) {
        get_alternate_chains.response["status"] = "Error retrieving alternate chains";
    }
}
//------------------------------------------------------------------------------------------------------------------------------
void core_rpc_server::invoke(GET_LIMIT& limit, [[maybe_unused]] rpc_context context) {
    limit.response = {
            {"limit_down", epee::net_utils::connection_basic::get_rate_down_limit()},
            {"limit_up", epee::net_utils::connection_basic::get_rate_up_limit()},
            {"status", STATUS_OK}};
}
//------------------------------------------------------------------------------------------------------------------------------
void core_rpc_server::invoke(SET_LIMIT& limit, [[maybe_unused]] rpc_context context) {
    // -1 = reset to default
    //  0 = do not modify
    if (limit.request.limit_down != 0)
        epee::net_utils::connection_basic::set_rate_down_limit(
                limit.request.limit_down == -1 ? p2p::DEFAULT_LIMIT_RATE_DOWN
                                               : limit.request.limit_down);

    if (limit.request.limit_up != 0)
        epee::net_utils::connection_basic::set_rate_up_limit(
                limit.request.limit_up == -1 ? p2p::DEFAULT_LIMIT_RATE_UP : limit.request.limit_up);

    limit.response = {
            {"limit_down", epee::net_utils::connection_basic::get_rate_down_limit()},
            {"limit_up", epee::net_utils::connection_basic::get_rate_up_limit()},
            {"status", STATUS_OK}};
}
//------------------------------------------------------------------------------------------------------------------------------
void core_rpc_server::invoke(OUT_PEERS& out_peers, [[maybe_unused]] rpc_context context) {
    if (out_peers.request.set)
        m_p2p.change_max_out_public_peers(out_peers.request.out_peers);
    out_peers.response["status"] = STATUS_OK;
}
//------------------------------------------------------------------------------------------------------------------------------
void core_rpc_server::invoke(IN_PEERS& in_peers, [[maybe_unused]] rpc_context context) {
    if (in_peers.request.set)
        m_p2p.change_max_in_public_peers(in_peers.request.in_peers);
    in_peers.response["status"] = STATUS_OK;
}
//------------------------------------------------------------------------------------------------------------------------------
void core_rpc_server::invoke(POP_BLOCKS& pop_blocks, [[maybe_unused]] rpc_context context) {
    m_core.get_blockchain_storage().pop_blocks(pop_blocks.request.nblocks);

    pop_blocks.response["height"] = m_core.get_current_blockchain_height();
    pop_blocks.response["status"] = STATUS_OK;
}
//------------------------------------------------------------------------------------------------------------------------------
void core_rpc_server::invoke(RELAY_TX& relay_tx, [[maybe_unused]] rpc_context context) {
    std::string status = "";
    for (const auto& txid_hex : relay_tx.request.txids) {
        crypto::hash txid;
        if (!tools::try_load_from_hex_guts(txid_hex, txid)) {
            if (!status.empty())
                status += ", ";
            status += "invalid transaction id: " + txid_hex;
            continue;
        }

        if (std::string txblob; m_core.get_pool().get_transaction(txid, txblob)) {
            cryptonote_connection_context fake_context{};
            NOTIFY_NEW_TRANSACTIONS::request r{};
            r.txs.push_back(txblob);
            m_core.get_protocol()->relay_transactions(r, fake_context);
            // TODO: make sure that tx has reached other nodes here, probably wait to receive
            // reflections from other nodes
        } else {
            if (!status.empty())
                status += ", ";
            status += "transaction not found in pool: " + txid_hex;
        }
    }

    if (status.empty())
        status = STATUS_OK;

    relay_tx.response["status"] = status;
}
//------------------------------------------------------------------------------------------------------------------------------
void core_rpc_server::invoke(SYNC_INFO& sync, [[maybe_unused]] rpc_context context) {
    auto [top_height, top_hash] = m_core.get_blockchain_top();
    sync.response["height"] = top_height + 1;  // turn top block height into blockchain height
    if (auto target_height = m_core.get_target_blockchain_height(); target_height > top_height + 1)
        sync.response["target_height"] = target_height;
    // Don't put this into the response until it actually does something on Oxen:
    if (false)
        sync.response["next_needed_pruning_seed"] =
                m_p2p.get_payload_object().get_next_needed_pruning_stripe().second;

    auto& peers = sync.response["peers"];
    peers = json{};
    for (auto& ci : m_p2p.get_payload_object().get_connections())
        peers[ci.connection_id] = json_connection_info(ci);
    const auto& block_queue = m_p2p.get_payload_object().get_block_queue();
    auto spans = json::array();
    block_queue.foreach ([&spans, &block_queue](const auto& span) {
        uint32_t speed = (uint32_t)(100.0f * block_queue.get_speed(span.connection_id) + 0.5f);
        spans.push_back(
                json{{"start_block_height", span.start_block_height},
                     {"nblocks", span.nblocks},
                     {"connection_id", tools::hex_guts(span.connection_id)},
                     {"rate", std::lround(span.rate)},
                     {"speed", speed},
                     {"size", span.size}});
        return true;
    });
    sync.response["overview"] = block_queue.get_overview(top_height + 1);
    sync.response["status"] = STATUS_OK;
}

namespace {
    output_distribution_data process_distribution(
            bool cumulative,
            std::uint64_t start_height,
            std::vector<std::uint64_t> distribution,
            std::uint64_t base) {
        if (!cumulative && !distribution.empty()) {
            for (std::size_t n = distribution.size() - 1; 0 < n; --n)
                distribution[n] -= distribution[n - 1];
            distribution[0] -= base;
        }

        return {std::move(distribution), start_height, base};
    }

    static struct {
        std::mutex mutex;
        std::vector<std::uint64_t> cached_distribution;
        std::uint64_t cached_from = 0, cached_to = 0, cached_start_height = 0, cached_base = 0;
        crypto::hash cached_m10_hash{};
        crypto::hash cached_top_hash{};
        bool cached = false;
    } output_dist_cache;
}  // namespace

namespace detail {
    std::optional<output_distribution_data> get_output_distribution(
            const std::function<bool(
                    uint64_t, uint64_t, uint64_t, uint64_t&, std::vector<uint64_t>&, uint64_t&)>& f,
            uint64_t amount,
            uint64_t from_height,
            uint64_t to_height,
            const std::function<crypto::hash(uint64_t)>& get_hash,
            bool cumulative,
            uint64_t blockchain_height) {
        auto& d = output_dist_cache;
        const std::unique_lock lock{d.mutex};

        crypto::hash top_hash{};
        if (d.cached_to < blockchain_height)
            top_hash = get_hash(d.cached_to);
        if (d.cached && amount == 0 && d.cached_from == from_height && d.cached_to == to_height &&
            d.cached_top_hash == top_hash)
            return process_distribution(
                    cumulative, d.cached_start_height, d.cached_distribution, d.cached_base);

        std::vector<std::uint64_t> distribution;
        std::uint64_t start_height, base;

        // see if we can extend the cache - a common case
        bool can_extend = d.cached && amount == 0 && d.cached_from == from_height &&
                          to_height > d.cached_to && top_hash == d.cached_top_hash;
        if (!can_extend) {
            // we kept track of the hash 10 blocks below, if it exists, so if it matches,
            // we can still pop the last 10 cached slots and try again
            if (d.cached && amount == 0 && d.cached_from == from_height &&
                d.cached_to - d.cached_from >= 10 && to_height > d.cached_to - 10) {
                crypto::hash hash10 = get_hash(d.cached_to - 10);
                if (hash10 == d.cached_m10_hash) {
                    d.cached_to -= 10;
                    d.cached_top_hash = hash10;
                    d.cached_m10_hash = crypto::null<crypto::hash>;
                    CHECK_AND_ASSERT_MES(
                            d.cached_distribution.size() >= 10,
                            std::nullopt,
                            "Cached distribution size does not match cached bounds");
                    for (int p = 0; p < 10; ++p)
                        d.cached_distribution.pop_back();
                    can_extend = true;
                }
            }
        }
        if (can_extend) {
            std::vector<std::uint64_t> new_distribution;
            if (!f(amount, d.cached_to + 1, to_height, start_height, new_distribution, base))
                return std::nullopt;
            distribution = d.cached_distribution;
            distribution.reserve(distribution.size() + new_distribution.size());
            for (const auto& e : new_distribution)
                distribution.push_back(e);
            start_height = d.cached_start_height;
            base = d.cached_base;
        } else {
            if (!f(amount, from_height, to_height, start_height, distribution, base))
                return std::nullopt;
        }

        if (to_height > 0 && to_height >= from_height) {
            const std::uint64_t offset = std::max(from_height, start_height);
            if (offset <= to_height && to_height - offset + 1 < distribution.size())
                distribution.resize(to_height - offset + 1);
        }

        if (amount == 0) {
            d.cached_from = from_height;
            d.cached_to = to_height;
            d.cached_top_hash = get_hash(d.cached_to);
            d.cached_m10_hash =
                    d.cached_to >= 10 ? get_hash(d.cached_to - 10) : crypto::null<crypto::hash>;
            d.cached_distribution = distribution;
            d.cached_start_height = start_height;
            d.cached_base = base;
            d.cached = true;
        }

        return process_distribution(cumulative, start_height, std::move(distribution), base);
    }
}  // namespace detail

//------------------------------------------------------------------------------------------------------------------------------
GET_OUTPUT_DISTRIBUTION::response core_rpc_server::invoke(
        GET_OUTPUT_DISTRIBUTION::request&& req, [[maybe_unused]] rpc_context context, bool binary) {
    GET_OUTPUT_DISTRIBUTION::response res{};
    try {
        // 0 is placeholder for the whole chain
        const uint64_t req_to_height =
                req.to_height ? req.to_height : (m_core.get_current_blockchain_height() - 1);
        for (uint64_t amount : req.amounts) {
            auto data = detail::get_output_distribution(
                    [this](auto&&... args) {
                        return m_core.get_output_distribution(
                                std::forward<decltype(args)>(args)...);
                    },
                    amount,
                    req.from_height,
                    req_to_height,
                    [this](uint64_t height) {
                        return m_core.get_blockchain_storage().get_db().get_block_hash_from_height(
                                height);
                    },
                    req.cumulative,
                    m_core.get_current_blockchain_height());
            if (!data)
                throw rpc_error{ERROR_INTERNAL, "Failed to get output distribution"};

            // Force binary & compression off if this is a JSON request because trying to pass
            // binary data through JSON explodes it in terms of size (most values under 0x20 have to
            // be encoded using 6 chars such as "\u0002").
            res.distributions.push_back(
                    {std::move(*data), amount, "", binary && req.binary, binary && req.compress});
        }
    } catch (const std::exception& e) {
        throw rpc_error{ERROR_INTERNAL, "Failed to get output distribution"};
    }

    res.status = STATUS_OK;
    return res;
}
//------------------------------------------------------------------------------------------------------------------------------
GET_OUTPUT_DISTRIBUTION_BIN::response core_rpc_server::invoke(
        GET_OUTPUT_DISTRIBUTION_BIN::request&& req, rpc_context context) {
    GET_OUTPUT_DISTRIBUTION_BIN::response res{};

    if (!req.binary) {
        res.status = "Binary only call";
        return res;
    }

    return invoke(std::move(static_cast<GET_OUTPUT_DISTRIBUTION::request&>(req)), context, true);
}
//------------------------------------------------------------------------------------------------------------------------------
void core_rpc_server::invoke(PRUNE_BLOCKCHAIN& prune_blockchain, [[maybe_unused]] rpc_context context) {
    try {
        if (!(prune_blockchain.request.check ? m_core.check_blockchain_pruning()
                                             : m_core.prune_blockchain()))
            throw rpc_error{
                    ERROR_INTERNAL,
                    prune_blockchain.request.check ? "Failed to check blockchain pruning"
                                                   : "Failed to prune blockchain"};
        auto pruning_seed = m_core.get_blockchain_pruning_seed();
        prune_blockchain.response["pruning_seed"] = pruning_seed;
        prune_blockchain.response["pruned"] = pruning_seed != 0;
    } catch (const std::exception& e) {
        throw rpc_error{ERROR_INTERNAL, "Failed to prune blockchain"};
    }

    prune_blockchain.response["status"] = STATUS_OK;
}

//------------------------------------------------------------------------------------------------------------------------------
void core_rpc_server::invoke(GET_QUORUM_STATE& get_quorum_state, rpc_context context) {
    const auto& quorum_type = get_quorum_state.request.quorum_type;

    auto is_requested_type = [&quorum_type](service_nodes::quorum_type type) {
        return !quorum_type || quorum_type == static_cast<uint8_t>(type);
    };

    bool latest = false;
    uint64_t latest_ob = 0, latest_cp = 0, latest_bl = 0;
    auto& start = get_quorum_state.request.start_height;
    auto& end = get_quorum_state.request.end_height;
    uint64_t curr_height = m_core.get_blockchain_storage().get_current_blockchain_height();
    if (!start && !end) {
        latest = true;
        // Our start block for the latest quorum of each type depends on the type being requested:
        // obligations: top block
        // checkpoint: last block with height divisible by CHECKPOINT_INTERVAL (=4)
        // blink: last block with height divisible by BLINK_QUORUM_INTERVAL (=5)
        // pulse: current height (i.e. top block height + 1)
        uint64_t top_height = curr_height - 1;
        latest_ob = top_height;
        latest_cp = top_height - top_height % service_nodes::CHECKPOINT_INTERVAL;
        latest_bl = top_height - top_height % service_nodes::BLINK_QUORUM_INTERVAL;
        if (is_requested_type(service_nodes::quorum_type::checkpointing))
            start = latest_cp;
        if (is_requested_type(service_nodes::quorum_type::blink))
            start = start ? std::min(*start, latest_bl) : latest_bl;
        end = curr_height;
    } else if (!start)
        start = (*end)++;
    else if (!end)
        end = *start + 1;
    else if (*end > *start)
        ++*end;
    else if (end > 0)
        --*end;

    if (!start || *start > curr_height)
        start = curr_height;

    // We can also provide the pulse quorum for the current block being produced, so if asked for
    // that make a note.
    bool add_curr_pulse =
            (latest || end > curr_height) && is_requested_type(service_nodes::quorum_type::pulse);
    if (!end || *end > curr_height)
        end = curr_height;

    uint64_t count = (*start > *end) ? *start - *end : *end - *start;
    if (!context.admin && count > GET_QUORUM_STATE::MAX_COUNT)
        throw rpc_error{
                ERROR_WRONG_PARAM,
                "Number of requested quorums greater than the allowed limit: " +
                        std::to_string(GET_QUORUM_STATE::MAX_COUNT) +
                        ", requested: " + std::to_string(count)};

    bool at_least_one_succeeded = false;
    std::vector<GET_QUORUM_STATE::quorum_for_height> quorums;
    quorums.reserve(std::min((uint64_t)16, count));
    auto net = nettype();
    for (size_t height = *start; height < *end; height++) {
        auto hf_version = get_network_version(net, height);
        auto start_quorum_iterator = static_cast<service_nodes::quorum_type>(0);
        auto end_quorum_iterator = service_nodes::max_quorum_type_for_hf(hf_version);

        if (quorum_type) {
            start_quorum_iterator = static_cast<service_nodes::quorum_type>(*quorum_type);
            end_quorum_iterator = start_quorum_iterator;
        }

        for (int quorum_int = (int)start_quorum_iterator; quorum_int <= (int)end_quorum_iterator;
             quorum_int++) {
            auto type = static_cast<service_nodes::quorum_type>(quorum_int);
            if (latest) {  // Latest quorum requested, so skip if this is isn't the latest height
                           // for *this* quorum type
                if (type == service_nodes::quorum_type::obligations && height != latest_ob)
                    continue;
                if (type == service_nodes::quorum_type::checkpointing && height != latest_cp)
                    continue;
                if (type == service_nodes::quorum_type::blink && height != latest_bl)
                    continue;
                if (type == service_nodes::quorum_type::pulse)
                    continue;
            }
            if (std::shared_ptr<const service_nodes::quorum> quorum =
                        m_core.get_quorum(type, height, true /*include_old*/)) {
                auto& entry = quorums.emplace_back();
                entry.height = height;
                entry.quorum_type = static_cast<uint8_t>(quorum_int);
                entry.quorum.validators = hexify(quorum->validators);
                entry.quorum.workers = hexify(quorum->workers);

                at_least_one_succeeded = true;
            }
        }
    }

    if (auto hf_version = get_network_version(nettype(), curr_height);
        add_curr_pulse && hf_version >= hf::hf16_pulse) {
        const auto& blockchain = m_core.get_blockchain_storage();
        const auto& top_header = blockchain.get_db().get_block_header_from_height(curr_height - 1);

        pulse::timings next_timings{};
        uint8_t pulse_round = 0;
        if (pulse::get_round_timings(blockchain, curr_height, top_header.timestamp, next_timings) &&
            pulse::convert_time_to_round(
                    pulse::clock::now(), next_timings.r0_timestamp, &pulse_round)) {
            auto entropy = service_nodes::get_pulse_entropy_for_next_block(
                    blockchain.get_db(), pulse_round);
            auto& sn_list = m_core.get_service_node_list();
            auto quorum = generate_pulse_quorum(
                    m_core.get_nettype(),
                    sn_list.get_block_leader().key,
                    hf_version,
                    sn_list.active_service_nodes_infos(),
                    entropy,
                    pulse_round);
            if (verify_pulse_quorum_sizes(quorum)) {
                auto& entry = quorums.emplace_back();
                entry.height = curr_height;
                entry.quorum_type = static_cast<uint8_t>(service_nodes::quorum_type::pulse);

                entry.quorum.validators = hexify(quorum.validators);
                entry.quorum.workers = hexify(quorum.workers);

                at_least_one_succeeded = true;
            }
        }
    }

    if (!at_least_one_succeeded)
        throw rpc_error{ERROR_WRONG_PARAM, "Failed to query any quorums at all"};

    get_quorum_state.response["quorums"] = quorums;
    get_quorum_state.response["status"] = STATUS_OK;
}
//------------------------------------------------------------------------------------------------------------------------------
void core_rpc_server::invoke(FLUSH_CACHE& flush_cache, rpc_context context) {
    if (flush_cache.request.bad_txs)
        m_core.flush_bad_txs_cache();
    if (flush_cache.request.bad_blocks)
        m_core.flush_invalid_blocks();
    flush_cache.response["status"] = STATUS_OK;
}
//------------------------------------------------------------------------------------------------------------------------------
void core_rpc_server::invoke(
        GET_SERVICE_NODE_REGISTRATION_CMD_RAW& get_service_node_registration_cmd_raw,
        rpc_context context) {
    if (!m_core.service_node())
        throw rpc_error{
                ERROR_WRONG_PARAM,
                "Daemon has not been started in service node mode, please relaunch with "
                "--service-node flag."};

    auto hf_version = get_network_version(nettype(), m_core.get_current_blockchain_height());
    std::string registration_cmd;
    if (!service_nodes::make_registration_cmd(
                m_core.get_nettype(),
                hf_version,
                get_service_node_registration_cmd_raw.request.staking_requirement,
                get_service_node_registration_cmd_raw.request.args,
                m_core.get_service_keys(),
                registration_cmd,
                get_service_node_registration_cmd_raw.request.make_friendly))
        throw rpc_error{ERROR_INTERNAL, "Failed to make registration command"};

    get_service_node_registration_cmd_raw.response["registration_cmd"] = registration_cmd;
    get_service_node_registration_cmd_raw.response["status"] = STATUS_OK;
}
//------------------------------------------------------------------------------------------------------------------------------
void core_rpc_server::invoke(
        GET_SERVICE_NODE_REGISTRATION_CMD& get_service_node_registration_cmd, [[maybe_unused]] rpc_context context) {
    if (!m_core.service_node())
        throw rpc_error{
                ERROR_WRONG_PARAM,
                "Daemon has not been started in service node mode, please relaunch with "
                "--service-node flag."};

    std::vector<std::string> args;

    std::optional<uint64_t> height = m_core.get_current_blockchain_height();
    auto hf_version = get_network_version(nettype(), *height);
    uint64_t staking_requirement = service_nodes::get_staking_requirement(nettype(), *height);

    {
        try {
            args.emplace_back(std::to_string(service_nodes::percent_to_basis_points(
                    get_service_node_registration_cmd.request.operator_cut)));
        } catch (const std::exception& e) {
            get_service_node_registration_cmd.response["status"] = "Invalid value: "s + e.what();
            log::error(
                    logcat,
                    "{}",
                    get_service_node_registration_cmd.response["status"].get<std::string_view>());
            return;
        }
    }

    auto& addresses = get_service_node_registration_cmd.request.contributor_addresses;
    auto& amounts = get_service_node_registration_cmd.request.contributor_amounts;

    if (addresses.size() != amounts.size()) {
        throw std::runtime_error("Mismatch in sizes of addresses and amounts");
    }

    for (size_t i = 0; i < addresses.size(); ++i) {
        args.push_back(addresses[i]);
        args.push_back(std::to_string(amounts[i]));
    }

    std::string registration_cmd;
    if (!service_nodes::make_registration_cmd(
                m_core.get_nettype(),
                hf_version,
                staking_requirement,
                args,
                m_core.get_service_keys(),
                registration_cmd,
                false /*Make friendly*/))
        throw rpc_error{ERROR_INTERNAL, "Failed to make registration command"};

    get_service_node_registration_cmd.response["registration_cmd"] = registration_cmd;
    get_service_node_registration_cmd.response["status"] = STATUS_OK;
}
//------------------------------------------------------------------------------------------------------------------------------
void core_rpc_server::invoke(
        GET_SERVICE_NODE_BLACKLISTED_KEY_IMAGES& get_service_node_blacklisted_key_images,
        rpc_context context) {
    auto& blacklist = m_core.get_service_node_blacklisted_key_images();

    get_service_node_blacklisted_key_images.response["status"] = STATUS_OK;
    get_service_node_blacklisted_key_images.response["blacklist"] = blacklist;
}
//------------------------------------------------------------------------------------------------------------------------------
<<<<<<< HEAD
void core_rpc_server::invoke(BLS_REWARDS_REQUEST& bls_rewards_request, rpc_context context) {
    const auto bls_withdrawal_signature_response =
            m_core.aggregate_withdrawal_request(bls_rewards_request.request.address);
    bls_rewards_request.response["status"] = STATUS_OK;
    bls_rewards_request.response_hex["address"] = bls_withdrawal_signature_response.address;
    bls_rewards_request.response["height"] = bls_withdrawal_signature_response.height;
    bls_rewards_request.response["amount"] = bls_withdrawal_signature_response.amount;
    bls_rewards_request.response_hex["signed_hash"] = bls_withdrawal_signature_response.signed_hash;
    bls_rewards_request.response_hex["signature"] = bls_withdrawal_signature_response.signature;
    bls_rewards_request.response["non_signer_indices"] =
            m_core.get_blockchain_storage().m_l2_tracker->get_non_signers(
                    bls_withdrawal_signature_response.signers_bls_pubkeys.begin(),
                    bls_withdrawal_signature_response.signers_bls_pubkeys.end());
    return;
}
//------------------------------------------------------------------------------------------------------------------------------
void core_rpc_server::invoke(BLS_EXIT_REQUEST& exit, rpc_context context) {
    const auto exit_sig = m_core.aggregate_exit_request(exit.request.bls_pubkey);
    exit.response["status"] = STATUS_OK;
    exit.response_hex["bls_pubkey"] = exit_sig.exit_pubkey;
    exit.response_hex["signed_hash"] = exit_sig.signed_hash;
    exit.response_hex["signature"] = exit_sig.signature;
    exit.response["non_signer_indices"] =
            m_core.get_blockchain_storage().m_l2_tracker->get_non_signers(
                    exit_sig.signers_bls_pubkeys.begin(), exit_sig.signers_bls_pubkeys.end());
    return;
}
//------------------------------------------------------------------------------------------------------------------------------
void core_rpc_server::invoke(BLS_LIQUIDATION_REQUEST& liquidate, rpc_context context) {
    const auto liquidate_sig = m_core.aggregate_liquidation_request(liquidate.request.bls_pubkey);
    liquidate.response["status"] = STATUS_OK;
    liquidate.response_hex["bls_pubkey"] = liquidate_sig.exit_pubkey;
    liquidate.response_hex["signed_hash"] = liquidate_sig.signed_hash;
    liquidate.response_hex["signature"] = liquidate_sig.signature;
    liquidate.response["non_signer_indices"] =
            m_core.get_blockchain_storage().m_l2_tracker->get_non_signers(
                    liquidate_sig.signers_bls_pubkeys.begin(),
                    liquidate_sig.signers_bls_pubkeys.end());
    return;
}
//------------------------------------------------------------------------------------------------------------------------------
void core_rpc_server::invoke(BLS_REGISTRATION& bls_registration_request, rpc_context context) {
    const auto bls_registration = m_core.bls_registration(bls_registration_request.request.address);
    bls_registration_request.response["status"] = STATUS_OK;
    bls_registration_request.response_hex["address"] = bls_registration.address;
    bls_registration_request.response_hex["bls_pubkey"] = bls_registration.bls_pubkey;
    bls_registration_request.response_hex["proof_of_possession"] =
            bls_registration.proof_of_possession;
    bls_registration_request.response_hex["service_node_pubkey"] = bls_registration.sn_pubkey;
    bls_registration_request.response_hex["service_node_signature"] = bls_registration.ed_signature;
    return;
=======
void core_rpc_server::invoke(BLS_REWARDS_REQUEST& bls_rewards_request, [[maybe_unused]] rpc_context context) {
    const BLSRewardsResponse bls_withdrawal_signature_response =
            m_core.bls_rewards_request(bls_rewards_request.request.address);
    bls_rewards_request.response["status"] = STATUS_OK;
    bls_rewards_request.response["address"] = bls_withdrawal_signature_response.address;
    bls_rewards_request.response["amount"] = bls_withdrawal_signature_response.amount;
    bls_rewards_request.response["height"] = bls_withdrawal_signature_response.height;
    bls_rewards_request.response["signed_message"] =
            bls_withdrawal_signature_response.signed_message;
    bls_rewards_request.response["signature"] = bls_withdrawal_signature_response.signature;
    bls_rewards_request.response["non_signers_bls_pubkeys"] = m_core.get_blockchain_storage().m_l2_tracker->get_non_signers(bls_withdrawal_signature_response.signers_bls_pubkeys);
}
//------------------------------------------------------------------------------------------------------------------------------
void core_rpc_server::invoke(BLS_EXIT_REQUEST& bls_withdrawal_request, [[maybe_unused]] rpc_context context) {
    const aggregateExitResponse bls_withdrawal_signature_response =
            m_core.aggregate_exit_request(bls_withdrawal_request.request.bls_key);
    bls_withdrawal_request.response["status"] = STATUS_OK;
    bls_withdrawal_request.response["bls_key"] = bls_withdrawal_signature_response.bls_key;
    bls_withdrawal_request.response["signed_message"] =
            bls_withdrawal_signature_response.signed_message;
    bls_withdrawal_request.response["signature"] = bls_withdrawal_signature_response.signature;
    bls_withdrawal_request.response["non_signers_bls_pubkeys"] = m_core.get_blockchain_storage().m_l2_tracker->get_non_signers(bls_withdrawal_signature_response.signers_bls_pubkeys);
}
//------------------------------------------------------------------------------------------------------------------------------
void core_rpc_server::invoke(BLS_LIQUIDATION_REQUEST& bls_withdrawal_request, [[maybe_unused]] rpc_context context) {
    const aggregateExitResponse bls_withdrawal_signature_response =
            m_core.aggregate_liquidation_request(bls_withdrawal_request.request.bls_key);
    bls_withdrawal_request.response["status"] = STATUS_OK;
    bls_withdrawal_request.response["bls_key"] = bls_withdrawal_signature_response.bls_key;
    bls_withdrawal_request.response["signed_message"] =
            bls_withdrawal_signature_response.signed_message;
    bls_withdrawal_request.response["signature"] = bls_withdrawal_signature_response.signature;
    bls_withdrawal_request.response["non_signers_bls_pubkeys"] = m_core.get_blockchain_storage().m_l2_tracker->get_non_signers(bls_withdrawal_signature_response.signers_bls_pubkeys);
}
//------------------------------------------------------------------------------------------------------------------------------
void core_rpc_server::invoke(BLS_PUBKEYS& bls_pubkey_request, [[maybe_unused]] rpc_context context) {
    const std::vector<std::pair<std::string, uint64_t>> nodes = m_core.get_bls_pubkeys();
    bls_pubkey_request.response["status"] = STATUS_OK;
    bls_pubkey_request.response["nodes"] = nodes;
}
//------------------------------------------------------------------------------------------------------------------------------
void core_rpc_server::invoke(BLS_REGISTRATION& bls_registration_request, [[maybe_unused]] rpc_context context) {
    const blsRegistrationResponse bls_registration =
            m_core.bls_registration(bls_registration_request.request.address);
    bls_registration_request.response["status"] = STATUS_OK;
    bls_registration_request.response["address"] = bls_registration.address;
    bls_registration_request.response["bls_pubkey"] = bls_registration.bls_pubkey;
    bls_registration_request.response["proof_of_possession"] = bls_registration.proof_of_possession;
    bls_registration_request.response["service_node_pubkey"] = bls_registration.service_node_pubkey;
    bls_registration_request.response["service_node_signature"] =
            bls_registration.service_node_signature;
>>>>>>> 8a2b7e9f
}
//------------------------------------------------------------------------------------------------------------------------------
void core_rpc_server::invoke(GET_SERVICE_KEYS& get_service_keys, [[maybe_unused]] rpc_context context) {
    const auto& keys = m_core.get_service_keys();
    if (keys.pub)
        get_service_keys.response_hex["service_node_pubkey"] = keys.pub;
    get_service_keys.response_hex["service_node_ed25519_pubkey"] = keys.pub_ed25519;
    get_service_keys.response_hex["service_node_x25519_pubkey"] = keys.pub_x25519;
    get_service_keys.response["status"] = STATUS_OK;
}
//------------------------------------------------------------------------------------------------------------------------------
void core_rpc_server::invoke(GET_SERVICE_PRIVKEYS& get_service_privkeys, [[maybe_unused]] rpc_context context) {
    const auto& keys = m_core.get_service_keys();
    if (keys.key)
        get_service_privkeys.response_hex["service_node_privkey"] =
                tools::view_guts<std::byte>(keys.key);
    get_service_privkeys.response_hex["service_node_ed25519_privkey"] =
            tools::view_guts<std::byte>(keys.key_ed25519);
    get_service_privkeys.response_hex["service_node_x25519_privkey"] =
            tools::view_guts<std::byte>(keys.key_x25519);
    get_service_privkeys.response["status"] = STATUS_OK;
}

static time_t reachable_to_time_t(
        std::chrono::steady_clock::time_point t,
        std::chrono::system_clock::time_point system_now,
        std::chrono::steady_clock::time_point steady_now) {
    if (t == service_nodes::NEVER)
        return 0;
    return std::chrono::system_clock::to_time_t(
            std::chrono::time_point_cast<std::chrono::system_clock::duration>(
                    system_now + (t - steady_now)));
}

static bool requested(const std::unordered_set<std::string>& requested, const std::string& key) {
    return requested.empty() ||
           (requested.count("all") ? !requested.count("-" + key) : requested.count(key));
}

template <typename Dict, typename T, typename... More>
static void set_if_requested(
        const std::unordered_set<std::string>& reqed,
        Dict& dict,
        const std::string& key,
        T&& value,
        More&&... more) {
    if (requested(reqed, key))
        dict[key] = std::forward<T>(value);
    if constexpr (sizeof...(More) > 0)
        set_if_requested(reqed, dict, std::forward<More>(more)...);
}

//------------------------------------------------------------------------------------------------------------------------------
void core_rpc_server::fill_sn_response_entry(
        json& entry,
        bool is_bt,
        const std::unordered_set<std::string>& reqed,
        const service_nodes::service_node_pubkey_info& sn_info,
        uint64_t top_height) {

    auto binary_format = is_bt ? json_binary_proxy::fmt::bt : json_binary_proxy::fmt::hex;
    json_binary_proxy binary{entry, binary_format};

    const auto& info = *sn_info.info;
    const std::string bls_pubkey = info.bls_public_key ? tools::type_to_hex(info.bls_public_key) : "";
    set_if_requested(reqed, binary, "service_node_pubkey", sn_info.pubkey);
    if (info.bls_public_key)
        set_if_requested(reqed, binary, "pubkey_bls", info.bls_public_key);
    set_if_requested(
            reqed,
            entry,
            "registration_height",
            info.registration_height,
            "requested_unlock_height",
            info.requested_unlock_height,
            "last_reward_block_height",
            info.last_reward_block_height,
            "last_reward_transaction_index",
            info.last_reward_transaction_index,
            "active",
            info.is_active(),
            "funded",
            info.is_fully_funded(),
            "state_height",
            info.is_fully_funded() ? (info.is_decommissioned() ? info.last_decommission_height
                                                               : info.active_since_height)
                                   : info.last_reward_block_height,
            "earned_downtime_blocks",
            service_nodes::quorum_cop::calculate_decommission_credit(info, top_height),
            "decommission_count",
            info.decommission_count,
            "total_contributed",
            info.total_contributed,
            "staking_requirement",
            info.staking_requirement,
            "portions_for_operator",
            info.portions_for_operator,
            "operator_fee",
            microportion(info.portions_for_operator),
            "swarm_id",
            info.swarm_id,
            "swarm",
            "{:x}"_format(info.swarm_id),
<<<<<<< HEAD
=======
            "bls_key",
            bls_pubkey,
            "is_removable",
            m_core.is_node_removable(bls_pubkey),
            "is_liquidatable",
            m_core.is_node_liquidatable(bls_pubkey),
>>>>>>> 8a2b7e9f
            "registration_hf_version",
            info.registration_hf_version);

    if (requested(reqed, "operator_address")) {
        if (info.operator_ethereum_address)
            binary["operator_address"] = info.operator_ethereum_address;
        else
            entry["operator_address"] = cryptonote::get_account_address_as_str(
                    m_core.get_nettype(), false /*subaddress*/, info.operator_address);
    }

    if (requested(reqed, "total_reserved") && info.total_reserved != info.total_contributed)
        entry["total_reserved"] = info.total_reserved;

    if (info.last_decommission_reason_consensus_any) {
        set_if_requested(
                reqed,
                entry,
                "last_decommission_reason_consensus_all",
                info.last_decommission_reason_consensus_all,
                "last_decommission_reason_consensus_any",
                info.last_decommission_reason_consensus_any);

        if (requested(reqed, "last_decomm_reasons")) {
            auto& reasons =
                    (entry["last_decomm_reasons"] =
                             json{{"all",
                                   cryptonote::coded_reasons(
                                           info.last_decommission_reason_consensus_all)}});
            if (auto some = cryptonote::coded_reasons(
                        info.last_decommission_reason_consensus_any &
                        ~info.last_decommission_reason_consensus_all);
                !some.empty())
                reasons["some"] = std::move(some);
        }
    }

    auto& netconf = m_core.get_net_config();
    // FIXME: accessing proofs one-by-one like this is kind of gross.
    m_core.get_service_node_list().access_proof(sn_info.pubkey, [&](const auto& proof) {
        if (m_core.service_node() && m_core.get_service_keys().pub == sn_info.pubkey) {
            // When returning our own info we always want to return the most current data because
            // the data from the SN list could be stale (it only gets updated when we get
            // verification of acceptance of our proof from the network).  The rest of the network
            // might not get the updated data until the next proof, but local callers like SS and
            // Lokinet want it updated immediately.
            set_if_requested(
                    reqed,
                    entry,
                    "service_node_version",
                    OXEN_VERSION,
                    "lokinet_version",
                    m_core.lokinet_version,
                    "storage_server_version",
                    m_core.ss_version,
                    "public_ip",
                    epee::string_tools::get_ip_string_from_int32(m_core.sn_public_ip()),
                    "storage_port",
                    m_core.storage_https_port(),
                    "storage_lmq_port",
                    m_core.storage_omq_port(),
                    "quorumnet_port",
                    m_core.quorumnet_port());
            set_if_requested(
                    reqed,
                    binary,
                    "pubkey_ed25519",
                    m_core.get_service_keys().pub_ed25519,
                    "pubkey_x25519",
                    m_core.get_service_keys().pub_x25519);
            if (!info.bls_public_key)
                set_if_requested(reqed, binary, "pubkey_bls", m_core.get_service_keys().pub_bls);
        } else {
            if (proof.proof->public_ip != 0)
                set_if_requested(
                        reqed,
                        entry,
                        "service_node_version",
                        proof.proof->version,
                        "lokinet_version",
                        proof.proof->lokinet_version,
                        "storage_server_version",
                        proof.proof->storage_server_version,
                        "public_ip",
                        epee::string_tools::get_ip_string_from_int32(proof.proof->public_ip),
                        "storage_port",
                        proof.proof->storage_https_port,
                        "storage_lmq_port",
                        proof.proof->storage_omq_port,
                        "quorumnet_port",
                        proof.proof->qnet_port);
            if (proof.proof->pubkey_ed25519)
                set_if_requested(
                        reqed,
                        binary,
                        "pubkey_ed25519",
                        proof.proof->pubkey_ed25519,
                        "pubkey_x25519",
                        proof.pubkey_x25519);
            // During HF20 the BLS pubkey isn't in info, but is in the proof:
            if (!info.bls_public_key && proof.proof->pubkey_bls)
                set_if_requested(reqed, binary, "pubkey_bls", proof.proof->pubkey_bls);
        }

        auto system_now = std::chrono::system_clock::now();
        auto steady_now = std::chrono::steady_clock::now();
        set_if_requested(reqed, entry, "last_uptime_proof", proof.timestamp);
        if (m_core.service_node()) {
            set_if_requested(
                    reqed,
                    entry,
                    "storage_server_reachable",
                    !proof.ss_reachable.unreachable_for(
                            netconf.UPTIME_PROOF_VALIDITY - netconf.UPTIME_PROOF_FREQUENCY,
                            steady_now),
                    "lokinet_reachable",
                    !proof.lokinet_reachable.unreachable_for(
                            netconf.UPTIME_PROOF_VALIDITY - netconf.UPTIME_PROOF_FREQUENCY,
                            steady_now));
            if (proof.ss_reachable.first_unreachable != service_nodes::NEVER &&
                requested(reqed, "storage_server_first_unreachable"))
                entry["storage_server_first_unreachable"] = reachable_to_time_t(
                        proof.ss_reachable.first_unreachable, system_now, steady_now);
            if (proof.ss_reachable.last_unreachable != service_nodes::NEVER &&
                requested(reqed, "storage_server_last_unreachable"))
                entry["storage_server_last_unreachable"] = reachable_to_time_t(
                        proof.ss_reachable.last_unreachable, system_now, steady_now);
            if (proof.ss_reachable.last_reachable != service_nodes::NEVER &&
                requested(reqed, "storage_server_last_reachable"))
                entry["storage_server_last_reachable"] = reachable_to_time_t(
                        proof.ss_reachable.last_reachable, system_now, steady_now);
            if (proof.lokinet_reachable.first_unreachable != service_nodes::NEVER &&
                requested(reqed, "lokinet_first_unreachable"))
                entry["lokinet_first_unreachable"] = reachable_to_time_t(
                        proof.lokinet_reachable.first_unreachable, system_now, steady_now);
            if (proof.lokinet_reachable.last_unreachable != service_nodes::NEVER &&
                requested(reqed, "lokinet_last_unreachable"))
                entry["lokinet_last_unreachable"] = reachable_to_time_t(
                        proof.lokinet_reachable.last_unreachable, system_now, steady_now);
            if (proof.lokinet_reachable.last_reachable != service_nodes::NEVER &&
                requested(reqed, "lokinet_last_reachable"))
                entry["lokinet_last_reachable"] = reachable_to_time_t(
                        proof.lokinet_reachable.last_reachable, system_now, steady_now);
        }

        if (requested(reqed, "checkpoint_votes") && !proof.checkpoint_participation.empty()) {
            std::vector<uint64_t> voted, missed;
            for (auto& cpp : proof.checkpoint_participation)
                (cpp.pass() ? voted : missed).push_back(cpp.height);
            std::sort(voted.begin(), voted.end());
            std::sort(missed.begin(), missed.end());
            entry["checkpoint_votes"] = json{{"voted", voted}, {"missed", missed}};
        }
        if (requested(reqed, "pulse_votes") && !proof.pulse_participation.empty()) {
            std::vector<std::pair<uint64_t, uint8_t>> voted, missed;
            for (auto& ppp : proof.pulse_participation)
                (ppp.pass() ? voted : missed).emplace_back(ppp.height, ppp.round);
            std::sort(voted.begin(), voted.end());
            std::sort(missed.begin(), missed.end());
            entry["pulse_votes"]["voted"] = voted;
            entry["pulse_votes"]["missed"] = missed;
        }
        if (requested(reqed, "quorumnet_tests") && !proof.timestamp_participation.empty()) {
            auto fails = proof.timestamp_participation.failures();
            entry["quorumnet_tests"] =
                    json::array({proof.timestamp_participation.size() - fails, fails});
        }
        if (requested(reqed, "timesync_tests") && !proof.timesync_status.empty()) {
            auto fails = proof.timesync_status.failures();
            entry["timesync_tests"] = json::array({proof.timesync_status.size() - fails, fails});
        }
    });

    if (requested(reqed, "contributors")) {
        bool want_locked_c = requested(reqed, "locked_contributions");
        auto& contributors = (entry["contributors"] = json::array());
        for (const auto& contributor : info.contributors) {
            auto& c = contributors.emplace_back(json{{"amount", contributor.amount}});
            if (contributor.ethereum_address)
                json_binary_proxy{c["address"], binary_format} = contributor.ethereum_address;
            else
                c["address"] = cryptonote::get_account_address_as_str(
                        m_core.get_nettype(), false /*subaddress*/, contributor.address);
            if (contributor.reserved != contributor.amount)
                c["reserved"] = contributor.reserved;
            if (want_locked_c) {
                auto& locked = (c["locked_contributions"] = json::array());
                for (const auto& src : contributor.locked_contributions) {
                    auto& lc = locked.emplace_back(json{{"amount", src.amount}});
                    json_binary_proxy lc_binary{lc, binary_format};
                    lc_binary["key_image"] = src.key_image;
                    lc_binary["key_image_pub_key"] = src.key_image_pub_key;
                }
            }
        }
    }
}

//------------------------------------------------------------------------------------------------------------------------------
void core_rpc_server::invoke(GET_SERVICE_NODES& sns, [[maybe_unused]] rpc_context context) {
    auto& req = sns.request;
    sns.response["status"] = STATUS_OK;
    auto [top_height, top_hash] = m_core.get_blockchain_top();
    auto [hf, snode_rev] = get_network_version_revision(nettype(), top_height);
    set_if_requested(
            req.fields,
            sns.response,
            "height",
            top_height,
            "target_height",
            m_core.get_target_blockchain_height(),
            "hardfork",
            hf,
            "snode_revision",
            snode_rev);
    set_if_requested(req.fields, sns.response_hex, "block_hash", top_hash);

    if (req.poll_block_hash) {
        bool unchanged = req.poll_block_hash == top_hash;
        sns.response["unchanged"] = unchanged;
        if (unchanged)
            return;
        if (!requested(req.fields, "block_hash"))
            sns.response_hex["block_hash"] =
                    top_hash;  // Force it on a poll request even if it wasn't a requested field
    }

    auto sn_infos = m_core.get_service_node_list_state(req.service_node_pubkeys);

    if (req.active_only)
        sn_infos.erase(
                std::remove_if(
                        sn_infos.begin(),
                        sn_infos.end(),
                        [](const service_nodes::service_node_pubkey_info& snpk_info) {
                            return !snpk_info.info->is_active();
                        }),
                sn_infos.end());

    const int top_sn_index = (int)sn_infos.size() - 1;
    if (req.limit < 0 || req.limit > top_sn_index) {
        // We asked for -1 (no limit but shuffle) or a value >= the count, so just shuffle the
        // entire list
        std::shuffle(sn_infos.begin(), sn_infos.end(), tools::rng);
    } else if (req.limit > 0) {
        // We need to select N random elements, in random order, from yyyyyyyy.  We could (and used
        // to) just shuffle the entire list and return the first N, but that is quite inefficient
        // when the list is large and N is small.  So instead this algorithm is going to select a
        // random element from yyyyyyyy, swap it to position 0, so we get: [x]yyyyyyyy where one of
        // the new y's used to be at element 0.  Then we select a random element from the new y's
        // (i.e. all the elements beginning at position 1), and swap it into element 1, to get
        // [xx]yyyyyy, then keep repeating until our set of x's is big enough, say [xxx]yyyyy.  At
        // that point we chop of the y's to just be left with [xxx], and only required N swaps in
        // total.
        for (int i = 0; i < req.limit; i++) {
            int j = std::uniform_int_distribution<int>{i, top_sn_index}(tools::rng);
            using std::swap;
            if (i != j)
                swap(sn_infos[i], sn_infos[j]);
        }

        sn_infos.resize(req.limit);
    }

    auto& sn_states = (sns.response["service_node_states"] = json::array());
    for (auto& pubkey_info : sn_infos)
        fill_sn_response_entry(
                sn_states.emplace_back(json::object()),
                sns.is_bt(),
                req.fields,
                pubkey_info,
                top_height);
}

namespace {
    // Handles a ping.  Returns true if the ping was significant (i.e. first ping after startup, or
    // after the ping had expired).  `Success` is a callback that is invoked with a single boolean
    // argument: true if this ping should trigger an immediate proof send (i.e. first ping after
    // startup or after a ping expiry), false for an ordinary ping.
    template <typename Success>
    std::string handle_ping(
            core& core,
            std::array<uint16_t, 3> cur_version,
            std::array<uint16_t, 3> required,
            std::string_view ed25519_pubkey,
            std::string_view error,
            std::string_view name,
            std::atomic<std::time_t>& update,
            std::chrono::seconds lifetime,
            Success success) {
        std::string status{};
        std::string our_ed25519_pubkey = tools::hex_guts(core.get_service_keys().pub_ed25519);
        if (!error.empty()) {
            status = fmt::format("Error: {}", error);
            log::error(
                    logcat,
                    "{0} reported an error: {1}. Check {0} logs for more details.",
                    name,
                    error);
            update = 0;  // Reset our last ping time to 0 so that we won't send a ping until we get
                         // success back again (even if we had an earlier acceptable ping within the
                         // cutoff time).
        } else if (cur_version < required) {
            status = "Outdated {}. Current: {} Required: {}"_format(
                    name, fmt::join(cur_version, "."), fmt::join(required, "."));
            log::error(logcat, "{}", status);
        } else if (ed25519_pubkey != our_ed25519_pubkey) {
            status = "Invalid {} pubkey: expected {}, received {}"_format(
                    name, our_ed25519_pubkey, ed25519_pubkey);
            log::error(logcat, "{}", status);
        } else {
            auto now = std::time(nullptr);
            auto old = update.exchange(now);
            bool significant = std::chrono::seconds{now - old} >
                               lifetime;  // Print loudly for the first ping after startup/expiry
            auto msg = "Received ping from {} {}"_format(name, fmt::join(cur_version, "."));
            if (significant)
                log::info(logcat, fg(fmt::terminal_color::green), "{}", msg);
            else
                log::debug(logcat, "{}", msg);
            success(significant);
            status = STATUS_OK;
        }
        return status;
    }
}  // namespace

//------------------------------------------------------------------------------------------------------------------------------
void core_rpc_server::invoke(STORAGE_SERVER_PING& storage_server_ping, [[maybe_unused]] rpc_context context) {
    m_core.ss_version = storage_server_ping.request.version;
    storage_server_ping.response["status"] = handle_ping(
            m_core,
            storage_server_ping.request.version,
            service_nodes::MIN_STORAGE_SERVER_VERSION,
            storage_server_ping.request.pubkey_ed25519,
            storage_server_ping.request.error,
            "Storage Server",
            m_core.m_last_storage_server_ping,
            m_core.get_net_config().UPTIME_PROOF_FREQUENCY,
            [this, &storage_server_ping](bool significant) {
                m_core.m_storage_https_port = storage_server_ping.request.https_port;
                m_core.m_storage_omq_port = storage_server_ping.request.omq_port;
                if (significant)
                    m_core.reset_proof_interval();
            });
}
//------------------------------------------------------------------------------------------------------------------------------
void core_rpc_server::invoke(LOKINET_PING& lokinet_ping, [[maybe_unused]] rpc_context context) {
    m_core.lokinet_version = lokinet_ping.request.version;
    lokinet_ping.response["status"] = handle_ping(
            m_core,
            lokinet_ping.request.version,
            service_nodes::MIN_LOKINET_VERSION,
            lokinet_ping.request.pubkey_ed25519,
            lokinet_ping.request.error,
            "Lokinet",
            m_core.m_last_lokinet_ping,
            m_core.get_net_config().UPTIME_PROOF_FREQUENCY,
            [this](bool significant) {
                if (significant)
                    m_core.reset_proof_interval();
            });
}
//------------------------------------------------------------------------------------------------------------------------------
void core_rpc_server::invoke(
        GET_STAKING_REQUIREMENT& get_staking_requirement, [[maybe_unused]] rpc_context context) {
    get_staking_requirement.response["height"] = get_staking_requirement.request.height > 0
                                                       ? get_staking_requirement.request.height
                                                       : m_core.get_current_blockchain_height();
    get_staking_requirement.response["staking_requirement"] =
            service_nodes::get_staking_requirement(
                    nettype(), get_staking_requirement.request.height);
    get_staking_requirement.response["status"] = STATUS_OK;
    return;
}

template <typename T>
static void check_quantity_limit(T count, T max, const char* container_name = "input") {
    if (count > max)
        throw rpc_error{
                ERROR_WRONG_PARAM,
                "Number of requested entries ({}) in {} is greater than the allowed limit ({})"_format(
                        count, container_name, max)};
}

template <typename T>
static void check_quantity_limit(std::optional<T> count, T max, const char* name = "input") {
    if (count)
        check_quantity_limit(*count, max, name);
}

//------------------------------------------------------------------------------------------------------------------------------
void core_rpc_server::invoke(GET_CHECKPOINTS& get_checkpoints, rpc_context context) {
    if (!context.admin)
        check_quantity_limit(get_checkpoints.request.count, GET_CHECKPOINTS::MAX_COUNT);

    auto& start = get_checkpoints.request.start_height;
    auto& end = get_checkpoints.request.end_height;
    auto count = get_checkpoints.request.count.value_or(
            GET_CHECKPOINTS::NUM_CHECKPOINTS_TO_QUERY_BY_DEFAULT);

    get_checkpoints.response["status"] = STATUS_OK;
    const auto& db = m_core.get_blockchain_storage().get_db();

    std::vector<checkpoint_t> checkpoints;
    if (!start && !end) {
        if (checkpoint_t top_checkpoint; db.get_top_checkpoint(top_checkpoint))
            checkpoints = db.get_checkpoints_range(top_checkpoint.height, 0, count);
    } else if (!start)
        checkpoints = db.get_checkpoints_range(*end, 0, count);
    else if (!end)
        checkpoints = db.get_checkpoints_range(*start, UINT64_MAX, count);
    else
        checkpoints = context.admin
                            ? db.get_checkpoints_range(*start, *end)
                            : db.get_checkpoints_range(*start, *end, GET_CHECKPOINTS::MAX_COUNT);

    get_checkpoints.response["checkpoints"] = std::move(checkpoints);
}
//------------------------------------------------------------------------------------------------------------------------------
void core_rpc_server::invoke(GET_SN_STATE_CHANGES& get_sn_state_changes, [[maybe_unused]] rpc_context context) {
    using blob_t = std::string;
    using block_pair_t = std::pair<blob_t, block>;
    std::vector<block_pair_t> blocks;

    const auto& db = m_core.get_blockchain_storage();

    auto start_height = get_sn_state_changes.request.start_height;
    auto end_height = get_sn_state_changes.request.end_height.value_or(
            db.get_current_blockchain_height() - 1);

    if (end_height < start_height)
        throw rpc_error{
                ERROR_WRONG_PARAM, "The provided end_height needs to be higher than start_height"};

    if (!db.get_blocks(start_height, end_height - start_height + 1, blocks))
        throw rpc_error{
                ERROR_INTERNAL,
                "Could not query blocks at requested height {}"_format(start_height)};

    get_sn_state_changes.response["start_height"] = start_height;
    get_sn_state_changes.response["end_height"] = end_height;

    std::vector<blob_t> blobs;
    int total_deregister = 0, total_decommission = 0, total_recommission = 0,
        total_ip_change_penalty = 0, total_unlock = 0;
    for (const auto& block : blocks) {
        blobs.clear();
        if (!db.get_transactions_blobs(block.second.tx_hashes, blobs)) {
            log::error(
                    logcat,
                    "Could not query block at requested height: {}",
                    cryptonote::get_block_height(block.second));
            continue;
        }
        const auto hard_fork_version = block.second.major_version;
        for (const auto& blob : blobs) {
            cryptonote::transaction tx;
            if (!cryptonote::parse_and_validate_tx_from_blob(blob, tx)) {
                log::error(
                        logcat, "tx could not be validated from blob, possibly corrupt blockchain");
                continue;
            }
            if (tx.type == cryptonote::txtype::state_change) {
                cryptonote::tx_extra_service_node_state_change state_change;
                if (!cryptonote::get_service_node_state_change_from_tx_extra(
                            tx.extra, state_change, hard_fork_version)) {
                    log::error(
                            logcat,
                            "Could not get state change from tx, possibly corrupt tx, hf_version "
                            "{}",
                            static_cast<int>(hard_fork_version));
                    continue;
                }

                switch (state_change.state) {
                    case service_nodes::new_state::deregister: total_deregister++; break;

                    case service_nodes::new_state::decommission: total_decommission++; break;

                    case service_nodes::new_state::recommission: total_recommission++; break;

                    case service_nodes::new_state::ip_change_penalty:
                        total_ip_change_penalty++;
                        break;

                    default:
                        log::error(logcat, "Unhandled state in on_get_service_nodes_state_changes");
                        break;
                }
            }

            if (tx.type == cryptonote::txtype::key_image_unlock) {
                total_unlock++;
            }
        }
    }

    get_sn_state_changes.response["total_deregister"] = total_deregister;
    get_sn_state_changes.response["total_decommission"] = total_decommission;
    get_sn_state_changes.response["total_recommission"] = total_recommission;
    get_sn_state_changes.response["total_ip_change_penalty"] = total_ip_change_penalty;
    get_sn_state_changes.response["total_unlock"] = total_unlock;
    get_sn_state_changes.response["status"] = STATUS_OK;
}
//------------------------------------------------------------------------------------------------------------------------------
void core_rpc_server::invoke(REPORT_PEER_STATUS& report_peer_status, [[maybe_unused]] rpc_context context) {
    crypto::public_key pubkey;
    if (!tools::try_load_from_hex_guts(report_peer_status.request.pubkey, pubkey)) {
        log::error(logcat, "Could not parse public key: {}", report_peer_status.request.pubkey);
        throw rpc_error{ERROR_WRONG_PARAM, "Could not parse public key"};
    }

    bool success = false;
    if (report_peer_status.request.type == "lokinet")
        success = m_core.get_service_node_list().set_lokinet_peer_reachable(
                pubkey, report_peer_status.request.passed);
    else if (
            report_peer_status.request.type == "storage" ||
            report_peer_status.request.type ==
                    "reachability" /* TODO: old name, can be removed once SS no longer uses it */)
        success = m_core.get_service_node_list().set_storage_server_peer_reachable(
                pubkey, report_peer_status.request.passed);
    else
        throw rpc_error{ERROR_WRONG_PARAM, "Unknown status type"};
    if (!success)
        throw rpc_error{ERROR_WRONG_PARAM, "Pubkey not found"};

    report_peer_status.response["status"] = STATUS_OK;
}
//------------------------------------------------------------------------------------------------------------------------------
void core_rpc_server::invoke(
        TEST_TRIGGER_P2P_RESYNC& test_trigger_p2p_resync, [[maybe_unused]] rpc_context context) {
    m_p2p.reset_peer_handshake_timer();
    test_trigger_p2p_resync.response["status"] = STATUS_OK;
}
//------------------------------------------------------------------------------------------------------------------------------
void core_rpc_server::invoke(
        TEST_TRIGGER_UPTIME_PROOF& test_trigger_uptime_proof, [[maybe_unused]] rpc_context context) {
    if (m_core.get_nettype() != cryptonote::network_type::MAINNET)
        m_core.submit_uptime_proof();

    test_trigger_uptime_proof.response["status"] = STATUS_OK;
}
//------------------------------------------------------------------------------------------------------------------------------
void core_rpc_server::invoke(ONS_NAMES_TO_OWNERS& ons_names_to_owners, rpc_context context) {

    if (!context.admin) {
        check_quantity_limit(
                ons_names_to_owners.request.name_hash.size(),
                ONS_NAMES_TO_OWNERS::MAX_REQUEST_ENTRIES);
        check_quantity_limit(
                ons_names_to_owners.request.type.size(),
                ONS_NAMES_TO_OWNERS::MAX_TYPE_REQUEST_ENTRIES,
                "types");
    }

    std::optional<uint64_t> height = m_core.get_current_blockchain_height();
    std::vector<ons::mapping_type> types;
    types.clear();
    if (types.capacity() < ons_names_to_owners.request.type.size())
        types.reserve(ons_names_to_owners.request.type.size());
    for (const auto type_str : ons_names_to_owners.request.type) {
        const auto maybe_type = ons::parse_ons_type(type_str);
        if (!maybe_type.has_value()) {
            ons_names_to_owners.response["status"] = "invalid type provided";
            return;
        }
        types.push_back(*maybe_type);
    }
    ons_names_to_owners.response["type"] = ons_names_to_owners.request.type;

    auto binary_format =
            ons_names_to_owners.is_bt() ? json_binary_proxy::fmt::bt : json_binary_proxy::fmt::hex;

    ons::name_system_db& db = m_core.get_blockchain_storage().name_system_db();
    for (size_t request_index = 0; request_index < ons_names_to_owners.request.name_hash.size();
         request_index++) {
        const auto& request = ons_names_to_owners.request.name_hash[request_index];
        // This also takes 32 raw bytes, but that is undocumented (because it is painful to pass
        // through json).
        auto name_hash = ons::name_hash_input_to_base64(request);
        if (!name_hash)
            throw rpc_error{
                    ERROR_WRONG_PARAM,
                    "Invalid name_hash: expected hash as 64 hex digits or 43/44 base64 characters"};

        std::vector<ons::mapping_record> record = db.get_mappings(types, *name_hash, height);
        for (size_t type_index = 0; type_index < ons_names_to_owners.request.type.size();
             type_index++) {
            auto& elem = ons_names_to_owners.response["result"].emplace_back();
            elem["type"] = record[type_index].type;
            elem["name_hash"] = record[type_index].name_hash;
            elem["owner"] = record[type_index].owner.to_string(nettype());
            if (record[type_index].backup_owner)
                elem["backup_owner"] = record[type_index].backup_owner.to_string(nettype());

            json_binary_proxy elem_hex{elem, binary_format};
            elem_hex["encrypted_value"] = record[type_index].encrypted_value.to_view();
            if (record[0].expiration_height)
                elem["expiration_height"] = *(record[type_index].expiration_height);
            elem["update_height"] = record[type_index].update_height;
            elem_hex["txid"] = record[type_index].txid;
        }
    }

    ons_names_to_owners.response["status"] = STATUS_OK;
}
//------------------------------------------------------------------------------------------------------------------------------
void core_rpc_server::invoke(ONS_OWNERS_TO_NAMES& ons_owners_to_names, rpc_context context) {
    if (!context.admin)
        check_quantity_limit(
                ons_owners_to_names.request.entries.size(),
                ONS_OWNERS_TO_NAMES::MAX_REQUEST_ENTRIES);

    std::unordered_map<ons::generic_owner, size_t> owner_to_request_index;
    std::vector<ons::generic_owner> owners;

    owners.reserve(ons_owners_to_names.request.entries.size());
    for (size_t request_index = 0; request_index < ons_owners_to_names.request.entries.size();
         request_index++) {
        std::string const& owner = ons_owners_to_names.request.entries[request_index];
        ons::generic_owner ons_owner = {};
        std::string errmsg;
        if (!ons::parse_owner_to_generic_owner(m_core.get_nettype(), owner, ons_owner, &errmsg))
            throw rpc_error{ERROR_WRONG_PARAM, std::move(errmsg)};

        // TODO(oxen): We now serialize both owner and backup_owner, since if
        // we specify an owner that is backup owner, we don't show the (other)
        // owner. For RPC compatibility we keep the request_index around until the
        // next hard fork (16)
        owners.push_back(ons_owner);
        owner_to_request_index[ons_owner] = request_index;
    }

    ons::name_system_db& db = m_core.get_blockchain_storage().name_system_db();
    std::optional<uint64_t> height;
    if (!ons_owners_to_names.request.include_expired)
        height = m_core.get_current_blockchain_height();

    std::vector<ONS_OWNERS_TO_NAMES::response_entry> entries;
    std::vector<ons::mapping_record> records = db.get_mappings_by_owners(owners, height);
    for (auto& record : records) {
        auto it = owner_to_request_index.end();
        if (record.owner)
            it = owner_to_request_index.find(record.owner);
        if (it == owner_to_request_index.end() && record.backup_owner)
            it = owner_to_request_index.find(record.backup_owner);
        if (it == owner_to_request_index.end())
            throw rpc_error{
                    ERROR_INTERNAL,
                    (record.owner ? ("Owner=" + record.owner.to_string(nettype()) + " ") : ""s) +
                            (record.backup_owner ? ("BackupOwner=" +
                                                    record.backup_owner.to_string(nettype()) + " ")
                                                 : ""s) +
                            " could not be mapped back a index in the request 'entries' array"};

        auto& entry = entries.emplace_back();
        entry.request_index = it->second;
        entry.type = record.type;
        entry.name_hash = std::move(record.name_hash);
        if (record.owner)
            entry.owner = record.owner.to_string(nettype());
        if (record.backup_owner)
            entry.backup_owner = record.backup_owner.to_string(nettype());
        // FIXME: binary proxy
        entry.encrypted_value = oxenc::to_hex(record.encrypted_value.to_view());
        entry.update_height = record.update_height;
        entry.expiration_height = record.expiration_height;
        // FIXME: binary proxy
        entry.txid = tools::hex_guts(record.txid);
    }

    // FIXME: this seems broken; how can this vector of some random struct magically become json?
    ons_owners_to_names.response["entries"] = entries;
    ons_owners_to_names.response["status"] = STATUS_OK;
}

//------------------------------------------------------------------------------------------------------------------------------
void core_rpc_server::invoke(ONS_RESOLVE& resolve, [[maybe_unused]] rpc_context context) {
    auto& req = resolve.request;
    if (req.type < 0 || req.type >= tools::enum_count<ons::mapping_type>)
        throw rpc_error{
                ERROR_WRONG_PARAM, "Unable to resolve ONS address: 'type' parameter not specified"};

    auto name_hash = ons::name_hash_input_to_base64(req.name_hash);
    if (!name_hash)
        throw rpc_error{
                ERROR_WRONG_PARAM,
                "Unable to resolve ONS address: invalid 'name_hash' value '" + req.name_hash + "'"};

    auto hf_version = m_core.get_blockchain_storage().get_network_version();
    auto type = static_cast<ons::mapping_type>(req.type);
    if (!ons::mapping_type_allowed(hf_version, type))
        throw rpc_error{
                ERROR_WRONG_PARAM, "Invalid lokinet type '" + std::to_string(req.type) + "'"};

    if (auto mapping = m_core.get_blockchain_storage().name_system_db().resolve(
                type, *name_hash, m_core.get_current_blockchain_height())) {
        auto [val, nonce] = mapping->value_nonce(type);
        resolve.response_hex["encrypted_value"] = val;
        if (val.size() < mapping->to_view().size())
            resolve.response_hex["nonce"] = nonce;
    }
}

void core_rpc_server::invoke(
        GET_ACCRUED_BATCHED_EARNINGS& get_accrued_batched_earnings, [[maybe_unused]] rpc_context context) {
    auto& blockchain = m_core.get_blockchain_storage();
    bool at_least_one_succeeded = false;

    auto& balances = get_accrued_batched_earnings.response["balances"];
    balances = json::object();
    auto& req = get_accrued_batched_earnings.request;
    auto net = nettype();
    if (req.addresses.size() > 0) {
        for (const auto& address : req.addresses) {
            uint64_t amount = 0;
<<<<<<< HEAD
            if (cryptonote::is_valid_address(address, net)) {
                std::tie(std::ignore, amount) =
                        blockchain.sqlite_db()->get_accrued_earnings(address);
=======

            address_parse_info parse_info = {};
            if (get_account_address_from_str(parse_info, m_core.get_nettype(), address)) {
                const auto [batch_db_height, amount] = blockchain.sqlite_db()->get_accrued_earnings_oxen(parse_info.address);
                (void)batch_db_height;
>>>>>>> 8a2b7e9f
                at_least_one_succeeded = true;
            }
            balances[address] = amount;
        }
    } else {
        auto [addresses, amounts] = blockchain.sqlite_db()->get_all_accrued_earnings();
        for (size_t i = 0; i < addresses.size(); i++) {
            balances[addresses[i]] = amounts[i];
        }
        at_least_one_succeeded = true;
    }

    if (!at_least_one_succeeded)
        throw rpc_error{
                ERROR_WRONG_PARAM, "Failed to query any service nodes batched amounts at all"};

    get_accrued_batched_earnings.response["status"] = STATUS_OK;
}

}  // namespace cryptonote::rpc<|MERGE_RESOLUTION|>--- conflicted
+++ resolved
@@ -1351,7 +1351,8 @@
     set_log_level.response["status"] = STATUS_OK;
 }
 //------------------------------------------------------------------------------------------------------------------------------
-void core_rpc_server::invoke(SET_LOG_CATEGORIES& set_log_categories, [[maybe_unused]] rpc_context context) {
+void core_rpc_server::invoke(
+        SET_LOG_CATEGORIES& set_log_categories, [[maybe_unused]] rpc_context context) {
     oxen::logging::process_categories_string(set_log_categories.request.categories.c_str());
     set_log_categories.response["status"] = STATUS_OK;
 }
@@ -1376,7 +1377,8 @@
     get_transaction_pool_hashes.response["status"] = STATUS_OK;
 }
 //------------------------------------------------------------------------------------------------------------------------------
-void core_rpc_server::invoke(GET_TRANSACTION_POOL_STATS& stats, [[maybe_unused]] rpc_context context) {
+void core_rpc_server::invoke(
+        GET_TRANSACTION_POOL_STATS& stats, [[maybe_unused]] rpc_context context) {
     auto txpool = m_core.get_pool().get_transaction_stats(stats.request.include_unrelayed);
     json pool_stats{
             {"bytes_total", txpool.bytes_total},
@@ -1740,7 +1742,8 @@
 }
 
 //------------------------------------------------------------------------------------------------------------------------------
-void core_rpc_server::invoke(GET_CONNECTIONS& get_connections, [[maybe_unused]] rpc_context context) {
+void core_rpc_server::invoke(
+        GET_CONNECTIONS& get_connections, [[maybe_unused]] rpc_context context) {
     auto& c = get_connections.response["connections"];
     c = json::array();
     for (auto& ci : m_p2p.get_payload_object().get_connections())
@@ -1837,7 +1840,8 @@
     set_bans.response["status"] = STATUS_OK;
 }
 //------------------------------------------------------------------------------------------------------------------------------
-void core_rpc_server::invoke(FLUSH_TRANSACTION_POOL& flush_transaction_pool, [[maybe_unused]] rpc_context context) {
+void core_rpc_server::invoke(
+        FLUSH_TRANSACTION_POOL& flush_transaction_pool, [[maybe_unused]] rpc_context context) {
     bool failed = false;
     std::vector<crypto::hash> txids;
     if (flush_transaction_pool.request.txids.empty()) {
@@ -1940,7 +1944,8 @@
 }
 
 //------------------------------------------------------------------------------------------------------------------------------
-void core_rpc_server::invoke(GET_COINBASE_TX_SUM& get_coinbase_tx_sum, [[maybe_unused]] rpc_context context) {
+void core_rpc_server::invoke(
+        GET_COINBASE_TX_SUM& get_coinbase_tx_sum, [[maybe_unused]] rpc_context context) {
     if (auto sums = m_core.get_coinbase_tx_sum(
                 get_coinbase_tx_sum.request.height, get_coinbase_tx_sum.request.count)) {
         std::tie(
@@ -1954,7 +1959,8 @@
     }
 }
 //------------------------------------------------------------------------------------------------------------------------------
-void core_rpc_server::invoke(GET_FEE_ESTIMATE& get_fee_estimate, [[maybe_unused]] rpc_context context) {
+void core_rpc_server::invoke(
+        GET_FEE_ESTIMATE& get_fee_estimate, [[maybe_unused]] rpc_context context) {
     auto fees = m_core.get_blockchain_storage().get_dynamic_base_fee_estimate(
             get_fee_estimate.request.grace_blocks);
     get_fee_estimate.response["fee_per_byte"] = fees.first;
@@ -1968,7 +1974,8 @@
     get_fee_estimate.response["status"] = STATUS_OK;
 }
 //------------------------------------------------------------------------------------------------------------------------------
-void core_rpc_server::invoke(GET_ALTERNATE_CHAINS& get_alternate_chains, [[maybe_unused]] rpc_context context) {
+void core_rpc_server::invoke(
+        GET_ALTERNATE_CHAINS& get_alternate_chains, [[maybe_unused]] rpc_context context) {
     try {
         std::vector<GET_ALTERNATE_CHAINS::chain_info> chains;
         std::vector<std::pair<Blockchain::block_extended_info, std::vector<crypto::hash>>>
@@ -2276,7 +2283,8 @@
     return invoke(std::move(static_cast<GET_OUTPUT_DISTRIBUTION::request&>(req)), context, true);
 }
 //------------------------------------------------------------------------------------------------------------------------------
-void core_rpc_server::invoke(PRUNE_BLOCKCHAIN& prune_blockchain, [[maybe_unused]] rpc_context context) {
+void core_rpc_server::invoke(
+        PRUNE_BLOCKCHAIN& prune_blockchain, [[maybe_unused]] rpc_context context) {
     try {
         if (!(prune_blockchain.request.check ? m_core.check_blockchain_pruning()
                                              : m_core.prune_blockchain()))
@@ -2465,7 +2473,8 @@
 }
 //------------------------------------------------------------------------------------------------------------------------------
 void core_rpc_server::invoke(
-        GET_SERVICE_NODE_REGISTRATION_CMD& get_service_node_registration_cmd, [[maybe_unused]] rpc_context context) {
+        GET_SERVICE_NODE_REGISTRATION_CMD& get_service_node_registration_cmd,
+        [[maybe_unused]] rpc_context context) {
     if (!m_core.service_node())
         throw rpc_error{
                 ERROR_WRONG_PARAM,
@@ -2528,24 +2537,22 @@
     get_service_node_blacklisted_key_images.response["blacklist"] = blacklist;
 }
 //------------------------------------------------------------------------------------------------------------------------------
-<<<<<<< HEAD
-void core_rpc_server::invoke(BLS_REWARDS_REQUEST& bls_rewards_request, rpc_context context) {
+void core_rpc_server::invoke(BLS_REWARDS_REQUEST& bls_rewards_request, rpc_context) {
     const auto bls_withdrawal_signature_response =
-            m_core.aggregate_withdrawal_request(bls_rewards_request.request.address);
+            m_core.bls_rewards_request(bls_rewards_request.request.address);
     bls_rewards_request.response["status"] = STATUS_OK;
     bls_rewards_request.response_hex["address"] = bls_withdrawal_signature_response.address;
+    bls_rewards_request.response["amount"] = bls_withdrawal_signature_response.amount;
     bls_rewards_request.response["height"] = bls_withdrawal_signature_response.height;
-    bls_rewards_request.response["amount"] = bls_withdrawal_signature_response.amount;
     bls_rewards_request.response_hex["signed_hash"] = bls_withdrawal_signature_response.signed_hash;
     bls_rewards_request.response_hex["signature"] = bls_withdrawal_signature_response.signature;
     bls_rewards_request.response["non_signer_indices"] =
             m_core.get_blockchain_storage().m_l2_tracker->get_non_signers(
                     bls_withdrawal_signature_response.signers_bls_pubkeys.begin(),
                     bls_withdrawal_signature_response.signers_bls_pubkeys.end());
-    return;
-}
-//------------------------------------------------------------------------------------------------------------------------------
-void core_rpc_server::invoke(BLS_EXIT_REQUEST& exit, rpc_context context) {
+}
+//------------------------------------------------------------------------------------------------------------------------------
+void core_rpc_server::invoke(BLS_EXIT_REQUEST& exit, rpc_context) {
     const auto exit_sig = m_core.aggregate_exit_request(exit.request.bls_pubkey);
     exit.response["status"] = STATUS_OK;
     exit.response_hex["bls_pubkey"] = exit_sig.exit_pubkey;
@@ -2554,10 +2561,9 @@
     exit.response["non_signer_indices"] =
             m_core.get_blockchain_storage().m_l2_tracker->get_non_signers(
                     exit_sig.signers_bls_pubkeys.begin(), exit_sig.signers_bls_pubkeys.end());
-    return;
-}
-//------------------------------------------------------------------------------------------------------------------------------
-void core_rpc_server::invoke(BLS_LIQUIDATION_REQUEST& liquidate, rpc_context context) {
+}
+//------------------------------------------------------------------------------------------------------------------------------
+void core_rpc_server::invoke(BLS_LIQUIDATION_REQUEST& liquidate, rpc_context) {
     const auto liquidate_sig = m_core.aggregate_liquidation_request(liquidate.request.bls_pubkey);
     liquidate.response["status"] = STATUS_OK;
     liquidate.response_hex["bls_pubkey"] = liquidate_sig.exit_pubkey;
@@ -2567,10 +2573,9 @@
             m_core.get_blockchain_storage().m_l2_tracker->get_non_signers(
                     liquidate_sig.signers_bls_pubkeys.begin(),
                     liquidate_sig.signers_bls_pubkeys.end());
-    return;
-}
-//------------------------------------------------------------------------------------------------------------------------------
-void core_rpc_server::invoke(BLS_REGISTRATION& bls_registration_request, rpc_context context) {
+}
+//------------------------------------------------------------------------------------------------------------------------------
+void core_rpc_server::invoke(BLS_REGISTRATION& bls_registration_request, rpc_context) {
     const auto bls_registration = m_core.bls_registration(bls_registration_request.request.address);
     bls_registration_request.response["status"] = STATUS_OK;
     bls_registration_request.response_hex["address"] = bls_registration.address;
@@ -2579,63 +2584,10 @@
             bls_registration.proof_of_possession;
     bls_registration_request.response_hex["service_node_pubkey"] = bls_registration.sn_pubkey;
     bls_registration_request.response_hex["service_node_signature"] = bls_registration.ed_signature;
-    return;
-=======
-void core_rpc_server::invoke(BLS_REWARDS_REQUEST& bls_rewards_request, [[maybe_unused]] rpc_context context) {
-    const BLSRewardsResponse bls_withdrawal_signature_response =
-            m_core.bls_rewards_request(bls_rewards_request.request.address);
-    bls_rewards_request.response["status"] = STATUS_OK;
-    bls_rewards_request.response["address"] = bls_withdrawal_signature_response.address;
-    bls_rewards_request.response["amount"] = bls_withdrawal_signature_response.amount;
-    bls_rewards_request.response["height"] = bls_withdrawal_signature_response.height;
-    bls_rewards_request.response["signed_message"] =
-            bls_withdrawal_signature_response.signed_message;
-    bls_rewards_request.response["signature"] = bls_withdrawal_signature_response.signature;
-    bls_rewards_request.response["non_signers_bls_pubkeys"] = m_core.get_blockchain_storage().m_l2_tracker->get_non_signers(bls_withdrawal_signature_response.signers_bls_pubkeys);
-}
-//------------------------------------------------------------------------------------------------------------------------------
-void core_rpc_server::invoke(BLS_EXIT_REQUEST& bls_withdrawal_request, [[maybe_unused]] rpc_context context) {
-    const aggregateExitResponse bls_withdrawal_signature_response =
-            m_core.aggregate_exit_request(bls_withdrawal_request.request.bls_key);
-    bls_withdrawal_request.response["status"] = STATUS_OK;
-    bls_withdrawal_request.response["bls_key"] = bls_withdrawal_signature_response.bls_key;
-    bls_withdrawal_request.response["signed_message"] =
-            bls_withdrawal_signature_response.signed_message;
-    bls_withdrawal_request.response["signature"] = bls_withdrawal_signature_response.signature;
-    bls_withdrawal_request.response["non_signers_bls_pubkeys"] = m_core.get_blockchain_storage().m_l2_tracker->get_non_signers(bls_withdrawal_signature_response.signers_bls_pubkeys);
-}
-//------------------------------------------------------------------------------------------------------------------------------
-void core_rpc_server::invoke(BLS_LIQUIDATION_REQUEST& bls_withdrawal_request, [[maybe_unused]] rpc_context context) {
-    const aggregateExitResponse bls_withdrawal_signature_response =
-            m_core.aggregate_liquidation_request(bls_withdrawal_request.request.bls_key);
-    bls_withdrawal_request.response["status"] = STATUS_OK;
-    bls_withdrawal_request.response["bls_key"] = bls_withdrawal_signature_response.bls_key;
-    bls_withdrawal_request.response["signed_message"] =
-            bls_withdrawal_signature_response.signed_message;
-    bls_withdrawal_request.response["signature"] = bls_withdrawal_signature_response.signature;
-    bls_withdrawal_request.response["non_signers_bls_pubkeys"] = m_core.get_blockchain_storage().m_l2_tracker->get_non_signers(bls_withdrawal_signature_response.signers_bls_pubkeys);
-}
-//------------------------------------------------------------------------------------------------------------------------------
-void core_rpc_server::invoke(BLS_PUBKEYS& bls_pubkey_request, [[maybe_unused]] rpc_context context) {
-    const std::vector<std::pair<std::string, uint64_t>> nodes = m_core.get_bls_pubkeys();
-    bls_pubkey_request.response["status"] = STATUS_OK;
-    bls_pubkey_request.response["nodes"] = nodes;
-}
-//------------------------------------------------------------------------------------------------------------------------------
-void core_rpc_server::invoke(BLS_REGISTRATION& bls_registration_request, [[maybe_unused]] rpc_context context) {
-    const blsRegistrationResponse bls_registration =
-            m_core.bls_registration(bls_registration_request.request.address);
-    bls_registration_request.response["status"] = STATUS_OK;
-    bls_registration_request.response["address"] = bls_registration.address;
-    bls_registration_request.response["bls_pubkey"] = bls_registration.bls_pubkey;
-    bls_registration_request.response["proof_of_possession"] = bls_registration.proof_of_possession;
-    bls_registration_request.response["service_node_pubkey"] = bls_registration.service_node_pubkey;
-    bls_registration_request.response["service_node_signature"] =
-            bls_registration.service_node_signature;
->>>>>>> 8a2b7e9f
-}
-//------------------------------------------------------------------------------------------------------------------------------
-void core_rpc_server::invoke(GET_SERVICE_KEYS& get_service_keys, [[maybe_unused]] rpc_context context) {
+}
+//------------------------------------------------------------------------------------------------------------------------------
+void core_rpc_server::invoke(
+        GET_SERVICE_KEYS& get_service_keys, [[maybe_unused]] rpc_context context) {
     const auto& keys = m_core.get_service_keys();
     if (keys.pub)
         get_service_keys.response_hex["service_node_pubkey"] = keys.pub;
@@ -2644,7 +2596,8 @@
     get_service_keys.response["status"] = STATUS_OK;
 }
 //------------------------------------------------------------------------------------------------------------------------------
-void core_rpc_server::invoke(GET_SERVICE_PRIVKEYS& get_service_privkeys, [[maybe_unused]] rpc_context context) {
+void core_rpc_server::invoke(
+        GET_SERVICE_PRIVKEYS& get_service_privkeys, [[maybe_unused]] rpc_context context) {
     const auto& keys = m_core.get_service_keys();
     if (keys.key)
         get_service_privkeys.response_hex["service_node_privkey"] =
@@ -2697,10 +2650,17 @@
     json_binary_proxy binary{entry, binary_format};
 
     const auto& info = *sn_info.info;
-    const std::string bls_pubkey = info.bls_public_key ? tools::type_to_hex(info.bls_public_key) : "";
     set_if_requested(reqed, binary, "service_node_pubkey", sn_info.pubkey);
-    if (info.bls_public_key)
+    if (info.bls_public_key) {
         set_if_requested(reqed, binary, "pubkey_bls", info.bls_public_key);
+        set_if_requested(
+                reqed,
+                entry,
+                "is_removable",
+                m_core.is_node_removable(info.bls_public_key),
+                "is_liquidatable",
+                m_core.is_node_liquidatable(info.bls_public_key));
+    }
     set_if_requested(
             reqed,
             entry,
@@ -2736,15 +2696,6 @@
             info.swarm_id,
             "swarm",
             "{:x}"_format(info.swarm_id),
-<<<<<<< HEAD
-=======
-            "bls_key",
-            bls_pubkey,
-            "is_removable",
-            m_core.is_node_removable(bls_pubkey),
-            "is_liquidatable",
-            m_core.is_node_liquidatable(bls_pubkey),
->>>>>>> 8a2b7e9f
             "registration_hf_version",
             info.registration_hf_version);
 
@@ -3073,7 +3024,8 @@
 }  // namespace
 
 //------------------------------------------------------------------------------------------------------------------------------
-void core_rpc_server::invoke(STORAGE_SERVER_PING& storage_server_ping, [[maybe_unused]] rpc_context context) {
+void core_rpc_server::invoke(
+        STORAGE_SERVER_PING& storage_server_ping, [[maybe_unused]] rpc_context context) {
     m_core.ss_version = storage_server_ping.request.version;
     storage_server_ping.response["status"] = handle_ping(
             m_core,
@@ -3165,7 +3117,8 @@
     get_checkpoints.response["checkpoints"] = std::move(checkpoints);
 }
 //------------------------------------------------------------------------------------------------------------------------------
-void core_rpc_server::invoke(GET_SN_STATE_CHANGES& get_sn_state_changes, [[maybe_unused]] rpc_context context) {
+void core_rpc_server::invoke(
+        GET_SN_STATE_CHANGES& get_sn_state_changes, [[maybe_unused]] rpc_context context) {
     using blob_t = std::string;
     using block_pair_t = std::pair<blob_t, block>;
     std::vector<block_pair_t> blocks;
@@ -3251,7 +3204,8 @@
     get_sn_state_changes.response["status"] = STATUS_OK;
 }
 //------------------------------------------------------------------------------------------------------------------------------
-void core_rpc_server::invoke(REPORT_PEER_STATUS& report_peer_status, [[maybe_unused]] rpc_context context) {
+void core_rpc_server::invoke(
+        REPORT_PEER_STATUS& report_peer_status, [[maybe_unused]] rpc_context context) {
     crypto::public_key pubkey;
     if (!tools::try_load_from_hex_guts(report_peer_status.request.pubkey, pubkey)) {
         log::error(logcat, "Could not parse public key: {}", report_peer_status.request.pubkey);
@@ -3283,7 +3237,8 @@
 }
 //------------------------------------------------------------------------------------------------------------------------------
 void core_rpc_server::invoke(
-        TEST_TRIGGER_UPTIME_PROOF& test_trigger_uptime_proof, [[maybe_unused]] rpc_context context) {
+        TEST_TRIGGER_UPTIME_PROOF& test_trigger_uptime_proof,
+        [[maybe_unused]] rpc_context context) {
     if (m_core.get_nettype() != cryptonote::network_type::MAINNET)
         m_core.submit_uptime_proof();
 
@@ -3452,7 +3407,8 @@
 }
 
 void core_rpc_server::invoke(
-        GET_ACCRUED_BATCHED_EARNINGS& get_accrued_batched_earnings, [[maybe_unused]] rpc_context context) {
+        GET_ACCRUED_BATCHED_EARNINGS& get_accrued_batched_earnings,
+        [[maybe_unused]] rpc_context context) {
     auto& blockchain = m_core.get_blockchain_storage();
     bool at_least_one_succeeded = false;
 
@@ -3463,17 +3419,13 @@
     if (req.addresses.size() > 0) {
         for (const auto& address : req.addresses) {
             uint64_t amount = 0;
-<<<<<<< HEAD
-            if (cryptonote::is_valid_address(address, net)) {
+
+            // FIXME: eth address!
+
+            if (address_parse_info parse_info{};
+                get_account_address_from_str(parse_info, net, address)) {
                 std::tie(std::ignore, amount) =
-                        blockchain.sqlite_db()->get_accrued_earnings(address);
-=======
-
-            address_parse_info parse_info = {};
-            if (get_account_address_from_str(parse_info, m_core.get_nettype(), address)) {
-                const auto [batch_db_height, amount] = blockchain.sqlite_db()->get_accrued_earnings_oxen(parse_info.address);
-                (void)batch_db_height;
->>>>>>> 8a2b7e9f
+                        blockchain.sqlite_db()->get_accrued_earnings(parse_info.address);
                 at_least_one_succeeded = true;
             }
             balances[address] = amount;
