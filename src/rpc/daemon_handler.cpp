// Copyright (c) 2017-2019, The Monero Project
// 
// All rights reserved.
// 
// Redistribution and use in source and binary forms, with or without modification, are
// permitted provided that the following conditions are met:
// 
// 1. Redistributions of source code must retain the above copyright notice, this list of
//    conditions and the following disclaimer.
// 
// 2. Redistributions in binary form must reproduce the above copyright notice, this list
//    of conditions and the following disclaimer in the documentation and/or other
//    materials provided with the distribution.
// 
// 3. Neither the name of the copyright holder nor the names of its contributors may be
//    used to endorse or promote products derived from this software without specific
//    prior written permission.
// 
// THIS SOFTWARE IS PROVIDED BY THE COPYRIGHT HOLDERS AND CONTRIBUTORS "AS IS" AND ANY
// EXPRESS OR IMPLIED WARRANTIES, INCLUDING, BUT NOT LIMITED TO, THE IMPLIED WARRANTIES OF
// MERCHANTABILITY AND FITNESS FOR A PARTICULAR PURPOSE ARE DISCLAIMED. IN NO EVENT SHALL
// THE COPYRIGHT HOLDER OR CONTRIBUTORS BE LIABLE FOR ANY DIRECT, INDIRECT, INCIDENTAL,
// SPECIAL, EXEMPLARY, OR CONSEQUENTIAL DAMAGES (INCLUDING, BUT NOT LIMITED TO,
// PROCUREMENT OF SUBSTITUTE GOODS OR SERVICES; LOSS OF USE, DATA, OR PROFITS; OR BUSINESS
// INTERRUPTION) HOWEVER CAUSED AND ON ANY THEORY OF LIABILITY, WHETHER IN CONTRACT,
// STRICT LIABILITY, OR TORT (INCLUDING NEGLIGENCE OR OTHERWISE) ARISING IN ANY WAY OUT OF
// THE USE OF THIS SOFTWARE, EVEN IF ADVISED OF THE POSSIBILITY OF SUCH DAMAGE.

#include "daemon_handler.h"

// likely included by daemon_handler.h's includes,
// but including here for clarity
#include "cryptonote_core/cryptonote_core.h"
#include "cryptonote_basic/cryptonote_format_utils.h"
#include "cryptonote_basic/blobdatatype.h"
#include "ringct/rctSigs.h"
#include "version.h"

namespace cryptonote
{

namespace rpc
{

  void DaemonHandler::handle(const GetHeight::Request& req, GetHeight::Response& res)
  {
    res.height = m_core.get_current_blockchain_height();

    res.status = Message::STATUS_OK;
  }

  void DaemonHandler::handle(const GetBlocksFast::Request& req, GetBlocksFast::Response& res)
  {
    std::vector<std::pair<std::pair<blobdata, crypto::hash>, std::vector<std::pair<crypto::hash, blobdata> > > > blocks;

    if(!m_core.find_blockchain_supplement(req.start_height, req.block_ids, blocks, res.current_height, res.start_height, req.prune, true, GET_BLOCKS_FAST::MAX_COUNT))
    {
      res.status = Message::STATUS_FAILED;
      res.error_details = "core::find_blockchain_supplement() returned false";
      return;
    }

    res.blocks.resize(blocks.size());
    res.output_indices.resize(blocks.size());

    auto it = blocks.begin();

    uint64_t block_count = 0;
    while (it != blocks.end())
    {
      cryptonote::rpc::block_with_transactions& bwt = res.blocks[block_count];

      if (!parse_and_validate_block_from_blob(it->first.first, bwt.block))
      {
        res.blocks.clear();
        res.output_indices.clear();
        res.status = Message::STATUS_FAILED;
        res.error_details = "failed retrieving a requested block";
        return;
      }

      if (it->second.size() != bwt.block.tx_hashes.size())
      {
          res.blocks.clear();
          res.output_indices.clear();
          res.status = Message::STATUS_FAILED;
          res.error_details = "incorrect number of transactions retrieved for block";
          return;
      }

      cryptonote::rpc::block_output_indices& indices = res.output_indices[block_count];

      // miner tx output indices
      {
        cryptonote::rpc::tx_output_indices tx_indices;
        if (!m_core.get_tx_outputs_gindexs(get_transaction_hash(bwt.block.miner_tx), tx_indices))
        {
          res.status = Message::STATUS_FAILED;
          res.error_details = "core::get_tx_outputs_gindexs() returned false";
          return;
        }
        indices.push_back(std::move(tx_indices));
      }

      auto hash_it = bwt.block.tx_hashes.begin();
      bwt.transactions.reserve(it->second.size());
      for (const auto& blob : it->second)
      {
        bwt.transactions.emplace_back();
        if (!parse_and_validate_tx_from_blob(blob.second, bwt.transactions.back()))
        {
          res.blocks.clear();
          res.output_indices.clear();
          res.status = Message::STATUS_FAILED;
          res.error_details = "failed retrieving a requested transaction";
          return;
        }

        cryptonote::rpc::tx_output_indices tx_indices;
        if (!m_core.get_tx_outputs_gindexs(*hash_it, tx_indices))
        {
          res.status = Message::STATUS_FAILED;
          res.error_details = "core::get_tx_outputs_gindexs() returned false";
          return;
        }

        indices.push_back(std::move(tx_indices));
        ++hash_it;
      }

      it++;
      block_count++;
    }

    res.status = Message::STATUS_OK;
  }

  void DaemonHandler::handle(const GetHashesFast::Request& req, GetHashesFast::Response& res)
  {
    res.start_height = req.start_height;

    auto& chain = m_core.get_blockchain_storage();

    if (!chain.find_blockchain_supplement(req.known_hashes, res.hashes, res.start_height, res.current_height, false))
    {
      res.status = Message::STATUS_FAILED;
      res.error_details = "Blockchain::find_blockchain_supplement() returned false";
      return;
    }

    res.status = Message::STATUS_OK;
  }

  void DaemonHandler::handle(const GetTransactions::Request& req, GetTransactions::Response& res)
  {
    std::vector<cryptonote::transaction> found_txs_vec;
    std::vector<crypto::hash> missed_vec;

    bool r = m_core.get_transactions(req.tx_hashes, found_txs_vec, missed_vec);

    // TODO: consider fixing core::get_transactions to not hide exceptions
    if (!r)
    {
      res.status = Message::STATUS_FAILED;
      res.error_details = "core::get_transactions() returned false (exception caught there)";
      return;
    }

    size_t num_found = found_txs_vec.size();

    std::vector<uint64_t> heights(num_found);
    std::vector<bool> in_pool(num_found, false);
    std::vector<crypto::hash> found_hashes(num_found);

    for (size_t i=0; i < num_found; i++)
    {
      found_hashes[i] = get_transaction_hash(found_txs_vec[i]);
      heights[i] = m_core.get_blockchain_storage().get_db().get_tx_block_height(found_hashes[i]);
    }

    // if any missing from blockchain, check in tx pool
    if (!missed_vec.empty())
    {
      std::vector<cryptonote::transaction> pool_txs;

      m_core.get_pool().get_transactions(pool_txs);

      for (const auto& tx : pool_txs)
      {
        crypto::hash h = get_transaction_hash(tx);

        auto itr = std::find(missed_vec.begin(), missed_vec.end(), h);

        if (itr != missed_vec.end())
        {
          found_hashes.push_back(h);
          found_txs_vec.push_back(tx);
          heights.push_back(std::numeric_limits<uint64_t>::max());
          in_pool.push_back(true);
          missed_vec.erase(itr);
        }
      }
    }

    for (size_t i=0; i < found_hashes.size(); i++)
    {
      cryptonote::rpc::transaction_info info;
      info.height = heights[i];
      info.in_pool = in_pool[i];
      info.transaction = std::move(found_txs_vec[i]);

      res.txs.emplace(found_hashes[i], std::move(info));
    }
                                      
    res.missed_hashes = std::move(missed_vec);
    res.status = Message::STATUS_OK;
  }

  void DaemonHandler::handle(const KeyImagesSpent::Request& req, KeyImagesSpent::Response& res)
  {
    res.spent_status.resize(req.key_images.size(), KeyImagesSpent::STATUS::UNSPENT);

    std::vector<bool> chain_spent_status;
    std::vector<bool> pool_spent_status;

    m_core.are_key_images_spent(req.key_images, chain_spent_status);
    m_core.are_key_images_spent_in_pool(req.key_images, pool_spent_status);

    if ((chain_spent_status.size() != req.key_images.size()) || (pool_spent_status.size() != req.key_images.size()))
    {
      res.status = Message::STATUS_FAILED;
      res.error_details = "tx_pool::have_key_images_as_spent() gave vectors of wrong size(s).";
      return;
    }

    for(size_t i=0; i < req.key_images.size(); i++)
    {
      if ( chain_spent_status[i] )
      {
        res.spent_status[i] = KeyImagesSpent::STATUS::SPENT_IN_BLOCKCHAIN;
      }
      else if ( pool_spent_status[i] )
      {
        res.spent_status[i] = KeyImagesSpent::STATUS::SPENT_IN_POOL;
      }
    }

    res.status = Message::STATUS_OK;
  }

  void DaemonHandler::handle(const GetTxGlobalOutputIndices::Request& req, GetTxGlobalOutputIndices::Response& res)
  {
    if (!m_core.get_tx_outputs_gindexs(req.tx_hash, res.output_indices))
    {
      res.status = Message::STATUS_FAILED;
      res.error_details = "core::get_tx_outputs_gindexs() returned false";
      return;
    }

    res.status = Message::STATUS_OK;

  }

  void DaemonHandler::handle(const SendRawTx::Request& req, SendRawTx::Response& res)
  {
    handleTxBlob(cryptonote::tx_to_blob(req.tx), req.relay, res);
  }

  void DaemonHandler::handle(const SendRawTxHex::Request& req, SendRawTxHex::Response& res)
  {
    std::string tx_blob;
    if(!epee::string_tools::parse_hexstr_to_binbuff(req.tx_as_hex, tx_blob))
    {
      MERROR("[SendRawTxHex]: Failed to parse tx from hexbuff: " << req.tx_as_hex);
      res.status = Message::STATUS_FAILED;
      res.error_details = "Invalid hex";
      return;
    }
    handleTxBlob(tx_blob, req.relay, res);
  }

  void DaemonHandler::handleTxBlob(const std::string& tx_blob, bool relay, SendRawTx::Response& res)
  {
    if (!m_p2p.get_payload_object().is_synchronized())
    {
      res.status = Message::STATUS_FAILED;
      res.error_details = "Not ready to accept transactions; try again later";
      return;
    }

    cryptonote_connection_context fake_context{};
    tx_verification_context tvc{};

    if(!m_core.handle_incoming_tx(tx_blob, tvc, tx_pool_options::new_tx(!relay)) || tvc.m_verifivation_failed)
    {
      if (tvc.m_verifivation_failed)
      {
        MERROR("[SendRawTx]: tx verification failed");
      }
      else
      {
        MERROR("[SendRawTx]: Failed to process tx");
      }
      res.status = Message::STATUS_FAILED;
      res.error_details = "";

      if (tvc.m_low_mixin)
      {
        res.error_details = "mixin too low";
      }
      if (tvc.m_double_spend)
      {
        if (!res.error_details.empty()) res.error_details += " and ";
        res.error_details = "double spend";
      }
      if (tvc.m_invalid_input)
      {
        if (!res.error_details.empty()) res.error_details += " and ";
        res.error_details = "invalid input";
      }
      if (tvc.m_invalid_output)
      {
        if (!res.error_details.empty()) res.error_details += " and ";
        res.error_details = "invalid output";
      }
      if (tvc.m_too_big)
      {
        if (!res.error_details.empty()) res.error_details += " and ";
        res.error_details = "too big";
      }
      if (tvc.m_overspend)
      {
        if (!res.error_details.empty()) res.error_details += " and ";
        res.error_details = "overspend";
      }
      if (tvc.m_fee_too_low)
      {
        if (!res.error_details.empty()) res.error_details += " and ";
        res.error_details = "fee too low";
      }
<<<<<<< HEAD
      if (tvc.m_not_rct)
      {
        if (!res.error_details.empty()) res.error_details += " and ";
        res.error_details = "tx is not ringct";
      }
=======
>>>>>>> c4f75fe8
      if (tvc.m_too_few_outputs)
      {
        if (!res.error_details.empty()) res.error_details += " and ";
        res.error_details = "too few outputs";
      }
      if (tvc.m_invalid_version)
      {
        if (!res.error_details.empty()) res.error_details += " and ";
        res.error_details = "tx is not version 2 or later";
      }
      if (tvc.m_invalid_type)
      {
        if (!res.error_details.empty()) res.error_details += " and ";
        res.error_details = "tx has an invalid type";
      }
      if (tvc.m_key_image_locked_by_snode)
      {
        if (!res.error_details.empty()) res.error_details += " and ";
        res.error_details = "tx uses outputs that are locked by the service node network";
      }
      if (tvc.m_key_image_blacklisted)
      {
        if (!res.error_details.empty()) res.error_details += " and ";
        res.error_details = "tx uses a key image that has been temporarily blacklisted by the service node network";
      }
      if (res.error_details.empty())
      {
        res.error_details = "an unknown issue was found with the transaction";
      }

      return;
    }

    if(!tvc.m_should_be_relayed || !relay)
    {
      MERROR("[SendRawTx]: tx accepted, but not relayed");
      res.error_details = "Not relayed";
      res.relayed = false;
      res.status = Message::STATUS_OK;

      return;
    }

    NOTIFY_NEW_TRANSACTIONS::request r;
    r.txs.push_back(tx_blob);
    m_core.get_protocol()->relay_transactions(r, fake_context);

    //TODO: make sure that tx has reached other nodes here, probably wait to receive reflections from other nodes
    res.status = Message::STATUS_OK;
    res.relayed = true;

    return;
  }

  void DaemonHandler::handle(const StartMining::Request& req, StartMining::Response& res)
  {
    cryptonote::address_parse_info info;
    if(!get_account_address_from_str(info, m_core.get_nettype(), req.miner_address))
    {
      res.error_details = "Failed, wrong address";
      LOG_PRINT_L0(res.error_details);
      res.status = Message::STATUS_FAILED;
      return;
    }
    if (info.is_subaddress)
    {
      res.error_details = "Failed, mining to subaddress isn't supported yet";
      LOG_PRINT_L0(res.error_details);
      res.status = Message::STATUS_FAILED;
      return;
    }

    unsigned int concurrency_count = boost::thread::hardware_concurrency() * 4;

    // if we couldn't detect threads, set it to a ridiculously high number
    if(concurrency_count == 0)
    {
      concurrency_count = 257;
    }

    // if there are more threads requested than the hardware supports
    // then we fail and log that.
    if(req.threads_count > concurrency_count)
    {
      res.error_details = "Failed, too many threads relative to CPU cores.";
      LOG_PRINT_L0(res.error_details);
      res.status = Message::STATUS_FAILED;
      return;
    }

    if(!m_core.get_miner().start(info.address, static_cast<size_t>(req.threads_count)))
    {
      res.error_details = "Failed, mining not started";
      LOG_PRINT_L0(res.error_details);
      res.status = Message::STATUS_FAILED;
      return;
    }
    res.status = Message::STATUS_OK;
    res.error_details = "";

  }

  void DaemonHandler::handle(const GetInfo::Request& req, GetInfo::Response& res)
  {
    res.info.height = m_core.get_current_blockchain_height();

    res.info.target_height = m_core.get_target_blockchain_height();

    if (res.info.height > res.info.target_height)
    {
      res.info.target_height = res.info.height;
    }

    auto& chain = m_core.get_blockchain_storage();

    res.info.difficulty = chain.get_difficulty_for_next_block();

    res.info.target = chain.get_difficulty_target();

    res.info.tx_count = chain.get_total_transactions() - res.info.height; //without coinbase

    res.info.tx_pool_size = m_core.get_pool().get_transactions_count();

    res.info.alt_blocks_count = chain.get_alternative_blocks_count();

    uint64_t total_conn = m_p2p.get_public_connections_count();
    res.info.outgoing_connections_count = m_p2p.get_public_outgoing_connections_count();
    res.info.incoming_connections_count = total_conn - res.info.outgoing_connections_count;

    res.info.white_peerlist_size = m_p2p.get_public_white_peers_count();

    res.info.grey_peerlist_size = m_p2p.get_public_gray_peers_count();

    res.info.mainnet = m_core.get_nettype() == MAINNET;
    res.info.testnet = m_core.get_nettype() == TESTNET;
    res.info.stagenet = m_core.get_nettype() == STAGENET;
    res.info.cumulative_difficulty = m_core.get_blockchain_storage().get_db().get_block_cumulative_difficulty(res.info.height - 1);
    res.info.block_size_limit = res.info.block_weight_limit = m_core.get_blockchain_storage().get_current_cumulative_block_weight_limit();
    res.info.block_size_median = res.info.block_weight_median = m_core.get_blockchain_storage().get_current_cumulative_block_weight_median();
    res.info.start_time = (uint64_t)m_core.get_start_time();
    res.info.version = LOKI_VERSION_STR;

    res.status = Message::STATUS_OK;
    res.error_details = "";
  }

  void DaemonHandler::handle(const StopMining::Request& req, StopMining::Response& res)
  {
    if(!m_core.get_miner().stop())
    {
      res.error_details = "Failed, mining not stopped";
      LOG_PRINT_L0(res.error_details);
      res.status = Message::STATUS_FAILED;
      return;
    }

    res.status = Message::STATUS_OK;
    res.error_details = "";
  }

  void DaemonHandler::handle(const MiningStatus::Request& req, MiningStatus::Response& res)
  {
    const cryptonote::miner& lMiner = m_core.get_miner();
    res.active = lMiner.is_mining();
    
    if ( lMiner.is_mining() ) {
      res.speed = lMiner.get_speed();
      res.threads_count = lMiner.get_threads_count();
      const account_public_address& lMiningAdr = lMiner.get_mining_address();
      res.address = get_account_address_as_str(m_core.get_nettype(), false, lMiningAdr);
    }

    res.status = Message::STATUS_OK;
    res.error_details = "";
  }

  void DaemonHandler::handle(const SaveBC::Request& req, SaveBC::Response& res)
  {
    if (!m_core.get_blockchain_storage().store_blockchain())
    {
      res.status = Message::STATUS_FAILED;
      res.error_details = "Error storing the blockchain";
    }
    else
    {
      res.status = Message::STATUS_OK;
    }
  }

  void DaemonHandler::handle(const GetBlockHash::Request& req, GetBlockHash::Response& res)
  {
    if (m_core.get_current_blockchain_height() <= req.height)
    {
      res.hash = crypto::null_hash;
      res.status = Message::STATUS_FAILED;
      res.error_details = "height given is higher than current chain height";
      return;
    }

    res.hash = m_core.get_block_id_by_height(req.height);

    res.status = Message::STATUS_OK;
  }

  void DaemonHandler::handle(const GetBlockTemplate::Request& req, GetBlockTemplate::Response& res)
  {
    res.status = Message::STATUS_FAILED;
    res.error_details = "RPC method not yet implemented.";
  }

  void DaemonHandler::handle(const SubmitBlock::Request& req, SubmitBlock::Response& res)
  {
    res.status = Message::STATUS_FAILED;
    res.error_details = "RPC method not yet implemented.";
  }

  void DaemonHandler::handle(const GetLastBlockHeader::Request& req, GetLastBlockHeader::Response& res)
  {
    const crypto::hash block_hash = m_core.get_tail_id();

    if (!getBlockHeaderByHash(block_hash, res.header))
    {
      res.status = Message::STATUS_FAILED;
      res.error_details = "Requested block does not exist";
      return;
    }

    res.status = Message::STATUS_OK;
  }

  void DaemonHandler::handle(const GetBlockHeaderByHash::Request& req, GetBlockHeaderByHash::Response& res)
  {
    if (!getBlockHeaderByHash(req.hash, res.header))
    {
      res.status = Message::STATUS_FAILED;
      res.error_details = "Requested block does not exist";
      return;
    }

    res.status = Message::STATUS_OK;
  }

  void DaemonHandler::handle(const GetBlockHeaderByHeight::Request& req, GetBlockHeaderByHeight::Response& res)
  {
    const crypto::hash block_hash = m_core.get_block_id_by_height(req.height);

    if (!getBlockHeaderByHash(block_hash, res.header))
    {
      res.status = Message::STATUS_FAILED;
      res.error_details = "Requested block does not exist";
      return;
    }

    res.status = Message::STATUS_OK;
  }

  void DaemonHandler::handle(const GetBlockHeadersByHeight::Request& req, GetBlockHeadersByHeight::Response& res)
  {
    res.headers.resize(req.heights.size());

    for (size_t i=0; i < req.heights.size(); i++)
    {
      const crypto::hash block_hash = m_core.get_block_id_by_height(req.heights[i]);

      if (!getBlockHeaderByHash(block_hash, res.headers[i]))
      {
        res.status = Message::STATUS_FAILED;
        res.error_details = "A requested block does not exist";
        return;
      }
    }

    res.status = Message::STATUS_OK;
  }

  void DaemonHandler::handle(const GetBlock::Request& req, GetBlock::Response& res)
  {
    res.status = Message::STATUS_FAILED;
    res.error_details = "RPC method not yet implemented.";
  }

  void DaemonHandler::handle(const GetPeerList::Request& req, GetPeerList::Response& res)
  {
    res.status = Message::STATUS_FAILED;
    res.error_details = "RPC method not yet implemented.";
  }

  void DaemonHandler::handle(const SetLogHashRate::Request& req, SetLogHashRate::Response& res)
  {
    res.status = Message::STATUS_FAILED;
    res.error_details = "RPC method not yet implemented.";
  }

  void DaemonHandler::handle(const SetLogLevel::Request& req, SetLogLevel::Response& res)
  {
    if (req.level < 0 || req.level > 4)
    {
      res.status = Message::STATUS_FAILED;
      res.error_details = "Error: log level not valid";
    }
    else
    {
      res.status = Message::STATUS_OK;
      mlog_set_log_level(req.level);
    }
  }

  void DaemonHandler::handle(const GetTransactionPool::Request& req, GetTransactionPool::Response& res)
  {
    bool r = m_core.get_pool().get_pool_for_rpc(res.transactions, res.key_images);

    if (!r) res.status = Message::STATUS_FAILED;
    else res.status = Message::STATUS_OK;
  }

  void DaemonHandler::handle(const GetConnections::Request& req, GetConnections::Response& res)
  {
    res.status = Message::STATUS_FAILED;
    res.error_details = "RPC method not yet implemented.";
  }

  void DaemonHandler::handle(const GetBlockHeadersRange::Request& req, GetBlockHeadersRange::Response& res)
  {
    res.status = Message::STATUS_FAILED;
    res.error_details = "RPC method not yet implemented.";
  }

  void DaemonHandler::handle(const StopDaemon::Request& req, StopDaemon::Response& res)
  {
    res.status = Message::STATUS_FAILED;
    res.error_details = "RPC method not yet implemented.";
  }

  void DaemonHandler::handle(const StartSaveGraph::Request& req, StartSaveGraph::Response& res)
  {
    res.status = Message::STATUS_FAILED;
    res.error_details = "RPC method not yet implemented.";
  }

  void DaemonHandler::handle(const StopSaveGraph::Request& req, StopSaveGraph::Response& res)
  {
    res.status = Message::STATUS_FAILED;
    res.error_details = "RPC method not yet implemented.";
  }

  void DaemonHandler::handle(const HardForkInfo::Request& req, HardForkInfo::Response& res)
  {
    const Blockchain &blockchain = m_core.get_blockchain_storage();
    uint8_t version = req.version > 0 ? req.version : blockchain.get_ideal_hard_fork_version();
    res.info.version = blockchain.get_current_hard_fork_version();
    res.info.enabled = blockchain.get_hard_fork_voting_info(version, res.info.window, res.info.votes, res.info.threshold, res.info.earliest_height, res.info.voting);
    res.info.state = blockchain.get_hard_fork_state();
    res.status = Message::STATUS_OK;
  }

  void DaemonHandler::handle(const GetBans::Request& req, GetBans::Response& res)
  {
    res.status = Message::STATUS_FAILED;
    res.error_details = "RPC method not yet implemented.";
  }

  void DaemonHandler::handle(const SetBans::Request& req, SetBans::Response& res)
  {
    res.status = Message::STATUS_FAILED;
    res.error_details = "RPC method not yet implemented.";
  }

  void DaemonHandler::handle(const FlushTransactionPool::Request& req, FlushTransactionPool::Response& res)
  {
    res.status = Message::STATUS_FAILED;
    res.error_details = "RPC method not yet implemented.";
  }

  void DaemonHandler::handle(const GetOutputHistogram::Request& req, GetOutputHistogram::Response& res)
  {
    std::map<uint64_t, std::tuple<uint64_t, uint64_t, uint64_t> > histogram;
    try
    {
      histogram = m_core.get_blockchain_storage().get_output_histogram(req.amounts, req.unlocked, req.recent_cutoff);
    }
    catch (const std::exception &e)
    {
      res.status = Message::STATUS_FAILED;
      res.error_details = e.what();
      return;
    }

    res.histogram.clear();
    res.histogram.reserve(histogram.size());
    for (const auto &i: histogram)
    {
      if (std::get<0>(i.second) >= req.min_count && (std::get<0>(i.second) <= req.max_count || req.max_count == 0))
        res.histogram.emplace_back(output_amount_count{i.first, std::get<0>(i.second), std::get<1>(i.second), std::get<2>(i.second)});
    }

    res.status = Message::STATUS_OK;
  }

  void DaemonHandler::handle(const GetOutputKeys::Request& req, GetOutputKeys::Response& res)
  {
    try
    {
      for (const auto& i : req.outputs)
      {
        crypto::public_key key;
        rct::key mask;
        bool unlocked;
        m_core.get_blockchain_storage().get_output_key_mask_unlocked(i.amount, i.index, key, mask, unlocked);
        res.keys.emplace_back(output_key_mask_unlocked{key, mask, unlocked});
      }
    }
    catch (const std::exception& e)
    {
      res.status = Message::STATUS_FAILED;
      res.error_details = e.what();
      return;
    }

    res.status = Message::STATUS_OK;
  }

  void DaemonHandler::handle(const GetRPCVersion::Request& req, GetRPCVersion::Response& res)
  {
    res.version = DAEMON_RPC_VERSION_ZMQ;
    res.status = Message::STATUS_OK;
  }

  void DaemonHandler::handle(const GetFeeEstimate::Request& req, GetFeeEstimate::Response& res)
  {
    res.hard_fork_version = m_core.get_blockchain_storage().get_current_hard_fork_version();
    auto fees = m_core.get_blockchain_storage().get_dynamic_base_fee_estimate(req.num_grace_blocks);
    res.estimated_base_fee_per_byte = fees.first;
    res.estimated_base_fee_per_output = fees.second;

    if (res.hard_fork_version < HF_VERSION_PER_BYTE_FEE)
    {
       res.size_scale = 1024; // per KiB fee
       res.fee_mask = 1;
    }
    else
    {
      res.size_scale = 1; // per byte fee
      res.fee_mask = Blockchain::get_fee_quantization_mask();
    }
    res.status = Message::STATUS_OK;
  }

  void DaemonHandler::handle(const GetOutputDistribution::Request& req, GetOutputDistribution::Response& res)
  {
    try
    {
      res.distributions.reserve(req.amounts.size());

      const uint64_t req_to_height = req.to_height ? req.to_height : (m_core.get_current_blockchain_height() - 1);
      for (std::uint64_t amount : req.amounts)
      {
        auto data = rpc::RpcHandler::get_output_distribution([this](uint64_t amount, uint64_t from, uint64_t to, uint64_t &start_height, std::vector<uint64_t> &distribution, uint64_t &base) { return m_core.get_output_distribution(amount, from, to, start_height, distribution, base); }, amount, req.from_height, req_to_height, [this](uint64_t height) { return m_core.get_blockchain_storage().get_db().get_block_hash_from_height(height); }, req.cumulative, m_core.get_current_blockchain_height());
        if (!data)
        {
          res.distributions.clear();
          res.status = Message::STATUS_FAILED;
          res.error_details = "Failed to get output distribution";
          return;
        }
        res.distributions.push_back(output_distribution{std::move(*data), amount, req.cumulative});
      }
      res.status = Message::STATUS_OK;
    }
    catch (const std::exception& e)
    {
      res.distributions.clear();
      res.status = Message::STATUS_FAILED;
      res.error_details = e.what();
    }
  }

  bool DaemonHandler::getBlockHeaderByHash(const crypto::hash& hash_in, cryptonote::rpc::BlockHeaderResponse& header)
  {
    block b;

    if (!m_core.get_block_by_hash(hash_in, b))
    {
      return false;
    }

    header.hash = hash_in;
    if (b.miner_tx.vin.size() != 1 || b.miner_tx.vin.front().type() != typeid(txin_gen))
    {
      return false;
    }
    header.height = boost::get<txin_gen>(b.miner_tx.vin.front()).height;

    header.major_version = b.major_version;
    header.minor_version = b.minor_version;
    header.timestamp = b.timestamp;
    header.nonce = b.nonce;
    header.prev_id = b.prev_id;

    header.depth = m_core.get_current_blockchain_height() - header.height - 1;

    header.reward = 0;
    for (const auto& out : b.miner_tx.vout)
    {
      header.reward += out.amount;
    }

    header.difficulty = m_core.get_blockchain_storage().block_difficulty(header.height);

    return true;
  }

  std::string DaemonHandler::handle(const std::string& request)
  {
    MDEBUG("Handling RPC request: " << request);

    Message* resp_message = NULL;

    try
    {
      FullMessage req_full(request, true);

      rapidjson::Value& req_json = req_full.getMessage();

      const std::string request_type = req_full.getRequestType();

      // create correct Message subclass and call handle() on it
      REQ_RESP_TYPES_MACRO(request_type, GetHeight, req_json, resp_message, handle);
      REQ_RESP_TYPES_MACRO(request_type, GetBlocksFast, req_json, resp_message, handle);
      REQ_RESP_TYPES_MACRO(request_type, GetHashesFast, req_json, resp_message, handle);
      REQ_RESP_TYPES_MACRO(request_type, GetTransactions, req_json, resp_message, handle);
      REQ_RESP_TYPES_MACRO(request_type, KeyImagesSpent, req_json, resp_message, handle);
      REQ_RESP_TYPES_MACRO(request_type, GetTxGlobalOutputIndices, req_json, resp_message, handle);
      REQ_RESP_TYPES_MACRO(request_type, SendRawTx, req_json, resp_message, handle);
      REQ_RESP_TYPES_MACRO(request_type, SendRawTxHex, req_json, resp_message, handle);
      REQ_RESP_TYPES_MACRO(request_type, GetInfo, req_json, resp_message, handle);
      REQ_RESP_TYPES_MACRO(request_type, StartMining, req_json, resp_message, handle);
      REQ_RESP_TYPES_MACRO(request_type, StopMining, req_json, resp_message, handle);
      REQ_RESP_TYPES_MACRO(request_type, MiningStatus, req_json, resp_message, handle);
      REQ_RESP_TYPES_MACRO(request_type, SaveBC, req_json, resp_message, handle);
      REQ_RESP_TYPES_MACRO(request_type, GetBlockHash, req_json, resp_message, handle);
      REQ_RESP_TYPES_MACRO(request_type, GetLastBlockHeader, req_json, resp_message, handle);
      REQ_RESP_TYPES_MACRO(request_type, GetBlockHeaderByHash, req_json, resp_message, handle);
      REQ_RESP_TYPES_MACRO(request_type, GetBlockHeaderByHeight, req_json, resp_message, handle);
      REQ_RESP_TYPES_MACRO(request_type, GetBlockHeadersByHeight, req_json, resp_message, handle);
      REQ_RESP_TYPES_MACRO(request_type, GetPeerList, req_json, resp_message, handle);
      REQ_RESP_TYPES_MACRO(request_type, SetLogLevel, req_json, resp_message, handle);
      REQ_RESP_TYPES_MACRO(request_type, GetTransactionPool, req_json, resp_message, handle);
      REQ_RESP_TYPES_MACRO(request_type, HardForkInfo, req_json, resp_message, handle);
      REQ_RESP_TYPES_MACRO(request_type, GetOutputHistogram, req_json, resp_message, handle);
      REQ_RESP_TYPES_MACRO(request_type, GetOutputKeys, req_json, resp_message, handle);
      REQ_RESP_TYPES_MACRO(request_type, GetRPCVersion, req_json, resp_message, handle);
      REQ_RESP_TYPES_MACRO(request_type, GetFeeEstimate, req_json, resp_message, handle);
      REQ_RESP_TYPES_MACRO(request_type, GetOutputDistribution, req_json, resp_message, handle);

      // if none of the request types matches
      if (resp_message == NULL)
      {
        return BAD_REQUEST(request_type, req_full.getID());
      }

      FullMessage resp_full = FullMessage::responseMessage(resp_message, req_full.getID());

      const std::string response = resp_full.getJson();
      delete resp_message;
      resp_message = NULL;

      MDEBUG("Returning RPC response: " << response);

      return response;
    }
    catch (const std::exception& e)
    {
      if (resp_message)
      {
        delete resp_message;
      }

      return BAD_JSON(e.what());
    }
  }

}  // namespace rpc

}  // namespace cryptonote<|MERGE_RESOLUTION|>--- conflicted
+++ resolved
@@ -338,14 +338,6 @@
         if (!res.error_details.empty()) res.error_details += " and ";
         res.error_details = "fee too low";
       }
-<<<<<<< HEAD
-      if (tvc.m_not_rct)
-      {
-        if (!res.error_details.empty()) res.error_details += " and ";
-        res.error_details = "tx is not ringct";
-      }
-=======
->>>>>>> c4f75fe8
       if (tvc.m_too_few_outputs)
       {
         if (!res.error_details.empty()) res.error_details += " and ";
