#pragma once

#include <cassert>
#include <cstdint>
#include <string_view>

#include "common/formattable.h"

namespace cryptonote {

using namespace std::literals;

enum class txversion : uint16_t {
    v0 = 0,
    v1,
    v2_ringct,
    v3_per_output_unlock_times,
    v4_tx_types,
    _count,
};
enum class txtype : uint16_t {
    standard,
    state_change,
    key_image_unlock,
    stake,
    oxen_name_system,
    ethereum_new_service_node,
    ethereum_service_node_exit_request,
    ethereum_service_node_exit,
    ethereum_staking_requirement_updated,
<<<<<<< HEAD
    ethereum_purge_missing_service_node,
=======
    ethereum_new_service_node_v2,
>>>>>>> 3300c0bc
    _count
};

inline constexpr bool is_l2_event_tx(txtype type) {
    return type >= txtype::ethereum_new_service_node &&
<<<<<<< HEAD
           type <= txtype::ethereum_purge_missing_service_node;
=======
           type <= txtype::ethereum_new_service_node_v2;
>>>>>>> 3300c0bc
}

inline constexpr std::string_view to_string(txversion v) {
    switch (v) {
        case txversion::v1: return "1"sv;
        case txversion::v2_ringct: return "2_ringct"sv;
        case txversion::v3_per_output_unlock_times: return "3_per_output_unlock_times"sv;
        case txversion::v4_tx_types: return "4_tx_types"sv;
        default: assert(false); return "xx_unhandled_version"sv;
    }
}

inline constexpr std::string_view to_string(txtype type) {
    switch (type) {
        case txtype::standard: return "standard"sv;
        case txtype::state_change: return "state_change"sv;
        case txtype::key_image_unlock: return "key_image_unlock"sv;
        case txtype::stake: return "stake"sv;
        case txtype::oxen_name_system: return "oxen_name_system"sv;
        case txtype::ethereum_new_service_node: return "ethereum_new_service_node"sv;
        case txtype::ethereum_new_service_node_v2: return "ethereum_new_service_node_V2"sv;
        case txtype::ethereum_service_node_exit_request:
            return "ethereum_service_node_exit_request"sv;
        case txtype::ethereum_service_node_exit: return "ethereum_service_node_exit"sv;
        case txtype::ethereum_staking_requirement_updated:
            return "ethereum_staking_requirement_updated"sv;
        case txtype::ethereum_purge_missing_service_node:
            return "ethereum_purge_missing_service_node"sv;
        case txtype::_count:;
    }
    assert(false);
    return "xx_unhandled_type"sv;
}

}  // namespace cryptonote

template <>
inline constexpr bool formattable::via_to_string<cryptonote::txversion> = true;
template <>
inline constexpr bool formattable::via_to_string<cryptonote::txtype> = true;<|MERGE_RESOLUTION|>--- conflicted
+++ resolved
@@ -25,24 +25,17 @@
     stake,
     oxen_name_system,
     ethereum_new_service_node,
+    ethereum_new_service_node_v2,
     ethereum_service_node_exit_request,
     ethereum_service_node_exit,
     ethereum_staking_requirement_updated,
-<<<<<<< HEAD
     ethereum_purge_missing_service_node,
-=======
-    ethereum_new_service_node_v2,
->>>>>>> 3300c0bc
     _count
 };
 
 inline constexpr bool is_l2_event_tx(txtype type) {
     return type >= txtype::ethereum_new_service_node &&
-<<<<<<< HEAD
            type <= txtype::ethereum_purge_missing_service_node;
-=======
-           type <= txtype::ethereum_new_service_node_v2;
->>>>>>> 3300c0bc
 }
 
 inline constexpr std::string_view to_string(txversion v) {
