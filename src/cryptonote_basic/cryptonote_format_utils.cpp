// Copyright (c) 2014-2019, The Monero Project
// Copyright (c)      2018, The Loki Project
// 
// All rights reserved.
// 
// Redistribution and use in source and binary forms, with or without modification, are
// permitted provided that the following conditions are met:
// 
// 1. Redistributions of source code must retain the above copyright notice, this list of
//    conditions and the following disclaimer.
// 
// 2. Redistributions in binary form must reproduce the above copyright notice, this list
//    of conditions and the following disclaimer in the documentation and/or other
//    materials provided with the distribution.
// 
// 3. Neither the name of the copyright holder nor the names of its contributors may be
//    used to endorse or promote products derived from this software without specific
//    prior written permission.
// 
// THIS SOFTWARE IS PROVIDED BY THE COPYRIGHT HOLDERS AND CONTRIBUTORS "AS IS" AND ANY
// EXPRESS OR IMPLIED WARRANTIES, INCLUDING, BUT NOT LIMITED TO, THE IMPLIED WARRANTIES OF
// MERCHANTABILITY AND FITNESS FOR A PARTICULAR PURPOSE ARE DISCLAIMED. IN NO EVENT SHALL
// THE COPYRIGHT HOLDER OR CONTRIBUTORS BE LIABLE FOR ANY DIRECT, INDIRECT, INCIDENTAL,
// SPECIAL, EXEMPLARY, OR CONSEQUENTIAL DAMAGES (INCLUDING, BUT NOT LIMITED TO,
// PROCUREMENT OF SUBSTITUTE GOODS OR SERVICES; LOSS OF USE, DATA, OR PROFITS; OR BUSINESS
// INTERRUPTION) HOWEVER CAUSED AND ON ANY THEORY OF LIABILITY, WHETHER IN CONTRACT,
// STRICT LIABILITY, OR TORT (INCLUDING NEGLIGENCE OR OTHERWISE) ARISING IN ANY WAY OUT OF
// THE USE OF THIS SOFTWARE, EVEN IF ADVISED OF THE POSSIBILITY OF SUCH DAMAGE.
// 
// Parts of this file are originally copyright (c) 2012-2013 The Cryptonote developers

#include <atomic>
#include <boost/algorithm/string.hpp>
#include "wipeable_string.h"
#include "string_tools.h"
#include "common/i18n.h"
#include "serialization/string.h"
#include "cryptonote_format_utils.h"
#include "cryptonote_config.h"
#include "crypto/crypto.h"
#include "crypto/hash.h"
#include "ringct/rctSigs.h"
#include "cryptonote_basic/verification_context.h"
#include "cryptonote_core/service_node_deregister.h"

using namespace epee;

#undef LOKI_DEFAULT_LOG_CATEGORY
#define LOKI_DEFAULT_LOG_CATEGORY "cn"

#define ENCRYPTED_PAYMENT_ID_TAIL 0x8d

// #define ENABLE_HASH_CASH_INTEGRITY_CHECK

using namespace crypto;

static const uint64_t valid_decomposed_outputs[] = {
  (uint64_t)1, (uint64_t)2, (uint64_t)3, (uint64_t)4, (uint64_t)5, (uint64_t)6, (uint64_t)7, (uint64_t)8, (uint64_t)9, // 1 rok
  (uint64_t)10, (uint64_t)20, (uint64_t)30, (uint64_t)40, (uint64_t)50, (uint64_t)60, (uint64_t)70, (uint64_t)80, (uint64_t)90,
  (uint64_t)100, (uint64_t)200, (uint64_t)300, (uint64_t)400, (uint64_t)500, (uint64_t)600, (uint64_t)700, (uint64_t)800, (uint64_t)900,
  (uint64_t)1000, (uint64_t)2000, (uint64_t)3000, (uint64_t)4000, (uint64_t)5000, (uint64_t)6000, (uint64_t)7000, (uint64_t)8000, (uint64_t)9000,
  (uint64_t)10000, (uint64_t)20000, (uint64_t)30000, (uint64_t)40000, (uint64_t)50000, (uint64_t)60000, (uint64_t)70000, (uint64_t)80000, (uint64_t)90000,
  (uint64_t)100000, (uint64_t)200000, (uint64_t)300000, (uint64_t)400000, (uint64_t)500000, (uint64_t)600000, (uint64_t)700000, (uint64_t)800000, (uint64_t)900000,
  (uint64_t)1000000, (uint64_t)2000000, (uint64_t)3000000, (uint64_t)4000000, (uint64_t)5000000, (uint64_t)6000000, (uint64_t)7000000, (uint64_t)8000000, (uint64_t)9000000, // 1 micronero
  (uint64_t)10000000, (uint64_t)20000000, (uint64_t)30000000, (uint64_t)40000000, (uint64_t)50000000, (uint64_t)60000000, (uint64_t)70000000, (uint64_t)80000000, (uint64_t)90000000,
  (uint64_t)100000000, (uint64_t)200000000, (uint64_t)300000000, (uint64_t)400000000, (uint64_t)500000000, (uint64_t)600000000, (uint64_t)700000000, (uint64_t)800000000, (uint64_t)900000000,
  (uint64_t)1000000000, (uint64_t)2000000000, (uint64_t)3000000000, (uint64_t)4000000000, (uint64_t)5000000000, (uint64_t)6000000000, (uint64_t)7000000000, (uint64_t)8000000000, (uint64_t)9000000000,
  (uint64_t)10000000000, (uint64_t)20000000000, (uint64_t)30000000000, (uint64_t)40000000000, (uint64_t)50000000000, (uint64_t)60000000000, (uint64_t)70000000000, (uint64_t)80000000000, (uint64_t)90000000000,
  (uint64_t)100000000000, (uint64_t)200000000000, (uint64_t)300000000000, (uint64_t)400000000000, (uint64_t)500000000000, (uint64_t)600000000000, (uint64_t)700000000000, (uint64_t)800000000000, (uint64_t)900000000000,
  (uint64_t)1000000000000, (uint64_t)2000000000000, (uint64_t)3000000000000, (uint64_t)4000000000000, (uint64_t)5000000000000, (uint64_t)6000000000000, (uint64_t)7000000000000, (uint64_t)8000000000000, (uint64_t)9000000000000, // 1 monero
  (uint64_t)10000000000000, (uint64_t)20000000000000, (uint64_t)30000000000000, (uint64_t)40000000000000, (uint64_t)50000000000000, (uint64_t)60000000000000, (uint64_t)70000000000000, (uint64_t)80000000000000, (uint64_t)90000000000000,
  (uint64_t)100000000000000, (uint64_t)200000000000000, (uint64_t)300000000000000, (uint64_t)400000000000000, (uint64_t)500000000000000, (uint64_t)600000000000000, (uint64_t)700000000000000, (uint64_t)800000000000000, (uint64_t)900000000000000,
  (uint64_t)1000000000000000, (uint64_t)2000000000000000, (uint64_t)3000000000000000, (uint64_t)4000000000000000, (uint64_t)5000000000000000, (uint64_t)6000000000000000, (uint64_t)7000000000000000, (uint64_t)8000000000000000, (uint64_t)9000000000000000,
  (uint64_t)10000000000000000, (uint64_t)20000000000000000, (uint64_t)30000000000000000, (uint64_t)40000000000000000, (uint64_t)50000000000000000, (uint64_t)60000000000000000, (uint64_t)70000000000000000, (uint64_t)80000000000000000, (uint64_t)90000000000000000,
  (uint64_t)100000000000000000, (uint64_t)200000000000000000, (uint64_t)300000000000000000, (uint64_t)400000000000000000, (uint64_t)500000000000000000, (uint64_t)600000000000000000, (uint64_t)700000000000000000, (uint64_t)800000000000000000, (uint64_t)900000000000000000,
  (uint64_t)1000000000000000000, (uint64_t)2000000000000000000, (uint64_t)3000000000000000000, (uint64_t)4000000000000000000, (uint64_t)5000000000000000000, (uint64_t)6000000000000000000, (uint64_t)7000000000000000000, (uint64_t)8000000000000000000, (uint64_t)9000000000000000000, // 1 meganero
  (uint64_t)10000000000000000000ull
};

static std::atomic<unsigned int> default_decimal_point(CRYPTONOTE_DISPLAY_DECIMAL_POINT);

static std::atomic<uint64_t> tx_hashes_calculated_count(0);
static std::atomic<uint64_t> tx_hashes_cached_count(0);
static std::atomic<uint64_t> block_hashes_calculated_count(0);
static std::atomic<uint64_t> block_hashes_cached_count(0);

#define CHECK_AND_ASSERT_THROW_MES_L1(expr, message) {if(!(expr)) {MWARNING(message); throw std::runtime_error(message);}}

namespace cryptonote
{
  static inline unsigned char *operator &(ec_point &point) {
    return &reinterpret_cast<unsigned char &>(point);
  }
  static inline const unsigned char *operator &(const ec_point &point) {
    return &reinterpret_cast<const unsigned char &>(point);
  }

  // a copy of rct::addKeys, since we can't link to libringct to avoid circular dependencies
  static void add_public_key(crypto::public_key &AB, const crypto::public_key &A, const crypto::public_key &B) {
      ge_p3 B2, A2;
      CHECK_AND_ASSERT_THROW_MES_L1(ge_frombytes_vartime(&B2, &B) == 0, "ge_frombytes_vartime failed at "+boost::lexical_cast<std::string>(__LINE__));
      CHECK_AND_ASSERT_THROW_MES_L1(ge_frombytes_vartime(&A2, &A) == 0, "ge_frombytes_vartime failed at "+boost::lexical_cast<std::string>(__LINE__));
      ge_cached tmp2;
      ge_p3_to_cached(&tmp2, &B2);
      ge_p1p1 tmp3;
      ge_add(&tmp3, &A2, &tmp2);
      ge_p1p1_to_p3(&A2, &tmp3);
      ge_p3_tobytes(&AB, &A2);
  }
}

namespace cryptonote
{
  //---------------------------------------------------------------
  void get_transaction_prefix_hash(const transaction_prefix& tx, crypto::hash& h)
  {
    std::ostringstream s;
    binary_archive<true> a(s);
    ::serialization::serialize(a, const_cast<transaction_prefix&>(tx));
    crypto::cn_fast_hash(s.str().data(), s.str().size(), h);
  }
  //---------------------------------------------------------------
  crypto::hash get_transaction_prefix_hash(const transaction_prefix& tx)
  {
    crypto::hash h = null_hash;
    get_transaction_prefix_hash(tx, h);
    return h;
  }
  //---------------------------------------------------------------
  bool expand_transaction_1(transaction &tx, bool base_only)
  {
    if (tx.version >= 2 && !is_coinbase(tx))
    {
      rct::rctSig &rv = tx.rct_signatures;
      if (rv.outPk.size() != tx.vout.size())
      {
        LOG_PRINT_L1("Failed to parse transaction from blob, bad outPk size in tx " << get_transaction_hash(tx));
        return false;
      }
      for (size_t n = 0; n < tx.rct_signatures.outPk.size(); ++n)
      {
        if (tx.vout[n].target.type() != typeid(txout_to_key))
        {
          LOG_PRINT_L1("Unsupported output type in tx " << get_transaction_hash(tx));
          return false;
        }
        rv.outPk[n].dest = rct::pk2rct(boost::get<txout_to_key>(tx.vout[n].target).key);
      }

      if (!base_only)
      {
        const bool bulletproof = rct::is_rct_bulletproof(rv.type);
        if (bulletproof)
        {
          if (rv.p.bulletproofs.size() != 1)
          {
            LOG_PRINT_L1("Failed to parse transaction from blob, bad bulletproofs size in tx " << get_transaction_hash(tx));
            return false;
          }
          if (rv.p.bulletproofs[0].L.size() < 6)
          {
            LOG_PRINT_L1("Failed to parse transaction from blob, bad bulletproofs L size in tx " << get_transaction_hash(tx));
            return false;
          }
          const size_t max_outputs = 1 << (rv.p.bulletproofs[0].L.size() - 6);
          if (max_outputs < tx.vout.size())
          {
            LOG_PRINT_L1("Failed to parse transaction from blob, bad bulletproofs max outputs in tx " << get_transaction_hash(tx));
            return false;
          }
          const size_t n_amounts = tx.vout.size();
          CHECK_AND_ASSERT_MES(n_amounts == rv.outPk.size(), false, "Internal error filling out V");
          rv.p.bulletproofs[0].V.resize(n_amounts);
          for (size_t i = 0; i < n_amounts; ++i)
            rv.p.bulletproofs[0].V[i] = rct::scalarmultKey(rv.outPk[i].mask, rct::INV_EIGHT);
        }
      }
    }
    return true;
  }
  //---------------------------------------------------------------
  bool parse_and_validate_tx_from_blob(const blobdata& tx_blob, transaction& tx)
  {
    std::stringstream ss;
    ss << tx_blob;
    binary_archive<false> ba(ss);
    bool r = ::serialization::serialize(ba, tx);
    CHECK_AND_ASSERT_MES(r, false, "Failed to parse transaction from blob");
    CHECK_AND_ASSERT_MES(expand_transaction_1(tx, false), false, "Failed to expand transaction data");
    tx.invalidate_hashes();
    tx.set_blob_size(tx_blob.size());
    return true;
  }
  //---------------------------------------------------------------
  bool parse_and_validate_tx_base_from_blob(const blobdata& tx_blob, transaction& tx)
  {
    std::stringstream ss;
    ss << tx_blob;
    binary_archive<false> ba(ss);
    bool r = tx.serialize_base(ba);
    CHECK_AND_ASSERT_MES(r, false, "Failed to parse transaction from blob");
    CHECK_AND_ASSERT_MES(expand_transaction_1(tx, true), false, "Failed to expand transaction data");
    tx.invalidate_hashes();
    return true;
  }
  //---------------------------------------------------------------
  bool parse_and_validate_tx_prefix_from_blob(const blobdata& tx_blob, transaction_prefix& tx)
  {
    std::stringstream ss;
    ss << tx_blob;
    binary_archive<false> ba(ss);
    bool r = ::serialization::serialize_noeof(ba, tx);
    CHECK_AND_ASSERT_MES(r, false, "Failed to parse transaction prefix from blob");
    return true;
  }
  //---------------------------------------------------------------
  bool parse_and_validate_tx_from_blob(const blobdata& tx_blob, transaction& tx, crypto::hash& tx_hash)
  {
    std::stringstream ss;
    ss << tx_blob;
    binary_archive<false> ba(ss);
    bool r = ::serialization::serialize(ba, tx);
    CHECK_AND_ASSERT_MES(r, false, "Failed to parse transaction from blob");
    CHECK_AND_ASSERT_MES(expand_transaction_1(tx, false), false, "Failed to expand transaction data");
    tx.invalidate_hashes();
    //TODO: validate tx

    get_transaction_hash(tx, tx_hash);
    return true;
  }
  //---------------------------------------------------------------
  bool parse_and_validate_tx_from_blob(const blobdata& tx_blob, transaction& tx, crypto::hash& tx_hash, crypto::hash& tx_prefix_hash)
  {
    if (!parse_and_validate_tx_from_blob(tx_blob, tx, tx_hash))
      return false;
    get_transaction_prefix_hash(tx, tx_prefix_hash);
    return true;
  }
  //---------------------------------------------------------------
  bool is_v1_tx(const blobdata_ref& tx_blob)
  {
    uint64_t version;
    const char* begin = static_cast<const char*>(tx_blob.data());
    const char* end = begin + tx_blob.size();
    int read = tools::read_varint(begin, end, version);
    if (read <= 0)
      throw std::runtime_error("Internal error getting transaction version");
    return version <= 1;
  }
  //---------------------------------------------------------------
  bool is_v1_tx(const blobdata& tx_blob)
  {
    return is_v1_tx(blobdata_ref{tx_blob.data(), tx_blob.size()});
  }
  //---------------------------------------------------------------
  bool generate_key_image_helper(const account_keys& ack, const std::unordered_map<crypto::public_key, subaddress_index>& subaddresses, const crypto::public_key& out_key, const crypto::public_key& tx_public_key, const std::vector<crypto::public_key>& additional_tx_public_keys, size_t real_output_index, keypair& in_ephemeral, crypto::key_image& ki, hw::device &hwdev)
  {
    crypto::key_derivation recv_derivation = AUTO_VAL_INIT(recv_derivation);
    bool r = hwdev.generate_key_derivation(tx_public_key, ack.m_view_secret_key, recv_derivation);
    if (!r)
    {
      MWARNING("key image helper: failed to generate_key_derivation(" << tx_public_key << ", " << ack.m_view_secret_key << ")");
      memcpy(&recv_derivation, rct::identity().bytes, sizeof(recv_derivation));
    }

    std::vector<crypto::key_derivation> additional_recv_derivations;
    for (size_t i = 0; i < additional_tx_public_keys.size(); ++i)
    {
      crypto::key_derivation additional_recv_derivation = AUTO_VAL_INIT(additional_recv_derivation);
      r = hwdev.generate_key_derivation(additional_tx_public_keys[i], ack.m_view_secret_key, additional_recv_derivation);
      if (!r)
      {
        MWARNING("key image helper: failed to generate_key_derivation(" << additional_tx_public_keys[i] << ", " << ack.m_view_secret_key << ")");
      }
      else
      {
        additional_recv_derivations.push_back(additional_recv_derivation);
      }
    }

    boost::optional<subaddress_receive_info> subaddr_recv_info = is_out_to_acc_precomp(subaddresses, out_key, recv_derivation, additional_recv_derivations, real_output_index,hwdev);
    CHECK_AND_ASSERT_MES(subaddr_recv_info, false, "key image helper: given output pubkey doesn't seem to belong to this address");

    return generate_key_image_helper_precomp(ack, out_key, subaddr_recv_info->derivation, real_output_index, subaddr_recv_info->index, in_ephemeral, ki, hwdev);
  }
  //---------------------------------------------------------------
  bool generate_key_image_helper_precomp(const account_keys& ack, const crypto::public_key& out_key, const crypto::key_derivation& recv_derivation, size_t real_output_index, const subaddress_index& received_index, keypair& in_ephemeral, crypto::key_image& ki, hw::device &hwdev)
  {
    if (hwdev.compute_key_image(ack, out_key, recv_derivation, real_output_index, received_index, in_ephemeral, ki))
    {
      return true;
    }

    if (ack.m_spend_secret_key == crypto::null_skey)
    {
      // for watch-only wallet, simply copy the known output pubkey
      in_ephemeral.pub = out_key;
      in_ephemeral.sec = crypto::null_skey;
    }
    else
    {
      // derive secret key with subaddress - step 1: original CN derivation
      crypto::secret_key scalar_step1;
      hwdev.derive_secret_key(recv_derivation, real_output_index, ack.m_spend_secret_key, scalar_step1); // computes Hs(a*R || idx) + b

      // step 2: add Hs(a || index_major || index_minor)
      crypto::secret_key subaddr_sk;
      crypto::secret_key scalar_step2;
      if (received_index.is_zero())
      {
        scalar_step2 = scalar_step1;    // treat index=(0,0) as a special case representing the main address
      }
      else
      {
        subaddr_sk = hwdev.get_subaddress_secret_key(ack.m_view_secret_key, received_index);
        hwdev.sc_secret_add(scalar_step2, scalar_step1,subaddr_sk);
      }

      in_ephemeral.sec = scalar_step2;

      if (ack.m_multisig_keys.empty())
      {
        // when not in multisig, we know the full spend secret key, so the output pubkey can be obtained by scalarmultBase
        CHECK_AND_ASSERT_MES(hwdev.secret_key_to_public_key(in_ephemeral.sec, in_ephemeral.pub), false, "Failed to derive public key");
      }
      else
      {
        // when in multisig, we only know the partial spend secret key. but we do know the full spend public key, so the output pubkey can be obtained by using the standard CN key derivation
        CHECK_AND_ASSERT_MES(hwdev.derive_public_key(recv_derivation, real_output_index, ack.m_account_address.m_spend_public_key, in_ephemeral.pub), false, "Failed to derive public key");
        // and don't forget to add the contribution from the subaddress part
        if (!received_index.is_zero())
        {
          crypto::public_key subaddr_pk;
          CHECK_AND_ASSERT_MES(hwdev.secret_key_to_public_key(subaddr_sk, subaddr_pk), false, "Failed to derive public key");
          add_public_key(in_ephemeral.pub, in_ephemeral.pub, subaddr_pk);
        }
      }

      CHECK_AND_ASSERT_MES(in_ephemeral.pub == out_key,
           false, "key image helper precomp: given output pubkey doesn't match the derived one");
    }

    hwdev.generate_key_image(in_ephemeral.pub, in_ephemeral.sec, ki);
    return true;
  }
  //---------------------------------------------------------------
  uint64_t power_integral(uint64_t a, uint64_t b)
  {
    if(b == 0)
      return 1;
    uint64_t total = a;
    for(uint64_t i = 1; i != b; i++)
      total *= a;
    return total;
  }
  //---------------------------------------------------------------
  bool parse_amount(uint64_t& amount, const std::string& str_amount_)
  {
    std::string str_amount = str_amount_;
    boost::algorithm::trim(str_amount);

    size_t point_index = str_amount.find_first_of('.');
    size_t fraction_size;
    if (std::string::npos != point_index)
    {
      fraction_size = str_amount.size() - point_index - 1;
      while (default_decimal_point < fraction_size && '0' == str_amount.back())
      {
        str_amount.erase(str_amount.size() - 1, 1);
        --fraction_size;
      }
      if (default_decimal_point < fraction_size)
        return false;
      str_amount.erase(point_index, 1);
    }
    else
    {
      fraction_size = 0;
    }

    if (str_amount.empty())
      return false;

    if (fraction_size < default_decimal_point)
    {
      str_amount.append(default_decimal_point - fraction_size, '0');
    }

    return string_tools::get_xtype_from_string(amount, str_amount);
  }
  //---------------------------------------------------------------
  uint64_t get_transaction_weight(const transaction &tx, size_t blob_size)
  {
    if (tx.version < 2)
      return blob_size;
    const rct::rctSig &rv = tx.rct_signatures;
    if (!rct::is_rct_bulletproof(rv.type))
      return blob_size;
    const size_t n_outputs = tx.vout.size();
    if (n_outputs <= 2)
      return blob_size;
    const uint64_t bp_base = 368;
    const size_t n_padded_outputs = rct::n_bulletproof_max_amounts(rv.p.bulletproofs);
    size_t nlr = 0;
    for (const auto &bp: rv.p.bulletproofs)
      nlr += bp.L.size() * 2;
    const size_t bp_size = 32 * (9 + nlr);
    CHECK_AND_ASSERT_THROW_MES_L1(n_outputs <= BULLETPROOF_MAX_OUTPUTS, "maximum number of outputs is " + std::to_string(BULLETPROOF_MAX_OUTPUTS) + " per transaction");
    CHECK_AND_ASSERT_THROW_MES_L1(bp_base * n_padded_outputs >= bp_size, "Invalid bulletproof clawback");
    const uint64_t bp_clawback = (bp_base * n_padded_outputs - bp_size) * 4 / 5;
    CHECK_AND_ASSERT_THROW_MES_L1(bp_clawback <= std::numeric_limits<uint64_t>::max() - blob_size, "Weight overflow");
    return blob_size + bp_clawback;
  }
  //---------------------------------------------------------------
  uint64_t get_transaction_weight(const transaction &tx)
  {
    size_t blob_size;
    if (tx.is_blob_size_valid())
    {
      blob_size = tx.blob_size;
    }
    else
    {
      std::ostringstream s;
      binary_archive<true> a(s);
      ::serialization::serialize(a, const_cast<transaction&>(tx));
      blob_size = s.str().size();
    }
    return get_transaction_weight(tx, blob_size);
  }
  //---------------------------------------------------------------
  bool get_tx_fee(const transaction& tx, uint64_t & fee)
  {
    if (tx.version > 1)
    {
      fee = tx.rct_signatures.txnFee;
      return true;
    }
    uint64_t amount_in = 0;
    uint64_t amount_out = 0;
    for(auto& in: tx.vin)
    {
      CHECK_AND_ASSERT_MES(in.type() == typeid(txin_to_key), 0, "unexpected type id in transaction");
      amount_in += boost::get<txin_to_key>(in).amount;
    }
    for(auto& o: tx.vout)
      amount_out += o.amount;

    CHECK_AND_ASSERT_MES(amount_in >= amount_out, false, "transaction spend (" <<amount_in << ") more than it has (" << amount_out << ")");
    fee = amount_in - amount_out;
    return true;
  }
  //---------------------------------------------------------------
  uint64_t get_tx_fee(const transaction& tx)
  {
    uint64_t r = 0;
    if(!get_tx_fee(tx, r))
      return 0;
    return r;
  }
  //---------------------------------------------------------------
  bool parse_tx_extra(const std::vector<uint8_t>& tx_extra, std::vector<tx_extra_field>& tx_extra_fields)
  {
    tx_extra_fields.clear();

    if(tx_extra.empty())
      return true;

    std::string extra_str(reinterpret_cast<const char*>(tx_extra.data()), tx_extra.size());
    std::istringstream iss(extra_str);
    binary_archive<false> ar(iss);

    bool eof = false;
    while (!eof)
    {
      tx_extra_field field;
      bool r = ::do_serialize(ar, field);
      CHECK_AND_NO_ASSERT_MES_L1(r, false, "failed to deserialize extra field. extra = " << string_tools::buff_to_hex_nodelimer(std::string(reinterpret_cast<const char*>(tx_extra.data()), tx_extra.size())));
      tx_extra_fields.push_back(field);

      std::ios_base::iostate state = iss.rdstate();
      eof = (EOF == iss.peek());
      iss.clear(state);
    }
    CHECK_AND_NO_ASSERT_MES_L1(::serialization::check_stream_state(ar), false, "failed to deserialize extra field. extra = " << string_tools::buff_to_hex_nodelimer(std::string(reinterpret_cast<const char*>(tx_extra.data()), tx_extra.size())));

    return true;
  }
  //---------------------------------------------------------------
  template<typename T>
  static bool pick(binary_archive<true> &ar, std::vector<tx_extra_field> &fields, uint8_t tag)
  {
    std::vector<tx_extra_field>::iterator it;
    while ((it = std::find_if(fields.begin(), fields.end(), [](const tx_extra_field &f) { return f.type() == typeid(T); })) != fields.end())
    {
      bool r = ::do_serialize(ar, tag);
      CHECK_AND_NO_ASSERT_MES_L1(r, false, "failed to serialize tx extra field");
      r = ::do_serialize(ar, boost::get<T>(*it));
      CHECK_AND_NO_ASSERT_MES_L1(r, false, "failed to serialize tx extra field");
      fields.erase(it);
    }
    return true;
  }
  //---------------------------------------------------------------
  bool sort_tx_extra(const std::vector<uint8_t>& tx_extra, std::vector<uint8_t> &sorted_tx_extra, bool allow_partial)
  {
    std::vector<tx_extra_field> tx_extra_fields;

    if(tx_extra.empty())
    {
      sorted_tx_extra.clear();
      return true;
    }

    std::string extra_str(reinterpret_cast<const char*>(tx_extra.data()), tx_extra.size());
    std::istringstream iss(extra_str);
    binary_archive<false> ar(iss);

    bool eof = false;
    size_t processed = 0;
    while (!eof)
    {
      tx_extra_field field;
      bool r = ::do_serialize(ar, field);
      if (!r)
      {
        MWARNING("failed to deserialize extra field. extra = " << string_tools::buff_to_hex_nodelimer(std::string(reinterpret_cast<const char*>(tx_extra.data()), tx_extra.size())));
        if (!allow_partial)
          return false;
        break;
      }
      tx_extra_fields.push_back(field);
      processed = iss.tellg();

      std::ios_base::iostate state = iss.rdstate();
      eof = (EOF == iss.peek());
      iss.clear(state);
    }
    if (!::serialization::check_stream_state(ar))
    {
      MWARNING("failed to deserialize extra field. extra = " << string_tools::buff_to_hex_nodelimer(std::string(reinterpret_cast<const char*>(tx_extra.data()), tx_extra.size())));
      if (!allow_partial)
        return false;
    }
    MTRACE("Sorted " << processed << "/" << tx_extra.size());

    std::ostringstream oss;
    binary_archive<true> nar(oss);

    // sort by:
    if (!pick<tx_extra_pub_key>(nar, tx_extra_fields, TX_EXTRA_TAG_PUBKEY)) return false;
    if (!pick<tx_extra_additional_pub_keys>(nar, tx_extra_fields, TX_EXTRA_TAG_ADDITIONAL_PUBKEYS)) return false;
    if (!pick<tx_extra_nonce>(nar, tx_extra_fields, TX_EXTRA_NONCE)) return false;

    if (!pick<tx_extra_service_node_register>   (nar, tx_extra_fields, TX_EXTRA_TAG_SERVICE_NODE_REGISTER)) return false;
    if (!pick<tx_extra_service_node_deregister> (nar, tx_extra_fields, TX_EXTRA_TAG_SERVICE_NODE_DEREGISTER)) return false;
    if (!pick<tx_extra_service_node_winner>     (nar, tx_extra_fields, TX_EXTRA_TAG_SERVICE_NODE_WINNER)) return false;
    if (!pick<tx_extra_service_node_contributor>(nar, tx_extra_fields, TX_EXTRA_TAG_SERVICE_NODE_CONTRIBUTOR)) return false;
    if (!pick<tx_extra_service_node_pubkey>     (nar, tx_extra_fields, TX_EXTRA_TAG_SERVICE_NODE_PUBKEY)) return false;
    if (!pick<tx_extra_tx_secret_key>           (nar, tx_extra_fields, TX_EXTRA_TAG_TX_SECRET_KEY)) return false;
    if (!pick<tx_extra_tx_key_image_proofs>     (nar, tx_extra_fields, TX_EXTRA_TAG_TX_KEY_IMAGE_PROOFS)) return false;
    if (!pick<tx_extra_tx_key_image_unlock>     (nar, tx_extra_fields, TX_EXTRA_TAG_TX_KEY_IMAGE_UNLOCK)) return false;

    if (!pick<tx_extra_merge_mining_tag>(nar, tx_extra_fields, TX_EXTRA_MERGE_MINING_TAG)) return false;
    if (!pick<tx_extra_mysterious_minergate>(nar, tx_extra_fields, TX_EXTRA_MYSTERIOUS_MINERGATE_TAG)) return false;
    if (!pick<tx_extra_padding>(nar, tx_extra_fields, TX_EXTRA_TAG_PADDING)) return false;

    // if not empty, someone added a new type and did not add a case above
    if (!tx_extra_fields.empty())
    {
      MERROR("tx_extra_fields not empty after sorting, someone forgot to add a case above");
      return false;
    }

    std::string oss_str = oss.str();
    if (allow_partial && processed < tx_extra.size())
    {
      MDEBUG("Appending unparsed data");
      oss_str += std::string((const char*)tx_extra.data() + processed, tx_extra.size() - processed);
    }
    sorted_tx_extra = std::vector<uint8_t>(oss_str.begin(), oss_str.end());
    return true;
  }
  //---------------------------------------------------------------
  crypto::public_key get_tx_pub_key_from_extra(const std::vector<uint8_t>& tx_extra, size_t pk_index)
  {
    std::vector<tx_extra_field> tx_extra_fields;
    parse_tx_extra(tx_extra, tx_extra_fields);

    tx_extra_pub_key pub_key_field;
    if(!find_tx_extra_field_by_type(tx_extra_fields, pub_key_field, pk_index))
      return null_pkey;

    return pub_key_field.pub_key;
  }
  //---------------------------------------------------------------
  crypto::public_key get_tx_pub_key_from_extra(const transaction_prefix& tx_prefix, size_t pk_index)
  {
    return get_tx_pub_key_from_extra(tx_prefix.extra, pk_index);
  }
  //---------------------------------------------------------------
  crypto::public_key get_tx_pub_key_from_extra(const transaction& tx, size_t pk_index)
  {
    return get_tx_pub_key_from_extra(tx.extra, pk_index);
  }
  //---------------------------------------------------------------
  static void add_data_to_tx_extra(std::vector<uint8_t>& tx_extra, char const *data, size_t data_size, uint8_t tag)
  {
    size_t pos = tx_extra.size();
    tx_extra.resize(tx_extra.size() + sizeof(tag) + data_size);
    tx_extra[pos++] = tag;
    std::memcpy(&tx_extra[pos], data, data_size);
  }
  //---------------------------------------------------------------
  void add_tx_pub_key_to_extra(transaction& tx, const crypto::public_key& tx_pub_key)
  {
    add_tx_pub_key_to_extra(tx.extra, tx_pub_key);
  }
  //---------------------------------------------------------------
  void add_tx_pub_key_to_extra(transaction_prefix& tx, const crypto::public_key& tx_pub_key)
  {
    add_tx_pub_key_to_extra(tx.extra, tx_pub_key);
  }
  //---------------------------------------------------------------
  void add_tx_pub_key_to_extra(std::vector<uint8_t>& tx_extra, const crypto::public_key& tx_pub_key)
  {
    add_data_to_tx_extra(tx_extra, reinterpret_cast<const char *>(&tx_pub_key), sizeof(tx_pub_key), TX_EXTRA_TAG_PUBKEY);
  }
  //---------------------------------------------------------------
  std::vector<crypto::public_key> get_additional_tx_pub_keys_from_extra(const std::vector<uint8_t>& tx_extra)
  {
    // parse
    std::vector<tx_extra_field> tx_extra_fields;
    parse_tx_extra(tx_extra, tx_extra_fields);
    // find corresponding field
    tx_extra_additional_pub_keys additional_pub_keys;
    if(!find_tx_extra_field_by_type(tx_extra_fields, additional_pub_keys))
      return {};
    return additional_pub_keys.data;
  }
  //---------------------------------------------------------------
  std::vector<crypto::public_key> get_additional_tx_pub_keys_from_extra(const transaction_prefix& tx)
  {
    return get_additional_tx_pub_keys_from_extra(tx.extra);
  }
  //---------------------------------------------------------------
  static bool add_tx_extra_field_to_tx_extra(std::vector<uint8_t>& tx_extra, tx_extra_field &field)
  {
    std::ostringstream oss;
    binary_archive<true> ar(oss);
    if (!::do_serialize(ar, field))
      return false;

    std::string tx_extra_str = oss.str();
    size_t pos = tx_extra.size();
    tx_extra.resize(tx_extra.size() + tx_extra_str.size());
    memcpy(&tx_extra[pos], tx_extra_str.data(), tx_extra_str.size());

    return true;
  }
  //---------------------------------------------------------------
  bool add_additional_tx_pub_keys_to_extra(std::vector<uint8_t>& tx_extra, const std::vector<crypto::public_key>& additional_pub_keys)
  {
    tx_extra_field field = tx_extra_additional_pub_keys{ additional_pub_keys };
    bool r = add_tx_extra_field_to_tx_extra(tx_extra, field);
    CHECK_AND_NO_ASSERT_MES_L1(r, false, "failed to serialize tx extra additional tx pub keys");
    return true;
  }
  //---------------------------------------------------------------
  bool add_extra_nonce_to_tx_extra(std::vector<uint8_t>& tx_extra, const blobdata& extra_nonce)
  {
    CHECK_AND_ASSERT_MES(extra_nonce.size() <= TX_EXTRA_NONCE_MAX_COUNT, false, "extra nonce could be 255 bytes max");
    size_t start_pos = tx_extra.size();
    tx_extra.resize(tx_extra.size() + 2 + extra_nonce.size());
    //write tag
    tx_extra[start_pos] = TX_EXTRA_NONCE;
    //write len
    ++start_pos;
    tx_extra[start_pos] = static_cast<uint8_t>(extra_nonce.size());
    //write data
    ++start_pos;
    memcpy(&tx_extra[start_pos], extra_nonce.data(), extra_nonce.size());
    return true;
  }
  //---------------------------------------------------------------
  bool add_service_node_deregister_to_tx_extra(std::vector<uint8_t>& tx_extra, const tx_extra_service_node_deregister& deregistration)
  {
    tx_extra_field field = tx_extra_service_node_deregister{deregistration.block_height, deregistration.service_node_index, deregistration.votes};

    std::ostringstream oss;
    binary_archive<true> ar(oss);
    bool r = ::do_serialize(ar, field);
    CHECK_AND_ASSERT_MES(r, false, "failed to serialize tx extra service node deregister");
    std::string tx_extra_str = oss.str();
    size_t pos = tx_extra.size();
    tx_extra.resize(tx_extra.size() + tx_extra_str.size());
    memcpy(&tx_extra[pos], tx_extra_str.data(), tx_extra_str.size());

    return true;
  }
  //---------------------------------------------------------------
  void add_service_node_pubkey_to_tx_extra(std::vector<uint8_t>& tx_extra, const crypto::public_key& pubkey)
  {
    add_data_to_tx_extra(tx_extra, reinterpret_cast<const char *>(&pubkey), sizeof(pubkey), TX_EXTRA_TAG_SERVICE_NODE_PUBKEY);
  }
  //---------------------------------------------------------------
  bool get_service_node_pubkey_from_tx_extra(const std::vector<uint8_t>& tx_extra, crypto::public_key& pubkey)
  {
    std::vector<tx_extra_field> tx_extra_fields;
    parse_tx_extra(tx_extra, tx_extra_fields);
    tx_extra_service_node_pubkey service_node_pubkey;
    bool result = find_tx_extra_field_by_type(tx_extra_fields, service_node_pubkey);
    if (!result)
      return false;
    pubkey = service_node_pubkey.m_service_node_key;
    return true;
  }
  //---------------------------------------------------------------
  void add_service_node_contributor_to_tx_extra(std::vector<uint8_t>& tx_extra, const cryptonote::account_public_address& address)
  {
    add_data_to_tx_extra(tx_extra, reinterpret_cast<const char *>(&address), sizeof(address), TX_EXTRA_TAG_SERVICE_NODE_CONTRIBUTOR);
  }
  //---------------------------------------------------------------
  bool get_tx_secret_key_from_tx_extra(const std::vector<uint8_t>& tx_extra, crypto::secret_key& key)
  {
    std::vector<tx_extra_field> tx_extra_fields;
    parse_tx_extra(tx_extra, tx_extra_fields);
    tx_extra_tx_secret_key seckey;
    bool result = find_tx_extra_field_by_type(tx_extra_fields, seckey);
    if (!result)
      return false;
    key = seckey.key;
    return true;
  }
  //---------------------------------------------------------------
  void add_tx_secret_key_to_tx_extra(std::vector<uint8_t>& tx_extra, const crypto::secret_key& key)
  {
    add_data_to_tx_extra(tx_extra, reinterpret_cast<const char *>(&key), sizeof(key), TX_EXTRA_TAG_TX_SECRET_KEY);
  }
  //---------------------------------------------------------------
  bool get_tx_key_image_proofs_from_tx_extra(const std::vector<uint8_t>& tx_extra, tx_extra_tx_key_image_proofs &proofs)
  {
    std::vector<tx_extra_field> tx_extra_fields;
    parse_tx_extra(tx_extra, tx_extra_fields);

    bool result = find_tx_extra_field_by_type(tx_extra_fields, proofs);
    return result;
  }
  //---------------------------------------------------------------
  bool add_tx_key_image_proofs_to_tx_extra(std::vector<uint8_t>& tx_extra, const tx_extra_tx_key_image_proofs& proofs)
  {
    tx_extra_field field = proofs;
    bool result = add_tx_extra_field_to_tx_extra(tx_extra, field);
    CHECK_AND_NO_ASSERT_MES_L1(result, false, "failed to serialize tx extra tx key image proof");
    return result;
  }
  //---------------------------------------------------------------
  bool get_tx_key_image_unlock_from_tx_extra(const std::vector<uint8_t>& tx_extra, tx_extra_tx_key_image_unlock &unlock)
  {
    std::vector<tx_extra_field> tx_extra_fields;
    parse_tx_extra(tx_extra, tx_extra_fields);

    bool result = find_tx_extra_field_by_type(tx_extra_fields, unlock);
    return result;
  }
  //---------------------------------------------------------------
  bool add_tx_key_image_unlock_to_tx_extra(std::vector<uint8_t>& tx_extra, const tx_extra_tx_key_image_unlock& unlock)
  {
    tx_extra_field field = unlock;
    bool result = add_tx_extra_field_to_tx_extra(tx_extra, field);
    CHECK_AND_NO_ASSERT_MES_L1(result, false, "failed to serialize tx extra tx key image unlock");
    return result;
  }
  //---------------------------------------------------------------
  bool get_service_node_contributor_from_tx_extra(const std::vector<uint8_t>& tx_extra, cryptonote::account_public_address& address)
  {
    std::vector<tx_extra_field> tx_extra_fields;
    parse_tx_extra(tx_extra, tx_extra_fields);
    tx_extra_service_node_contributor contributor;
    bool result = find_tx_extra_field_by_type(tx_extra_fields, contributor);
    if (!result)
      return false;
    address.m_spend_public_key = contributor.m_spend_public_key;
    address.m_view_public_key = contributor.m_view_public_key;
    return true;
  }
  //---------------------------------------------------------------
  bool get_service_node_register_from_tx_extra(const std::vector<uint8_t>& tx_extra, tx_extra_service_node_register &registration)
  {
    std::vector<tx_extra_field> tx_extra_fields;
    parse_tx_extra(tx_extra, tx_extra_fields);
    bool result = find_tx_extra_field_by_type(tx_extra_fields, registration);
    return result && registration.m_public_spend_keys.size() == registration.m_public_view_keys.size();
  }
  //---------------------------------------------------------------
  bool add_service_node_register_to_tx_extra(
      std::vector<uint8_t>& tx_extra,
      const std::vector<cryptonote::account_public_address>& addresses,
      uint64_t portions_for_operator,
      const std::vector<uint64_t>& portions,
      uint64_t expiration_timestamp,
      const crypto::signature& service_node_signature)
  {
    if (addresses.size() != portions.size())
    {
      LOG_ERROR("Tried to serialize registration with more addresses than portions, this should never happen");
      return false;
    }
    std::vector<crypto::public_key> public_view_keys(addresses.size());
    std::vector<crypto::public_key> public_spend_keys(addresses.size());
    for (size_t i = 0; i < addresses.size(); i++)
    {
      public_view_keys[i] = addresses[i].m_view_public_key;
      public_spend_keys[i] = addresses[i].m_spend_public_key;
    }
    // convert to variant
    tx_extra_field field =
      tx_extra_service_node_register{
        public_spend_keys,
        public_view_keys,
        portions_for_operator,
        portions,
        expiration_timestamp,
        service_node_signature
      };

    bool r = add_tx_extra_field_to_tx_extra(tx_extra, field);
    CHECK_AND_NO_ASSERT_MES_L1(r, false, "failed to serialize tx extra registration tx");
    return true;
  }
  //---------------------------------------------------------------
  void add_service_node_winner_to_tx_extra(std::vector<uint8_t>& tx_extra, const crypto::public_key& winner)
  {
    add_data_to_tx_extra(tx_extra, reinterpret_cast<const char *>(&winner), sizeof(winner), TX_EXTRA_TAG_SERVICE_NODE_WINNER);
  }
  //---------------------------------------------------------------
  bool get_service_node_deregister_from_tx_extra(const std::vector<uint8_t>& tx_extra, tx_extra_service_node_deregister &deregistration)
  {
    std::vector<tx_extra_field> tx_extra_fields;
    parse_tx_extra(tx_extra, tx_extra_fields);
    bool result = find_tx_extra_field_by_type(tx_extra_fields, deregistration);
    return result;
  }
  //---------------------------------------------------------------
  crypto::public_key get_service_node_winner_from_tx_extra(const std::vector<uint8_t>& tx_extra)
  {
    // parse
    std::vector<tx_extra_field> tx_extra_fields;
    parse_tx_extra(tx_extra, tx_extra_fields);
    // find corresponding field
    tx_extra_service_node_winner winner;
    if (!find_tx_extra_field_by_type(tx_extra_fields, winner))
      return crypto::null_pkey;
    return winner.m_service_node_key;
  }
  //---------------------------------------------------------------
  bool remove_field_from_tx_extra(std::vector<uint8_t>& tx_extra, const std::type_info &type)
  {
    if (tx_extra.empty())
      return true;
    std::string extra_str(reinterpret_cast<const char*>(tx_extra.data()), tx_extra.size());
    std::istringstream iss(extra_str);
    binary_archive<false> ar(iss);
    std::ostringstream oss;
    binary_archive<true> newar(oss);

    bool eof = false;
    while (!eof)
    {
      tx_extra_field field;
      bool r = ::do_serialize(ar, field);
      CHECK_AND_NO_ASSERT_MES_L1(r, false, "failed to deserialize extra field. extra = " << string_tools::buff_to_hex_nodelimer(std::string(reinterpret_cast<const char*>(tx_extra.data()), tx_extra.size())));
      if (field.type() != type)
        ::do_serialize(newar, field);

      std::ios_base::iostate state = iss.rdstate();
      eof = (EOF == iss.peek());
      iss.clear(state);
    }
    CHECK_AND_NO_ASSERT_MES_L1(::serialization::check_stream_state(ar), false, "failed to deserialize extra field. extra = " << string_tools::buff_to_hex_nodelimer(std::string(reinterpret_cast<const char*>(tx_extra.data()), tx_extra.size())));
    tx_extra.clear();
    std::string s = oss.str();
    tx_extra.reserve(s.size());
    std::copy(s.begin(), s.end(), std::back_inserter(tx_extra));
    return true;
  }
  //---------------------------------------------------------------
  void set_payment_id_to_tx_extra_nonce(blobdata& extra_nonce, const crypto::hash& payment_id)
  {
    extra_nonce.clear();
    extra_nonce.push_back(TX_EXTRA_NONCE_PAYMENT_ID);
    const uint8_t* payment_id_ptr = reinterpret_cast<const uint8_t*>(&payment_id);
    std::copy(payment_id_ptr, payment_id_ptr + sizeof(payment_id), std::back_inserter(extra_nonce));
  }
  //---------------------------------------------------------------
  void set_encrypted_payment_id_to_tx_extra_nonce(blobdata& extra_nonce, const crypto::hash8& payment_id)
  {
    extra_nonce.clear();
    extra_nonce.push_back(TX_EXTRA_NONCE_ENCRYPTED_PAYMENT_ID);
    const uint8_t* payment_id_ptr = reinterpret_cast<const uint8_t*>(&payment_id);
    std::copy(payment_id_ptr, payment_id_ptr + sizeof(payment_id), std::back_inserter(extra_nonce));
  }
  //---------------------------------------------------------------
  bool get_payment_id_from_tx_extra_nonce(const blobdata& extra_nonce, crypto::hash& payment_id)
  {
    if(sizeof(crypto::hash) + 1 != extra_nonce.size())
      return false;
    if(TX_EXTRA_NONCE_PAYMENT_ID != extra_nonce[0])
      return false;
    payment_id = *reinterpret_cast<const crypto::hash*>(extra_nonce.data() + 1);
    return true;
  }
  //---------------------------------------------------------------
  bool get_encrypted_payment_id_from_tx_extra_nonce(const blobdata& extra_nonce, crypto::hash8& payment_id)
  {
    if(sizeof(crypto::hash8) + 1 != extra_nonce.size())
      return false;
    if (TX_EXTRA_NONCE_ENCRYPTED_PAYMENT_ID != extra_nonce[0])
      return false;
    payment_id = *reinterpret_cast<const crypto::hash8*>(extra_nonce.data() + 1);
    return true;
  }
  //---------------------------------------------------------------
  bool get_inputs_money_amount(const transaction& tx, uint64_t& money)
  {
    money = 0;
    for(const auto& in: tx.vin)
    {
      CHECKED_GET_SPECIFIC_VARIANT(in, const txin_to_key, tokey_in, false);
      money += tokey_in.amount;
    }
    return true;
  }
  //---------------------------------------------------------------
  uint64_t get_block_height(const block& b)
  {
    CHECK_AND_ASSERT_MES(b.miner_tx.vin.size() == 1, 0, "wrong miner tx in block: " << get_block_hash(b) << ", b.miner_tx.vin.size() != 1");
    CHECKED_GET_SPECIFIC_VARIANT(b.miner_tx.vin[0], const txin_gen, coinbase_in, 0);
    return coinbase_in.height;
  }
  //---------------------------------------------------------------
  bool check_inputs_types_supported(const transaction& tx)
  {
    for(const auto& in: tx.vin)
    {
      CHECK_AND_ASSERT_MES(in.type() == typeid(txin_to_key), false, "wrong variant type: "
        << in.type().name() << ", expected " << typeid(txin_to_key).name()
        << ", in transaction id=" << get_transaction_hash(tx));

    }
    return true;
  }
  //-----------------------------------------------------------------------------------------------
  bool check_outs_valid(const transaction& tx)
  {
    if (tx.get_type() != transaction::type_standard)
    {
      CHECK_AND_NO_ASSERT_MES(tx.vout.size() == 0, false, "tx type: " << transaction::type_to_string(tx.type) << " must have 0 outputs, received: " << tx.vout.size() << ", id=" << get_transaction_hash(tx));
    }

    if (tx.version >= 3)
    {
      CHECK_AND_NO_ASSERT_MES(tx.vout.size() == tx.output_unlock_times.size(), false, "tx version 3 must have equal number of output unlock times and outputs");
    }

    for(const tx_out& out: tx.vout)
    {
      CHECK_AND_ASSERT_MES(out.target.type() == typeid(txout_to_key), false, "wrong variant type: "
        << out.target.type().name() << ", expected " << typeid(txout_to_key).name()
        << ", in transaction id=" << get_transaction_hash(tx));

      if (tx.version == 1)
      {
        CHECK_AND_NO_ASSERT_MES(0 < out.amount, false, "zero amount output in transaction id=" << get_transaction_hash(tx));
      }

      if(!check_key(boost::get<txout_to_key>(out.target).key))
        return false;
    }
    return true;
  }
  //-----------------------------------------------------------------------------------------------
  bool check_money_overflow(const transaction& tx)
  {
    return check_inputs_overflow(tx) && check_outs_overflow(tx);
  }
  //---------------------------------------------------------------
  bool check_inputs_overflow(const transaction& tx)
  {
    uint64_t money = 0;
    for(const auto& in: tx.vin)
    {
      CHECKED_GET_SPECIFIC_VARIANT(in, const txin_to_key, tokey_in, false);
      if(money > tokey_in.amount + money)
        return false;
      money += tokey_in.amount;
    }
    return true;
  }
  //---------------------------------------------------------------
  bool check_outs_overflow(const transaction& tx)
  {
    uint64_t money = 0;
    for(const auto& o: tx.vout)
    {
      if(money > o.amount + money)
        return false;
      money += o.amount;
    }
    return true;
  }
  //---------------------------------------------------------------
  uint64_t get_outs_money_amount(const transaction& tx)
  {
    uint64_t outputs_amount = 0;
    for(const auto& o: tx.vout)
      outputs_amount += o.amount;
    return outputs_amount;
  }
  //---------------------------------------------------------------
  std::string short_hash_str(const crypto::hash& h)
  {
    std::string res = string_tools::pod_to_hex(h);
    CHECK_AND_ASSERT_MES(res.size() == 64, res, "wrong hash256 with string_tools::pod_to_hex conversion");
    auto erased_pos = res.erase(8, 48);
    res.insert(8, "....");
    return res;
  }
  //---------------------------------------------------------------
  bool is_out_to_acc(const account_keys& acc, const txout_to_key& out_key, const crypto::public_key& tx_pub_key, const std::vector<crypto::public_key>& additional_tx_pub_keys, size_t output_index)
  {
    crypto::key_derivation derivation;
    bool r = acc.get_device().generate_key_derivation(tx_pub_key, acc.m_view_secret_key, derivation);
    CHECK_AND_ASSERT_MES(r, false, "Failed to generate key derivation");
    crypto::public_key pk;
    r = acc.get_device().derive_public_key(derivation, output_index, acc.m_account_address.m_spend_public_key, pk);
    CHECK_AND_ASSERT_MES(r, false, "Failed to derive public key");
    if (pk == out_key.key)
      return true;
    // try additional tx pubkeys if available
    if (!additional_tx_pub_keys.empty())
    {
      CHECK_AND_ASSERT_MES(output_index < additional_tx_pub_keys.size(), false, "wrong number of additional tx pubkeys");
      r = acc.get_device().generate_key_derivation(additional_tx_pub_keys[output_index], acc.m_view_secret_key, derivation);
      CHECK_AND_ASSERT_MES(r, false, "Failed to generate key derivation");
      r = acc.get_device().derive_public_key(derivation, output_index, acc.m_account_address.m_spend_public_key, pk);
      CHECK_AND_ASSERT_MES(r, false, "Failed to derive public key");
      return pk == out_key.key;
    }
    return false;
  }
  //---------------------------------------------------------------
  boost::optional<subaddress_receive_info> is_out_to_acc_precomp(const std::unordered_map<crypto::public_key, subaddress_index>& subaddresses, const crypto::public_key& out_key, const crypto::key_derivation& derivation, const std::vector<crypto::key_derivation>& additional_derivations, size_t output_index, hw::device &hwdev)
  {
    // try the shared tx pubkey
    crypto::public_key subaddress_spendkey;
    hwdev.derive_subaddress_public_key(out_key, derivation, output_index, subaddress_spendkey);
    auto found = subaddresses.find(subaddress_spendkey);
    if (found != subaddresses.end())
      return subaddress_receive_info{ found->second, derivation };
    // try additional tx pubkeys if available
    if (!additional_derivations.empty())
    {
      CHECK_AND_ASSERT_MES(output_index < additional_derivations.size(), boost::none, "wrong number of additional derivations");
      hwdev.derive_subaddress_public_key(out_key, additional_derivations[output_index], output_index, subaddress_spendkey);
      found = subaddresses.find(subaddress_spendkey);
      if (found != subaddresses.end())
        return subaddress_receive_info{ found->second, additional_derivations[output_index] };
    }
    return boost::none;
  }
  //---------------------------------------------------------------
  bool lookup_acc_outs(const account_keys& acc, const transaction& tx, std::vector<size_t>& outs, uint64_t& money_transfered)
  {
    crypto::public_key tx_pub_key = get_tx_pub_key_from_extra(tx);
    if(null_pkey == tx_pub_key)
      return false;
    std::vector<crypto::public_key> additional_tx_pub_keys = get_additional_tx_pub_keys_from_extra(tx);
    return lookup_acc_outs(acc, tx, tx_pub_key, additional_tx_pub_keys, outs, money_transfered);
  }
  //---------------------------------------------------------------
  bool lookup_acc_outs(const account_keys& acc, const transaction& tx, const crypto::public_key& tx_pub_key, const std::vector<crypto::public_key>& additional_tx_pub_keys, std::vector<size_t>& outs, uint64_t& money_transfered)
  {
    CHECK_AND_ASSERT_MES(additional_tx_pub_keys.empty() || additional_tx_pub_keys.size() == tx.vout.size(), false, "wrong number of additional pubkeys" );
    money_transfered = 0;
    size_t i = 0;
    for(const tx_out& o:  tx.vout)
    {
      CHECK_AND_ASSERT_MES(o.target.type() ==  typeid(txout_to_key), false, "wrong type id in transaction out" );
      if(is_out_to_acc(acc, boost::get<txout_to_key>(o.target), tx_pub_key, additional_tx_pub_keys, i))
      {
        outs.push_back(i);
        money_transfered += o.amount;
      }
      i++;
    }
    return true;
  }
  //---------------------------------------------------------------
  void get_blob_hash(const epee::span<const char>& blob, crypto::hash& res)
  {
    cn_fast_hash(blob.data(), blob.size(), res);
  }
  //---------------------------------------------------------------
  void get_blob_hash(const blobdata& blob, crypto::hash& res)
  {
    cn_fast_hash(blob.data(), blob.size(), res);
  }
  //---------------------------------------------------------------
  void set_default_decimal_point(unsigned int decimal_point)
  {
    switch (decimal_point)
    {
      case 9:
      case 6:
      case 3:
      case 0:
        default_decimal_point = decimal_point;
        break;
      default:
        ASSERT_MES_AND_THROW("Invalid decimal point specification: " << decimal_point);
    }
  }
  //---------------------------------------------------------------
  unsigned int get_default_decimal_point()
  {
    return default_decimal_point;
  }
  //---------------------------------------------------------------
  std::string get_unit(unsigned int decimal_point)
  {
    if (decimal_point == (unsigned int)-1)
      decimal_point = default_decimal_point;
    switch (decimal_point)
    {
      case 9:
        return "loki";
      case 6:
        return "megarok";
      case 3:
        return "kilorok";
      case 0:
        return "rok";
      default:
        ASSERT_MES_AND_THROW("Invalid decimal point specification: " << decimal_point);
    }
  }
  //---------------------------------------------------------------
  std::string print_money(uint64_t amount, unsigned int decimal_point)
  {
    if (decimal_point == (unsigned int)-1)
      decimal_point = default_decimal_point;
    std::string s = std::to_string(amount);
    if(s.size() < decimal_point+1)
    {
      s.insert(0, decimal_point+1 - s.size(), '0');
    }
    if (decimal_point > 0)
      s.insert(s.size() - decimal_point, ".");
    return s;
  }
  //---------------------------------------------------------------
  char const *print_tx_verification_context(tx_verification_context const &tvc, transaction const *tx)
  {
    static char buf[2048];
    buf[0] = 0;
    char *bufPtr = buf;
    char *bufEnd = buf + sizeof(buf);

    if (tvc.m_verifivation_failed)       bufPtr += snprintf(bufPtr, bufEnd - bufPtr, "Verification failed, connection should be dropped, "); //bad tx, should drop connection
    if (tvc.m_verifivation_impossible)   bufPtr += snprintf(bufPtr, bufEnd - bufPtr, "Verification impossible, related to alt chain, "); //the transaction is related with an alternative blockchain
    if (tvc.m_should_be_relayed)         bufPtr += snprintf(bufPtr, bufEnd - bufPtr, "TX should be relayed, ");
    if (tvc.m_added_to_pool)             bufPtr += snprintf(bufPtr, bufEnd - bufPtr, "TX added to pool, ");
    if (tvc.m_low_mixin)                 bufPtr += snprintf(bufPtr, bufEnd - bufPtr, "Insufficient mixin, ");
    if (tvc.m_double_spend)              bufPtr += snprintf(bufPtr, bufEnd - bufPtr, "Double spend TX, ");
    if (tvc.m_invalid_input)             bufPtr += snprintf(bufPtr, bufEnd - bufPtr, "Invalid inputs, ");
    if (tvc.m_invalid_output)            bufPtr += snprintf(bufPtr, bufEnd - bufPtr, "Invalid outputs, ");
    if (tvc.m_too_big)                   bufPtr += snprintf(bufPtr, bufEnd - bufPtr, "TX too big, ");
    if (tvc.m_overspend)                 bufPtr += snprintf(bufPtr, bufEnd - bufPtr, "Overspend, ");
    if (tvc.m_fee_too_low)               bufPtr += snprintf(bufPtr, bufEnd - bufPtr, "Fee too low, ");
    if (tvc.m_not_rct)                   bufPtr += snprintf(bufPtr, bufEnd - bufPtr, "TX is not a valid RCT TX., ");
    if (tvc.m_invalid_version)           bufPtr += snprintf(bufPtr, bufEnd - bufPtr, "TX has invalid version, ");
    if (tvc.m_invalid_type)              bufPtr += snprintf(bufPtr, bufEnd - bufPtr, "TX has invalid type, ");
    if (tvc.m_key_image_locked_by_snode) bufPtr += snprintf(bufPtr, bufEnd - bufPtr, "Key image is locked by service node, ");
    if (tvc.m_key_image_blacklisted)     bufPtr += snprintf(bufPtr, bufEnd - bufPtr, "Key image is blacklisted on the service node network, ");

    if (tx)
    {
      bufPtr += snprintf(bufPtr, bufEnd - bufPtr, "TX Version: %d", (int)tx->version);
      bufPtr += snprintf(bufPtr, bufEnd - bufPtr, " Type: %s", transaction::type_to_string(tx->type));
    }

    if (bufPtr != buf)
    {
      char *last_comma = bufPtr - 2;
      if (last_comma[0] == ',') last_comma[0] = 0;
    }

    return buf;
  }
  //---------------------------------------------------------------
  char const *print_vote_verification_context(vote_verification_context const &vvc, service_nodes::deregister_vote const *vote)
  {
    static char buf[2048];
    buf[0] = 0;

    char *bufPtr = buf;
    char *bufEnd = buf + sizeof(buf);
    if (vvc.m_invalid_block_height)              bufPtr += snprintf(bufPtr, bufEnd - bufPtr, "Invalid block height: %s, ",              vote ? std::to_string(vote->block_height).c_str() : "??");
    if (vvc.m_duplicate_voters)                  bufPtr += snprintf(bufPtr, bufEnd - bufPtr, "Voters quorum index was duplicated: %s, ",vote ? std::to_string(vote->voters_quorum_index).c_str() : "??");
    if (vvc.m_voters_quorum_index_out_of_bounds) bufPtr += snprintf(bufPtr, bufEnd - bufPtr, "Voters quorum index out of bounds: %s, ", vote ? std::to_string(vote->voters_quorum_index).c_str() : "??");
    if (vvc.m_service_node_index_out_of_bounds)  bufPtr += snprintf(bufPtr, bufEnd - bufPtr, "Service node index out of bounds: %s, ",  vote ? std::to_string(vote->service_node_index).c_str() : "??");
    if (vvc.m_signature_not_valid)               bufPtr += snprintf(bufPtr, bufEnd - bufPtr, "Signature not valid, ");
    if (vvc.m_added_to_pool)                     bufPtr += snprintf(bufPtr, bufEnd - bufPtr, "Added to pool, ");
    if (vvc.m_full_tx_deregister_made)           bufPtr += snprintf(bufPtr, bufEnd - bufPtr, "Full TX deregister made, ");
    if (vvc.m_not_enough_votes)                  bufPtr += snprintf(bufPtr, bufEnd - bufPtr, "Not enough votes, ");

    if (bufPtr != buf)
    {
      char *last_comma = bufPtr - 2;
      if (last_comma[0] == ',') last_comma[0] = 0;
    }

    return buf;
  }
  //---------------------------------------------------------------
  crypto::hash get_blob_hash(const blobdata& blob)
  {
    crypto::hash h = null_hash;
    get_blob_hash(blob, h);
    return h;
  }
  //---------------------------------------------------------------
  crypto::hash get_blob_hash(const epee::span<const char>& blob)
  {
    crypto::hash h = null_hash;
    get_blob_hash(blob, h);
    return h;
  }
  //---------------------------------------------------------------
  crypto::hash get_transaction_hash(const transaction& t)
  {
    crypto::hash h = null_hash;
    get_transaction_hash(t, h, NULL);
    return h;
  }
  //---------------------------------------------------------------
  bool get_transaction_hash(const transaction& t, crypto::hash& res)
  {
    return get_transaction_hash(t, res, NULL);
  }
  //---------------------------------------------------------------
  bool calculate_transaction_prunable_hash(const transaction& t, const cryptonote::blobdata *blob, crypto::hash& res)
  {
    if (t.version == 1)
      return false;
    const unsigned int unprunable_size = t.unprunable_size;
    if (blob && unprunable_size)
    {
      CHECK_AND_ASSERT_MES(unprunable_size <= blob->size(), false, "Inconsistent transaction unprunable and blob sizes");
      cryptonote::get_blob_hash(epee::span<const char>(blob->data() + unprunable_size, blob->size() - unprunable_size), res);
    }
    else
    {
      transaction &tt = const_cast<transaction&>(t);
      std::stringstream ss;
      binary_archive<true> ba(ss);
      const size_t inputs = t.vin.size();
      const size_t outputs = t.vout.size();
      const size_t mixin = t.vin.empty() ? 0 : t.vin[0].type() == typeid(txin_to_key) ? boost::get<txin_to_key>(t.vin[0]).key_offsets.size() - 1 : 0;
      bool r = tt.rct_signatures.p.serialize_rctsig_prunable(ba, t.rct_signatures.type, inputs, outputs, mixin);
      CHECK_AND_ASSERT_MES(r, false, "Failed to serialize rct signatures prunable");
      cryptonote::get_blob_hash(ss.str(), res);
    }
    return true;
  }
  //---------------------------------------------------------------
  crypto::hash get_transaction_prunable_hash(const transaction& t, const cryptonote::blobdata *blobdata)
  {
    crypto::hash res;
    CHECK_AND_ASSERT_THROW_MES(calculate_transaction_prunable_hash(t, blobdata, res), "Failed to calculate tx prunable hash");
    return res;
  }
  //---------------------------------------------------------------
  crypto::hash get_pruned_transaction_hash(const transaction& t, const crypto::hash &pruned_data_hash)
  {
    // v1 transactions hash the entire blob
    CHECK_AND_ASSERT_THROW_MES(t.version > 1, "Hash for pruned v1 tx cannot be calculated");

    // v2 transactions hash different parts together, than hash the set of those hashes
    crypto::hash hashes[3];

    // prefix
    get_transaction_prefix_hash(t, hashes[0]);

    transaction &tt = const_cast<transaction&>(t);

    // base rct
    {
      std::stringstream ss;
      binary_archive<true> ba(ss);
      const size_t inputs = t.vin.size();
      const size_t outputs = t.vout.size();
      bool r = tt.rct_signatures.serialize_rctsig_base(ba, inputs, outputs);
      CHECK_AND_ASSERT_THROW_MES(r, "Failed to serialize rct signatures base");
      cryptonote::get_blob_hash(ss.str(), hashes[1]);
    }

    // prunable rct
    if (t.rct_signatures.type == rct::RCTTypeNull)
      hashes[2] = crypto::null_hash;
    else
      hashes[2] = pruned_data_hash;

    // the tx hash is the hash of the 3 hashes
    crypto::hash res = cn_fast_hash(hashes, sizeof(hashes));
    return res;
  }
  //---------------------------------------------------------------
  bool calculate_transaction_hash(const transaction& t, crypto::hash& res, size_t* blob_size)
  {
    // v1 transactions hash the entire blob
    if (t.version == 1)
    {
      size_t ignored_blob_size, &blob_size_ref = blob_size ? *blob_size : ignored_blob_size;
      return get_object_hash(t, res, blob_size_ref);
    }

    // v2 transactions hash different parts together, than hash the set of those hashes
    crypto::hash hashes[3];

    // prefix
    get_transaction_prefix_hash(t, hashes[0]);

    transaction &tt = const_cast<transaction&>(t);

    const blobdata blob = tx_to_blob(t);

    // TODO(loki): Not sure if this is the right fix, we may just want to set
    // unprunable size to the size of the prefix because technically that is
    // what it is and then keep this code path.
    if (t.get_type() == transaction::type_standard)
    {
      const unsigned int unprunable_size = t.unprunable_size;
      const unsigned int prefix_size = t.prefix_size;

      // base rct
      CHECK_AND_ASSERT_MES(prefix_size <= unprunable_size && unprunable_size <= blob.size(), false, "Inconsistent transaction prefix, unprunable and blob sizes");
      cryptonote::get_blob_hash(epee::span<const char>(blob.data() + prefix_size, unprunable_size - prefix_size), hashes[1]);
    }
    else
    {
      hashes[1] = crypto::null_hash;
    }

    // prunable rct
    if (t.rct_signatures.type == rct::RCTTypeNull)
    {
      hashes[2] = crypto::null_hash;
    }
    else
    {
      CHECK_AND_ASSERT_MES(calculate_transaction_prunable_hash(t, &blob, hashes[2]), false, "Failed to get tx prunable hash");
    }

    // the tx hash is the hash of the 3 hashes
    res = cn_fast_hash(hashes, sizeof(hashes));

    // we still need the size
    if (blob_size)
    {
      if (!t.is_blob_size_valid())
      {
        t.blob_size = blob.size();
        t.set_blob_size_valid(true);
      }
      *blob_size = t.blob_size;
    }

    return true;
  }
  //---------------------------------------------------------------
  bool get_registration_hash(const std::vector<cryptonote::account_public_address>& addresses, uint64_t operator_portions, const std::vector<uint64_t>& portions, uint64_t expiration_timestamp, crypto::hash& hash)
  {
    if (addresses.size() != portions.size())
    {
      LOG_ERROR("get_registration_hash addresses.size() != portions.size()");
      return false;
    }
    uint64_t portions_left = STAKING_PORTIONS;
    for (uint64_t portion : portions)
    {
      if (portion > portions_left)
      {
        LOG_ERROR(tr("Your registration has more than ") << STAKING_PORTIONS << tr(" portions, this registration is invalid!"));
        return false;
      }
      portions_left -= portion;
    }
    size_t size = addresses.size() * (sizeof(cryptonote::account_public_address) + sizeof(uint64_t)) + sizeof(uint64_t) + sizeof(uint64_t);
    char* buffer = new char[size];
    char* buffer_iter = buffer;
    memcpy(buffer_iter, &operator_portions, sizeof(operator_portions));
    buffer_iter += sizeof(operator_portions);
    for (size_t i = 0; i < addresses.size(); i++)
    {
      memcpy(buffer_iter, &addresses[i], sizeof(cryptonote::account_public_address));
      buffer_iter += sizeof(cryptonote::account_public_address);
      memcpy(buffer_iter, &portions[i], sizeof(uint64_t));
      buffer_iter += sizeof(uint64_t);
    }
    memcpy(buffer_iter, &expiration_timestamp, sizeof(expiration_timestamp));
    buffer_iter += sizeof(expiration_timestamp);
    assert(buffer + size == buffer_iter);
    crypto::cn_fast_hash(buffer, size, hash);
    delete[] buffer;
    return true;
  }
  //---------------------------------------------------------------
  bool get_transaction_hash(const transaction& t, crypto::hash& res, size_t* blob_size)
  {
    if (t.is_hash_valid())
    {
#ifdef ENABLE_HASH_CASH_INTEGRITY_CHECK
      CHECK_AND_ASSERT_THROW_MES(!calculate_transaction_hash(t, res, blob_size) || t.hash == res, "tx hash cash integrity failure");
#endif
      res = t.hash;
      if (blob_size)
      {
        if (!t.is_blob_size_valid())
        {
          t.blob_size = get_object_blobsize(t);
          t.set_blob_size_valid(true);
        }
        *blob_size = t.blob_size;
      }
      ++tx_hashes_cached_count;
      return true;
    }
    ++tx_hashes_calculated_count;
    bool ret = calculate_transaction_hash(t, res, blob_size);
    if (!ret)
      return false;
    t.hash = res;
    t.set_hash_valid(true);
    if (blob_size)
    {
      t.blob_size = *blob_size;
      t.set_blob_size_valid(true);
    }
    return true;
  }
  //---------------------------------------------------------------
  bool get_transaction_hash(const transaction& t, crypto::hash& res, size_t& blob_size)
  {
    return get_transaction_hash(t, res, &blob_size);
  }
  //---------------------------------------------------------------
  blobdata get_block_hashing_blob(const block& b)
  {
    blobdata blob = t_serializable_object_to_blob(static_cast<block_header>(b));
    crypto::hash tree_root_hash = get_tx_tree_hash(b);
    blob.append(reinterpret_cast<const char*>(&tree_root_hash), sizeof(tree_root_hash));
    blob.append(tools::get_varint_data(b.tx_hashes.size()+1));
    return blob;
  }
  //---------------------------------------------------------------
  bool calculate_block_hash(const block& b, crypto::hash& res, const blobdata *blob)
  {
<<<<<<< HEAD
    bool hash_result = get_object_hash(get_block_hashing_blob(b), res);
=======
    blobdata bd;
    if (!blob)
    {
      bd = block_to_blob(b);
      blob = &bd;
    }

    bool hash_result = get_object_hash(get_block_hashing_blob(b), res);
    if (!hash_result)
      return false;

    if (b.miner_tx.vin.size() == 1 && b.miner_tx.vin[0].type() == typeid(cryptonote::txin_gen))
    {
      const cryptonote::txin_gen &txin_gen = boost::get<cryptonote::txin_gen>(b.miner_tx.vin[0]);
      if (txin_gen.height != 202612)
        return true;
    }

    // EXCEPTION FOR BLOCK 202612
    const std::string correct_blob_hash_202612 = "3a8a2b3a29b50fc86ff73dd087ea43c6f0d6b8f936c849194d5c84c737903966";
    const std::string existing_block_id_202612 = "bbd604d2ba11ba27935e006ed39c9bfdd99b76bf4a50654bc1e1e61217962698";
    crypto::hash block_blob_hash = get_blob_hash(*blob);

    if (string_tools::pod_to_hex(block_blob_hash) == correct_blob_hash_202612)
    {
      string_tools::hex_to_pod(existing_block_id_202612, res);
      return true;
    }

    {
      // make sure that we aren't looking at a block with the 202612 block id but not the correct blobdata
      if (string_tools::pod_to_hex(res) == existing_block_id_202612)
      {
        LOG_ERROR("Block with block id for 202612 but incorrect block blob hash found!");
        res = null_hash;
        return false;
      }
    }
>>>>>>> 5dbcceb6
    return hash_result;
  }
  //---------------------------------------------------------------
  bool get_block_hash(const block& b, crypto::hash& res)
  {
    if (b.is_hash_valid())
    {
#ifdef ENABLE_HASH_CASH_INTEGRITY_CHECK
      CHECK_AND_ASSERT_THROW_MES(!calculate_block_hash(b, res) || b.hash == res, "block hash cash integrity failure");
#endif
      res = b.hash;
      ++block_hashes_cached_count;
      return true;
    }
    ++block_hashes_calculated_count;
    bool ret = calculate_block_hash(b, res);
    if (!ret)
      return false;
    b.hash = res;
    b.set_hash_valid(true);
    return true;
  }
  //---------------------------------------------------------------
  crypto::hash get_block_hash(const block& b)
  {
    crypto::hash p = null_hash;
    get_block_hash(b, p);
    return p;
  }
  //---------------------------------------------------------------
  bool get_block_longhash(const block& b, crypto::hash& res, uint64_t height)
  {
<<<<<<< HEAD
    const blobdata bd                 = get_block_hashing_blob(b);
    const int hf_version              = b.major_version;
    crypto::cn_slow_hash_type cn_type = cn_slow_hash_type::heavy_v1;

    if (hf_version >= network_version_11_infinite_staking)
      cn_type = cn_slow_hash_type::turtle_lite_v2;
    else if (hf_version >= network_version_7)
      cn_type = crypto::cn_slow_hash_type::heavy_v2;

    crypto::cn_slow_hash(bd.data(), bd.size(), res, cn_type);
=======
    // block 202612 bug workaround
    if (height == 202612)
    {
      static const std::string longhash_202612 = "84f64766475d51837ac9efbef1926486e58563c95a19fef4aec3254f03000000";
      string_tools::hex_to_pod(longhash_202612, res);
      return true;
    }
    blobdata bd = get_block_hashing_blob(b);
    const int cn_variant = b.major_version >= 7 ? b.major_version - 6 : 0;
    crypto::cn_slow_hash(bd.data(), bd.size(), res, cn_variant, height);
>>>>>>> 5dbcceb6
    return true;
  }
  //---------------------------------------------------------------
  std::vector<uint64_t> relative_output_offsets_to_absolute(const std::vector<uint64_t>& off)
  {
    std::vector<uint64_t> res = off;
    for(size_t i = 1; i < res.size(); i++)
      res[i] += res[i-1];
    return res;
  }
  //---------------------------------------------------------------
  std::vector<uint64_t> absolute_output_offsets_to_relative(const std::vector<uint64_t>& off)
  {
    std::vector<uint64_t> res = off;
    if(!off.size())
      return res;
    std::sort(res.begin(), res.end());//just to be sure, actually it is already should be sorted
    for(size_t i = res.size()-1; i != 0; i--)
      res[i] -= res[i-1];

    return res;
  }
  //---------------------------------------------------------------
  crypto::hash get_block_longhash(const block& b, uint64_t height)
  {
    crypto::hash p = null_hash;
    get_block_longhash(b, p, height);
    return p;
  }
  //---------------------------------------------------------------
  bool parse_and_validate_block_from_blob(const blobdata& b_blob, block& b, crypto::hash *block_hash)
  {
    std::stringstream ss;
    ss << b_blob;
    binary_archive<false> ba(ss);
    bool r = ::serialization::serialize(ba, b);
    CHECK_AND_ASSERT_MES(r, false, "Failed to parse block from blob");
    b.invalidate_hashes();
    b.miner_tx.invalidate_hashes();
    if (block_hash)
    {
      calculate_block_hash(b, *block_hash, &b_blob);
      ++block_hashes_calculated_count;
      b.hash = *block_hash;
      b.set_hash_valid(true);
    }
    return true;
  }
  //---------------------------------------------------------------
  bool parse_and_validate_block_from_blob(const blobdata& b_blob, block& b)
  {
    return parse_and_validate_block_from_blob(b_blob, b, NULL);
  }
  //---------------------------------------------------------------
  bool parse_and_validate_block_from_blob(const blobdata& b_blob, block& b, crypto::hash &block_hash)
  {
    return parse_and_validate_block_from_blob(b_blob, b, &block_hash);
  }
  //---------------------------------------------------------------
  blobdata block_to_blob(const block& b)
  {
    return t_serializable_object_to_blob(b);
  }
  //---------------------------------------------------------------
  bool block_to_blob(const block& b, blobdata& b_blob)
  {
    return t_serializable_object_to_blob(b, b_blob);
  }
  //---------------------------------------------------------------
  blobdata tx_to_blob(const transaction& tx)
  {
    return t_serializable_object_to_blob(tx);
  }
  //---------------------------------------------------------------
  bool tx_to_blob(const transaction& tx, blobdata& b_blob)
  {
    return t_serializable_object_to_blob(tx, b_blob);
  }
  //---------------------------------------------------------------
  void get_tx_tree_hash(const std::vector<crypto::hash>& tx_hashes, crypto::hash& h)
  {
    tree_hash(tx_hashes.data(), tx_hashes.size(), h);
  }
  //---------------------------------------------------------------
  crypto::hash get_tx_tree_hash(const std::vector<crypto::hash>& tx_hashes)
  {
    crypto::hash h = null_hash;
    get_tx_tree_hash(tx_hashes, h);
    return h;
  }
  //---------------------------------------------------------------
  crypto::hash get_tx_tree_hash(const block& b)
  {
    std::vector<crypto::hash> txs_ids;
    txs_ids.reserve(1 + b.tx_hashes.size());
    crypto::hash h = null_hash;
    size_t bl_sz = 0;
    get_transaction_hash(b.miner_tx, h, bl_sz);
    txs_ids.push_back(h);
    for(auto& th: b.tx_hashes)
      txs_ids.push_back(th);
    return get_tx_tree_hash(txs_ids);
  }
  //---------------------------------------------------------------
  bool is_valid_decomposed_amount(uint64_t amount)
  {
    const uint64_t *begin = valid_decomposed_outputs;
    const uint64_t *end = valid_decomposed_outputs + sizeof(valid_decomposed_outputs) / sizeof(valid_decomposed_outputs[0]);
    return std::binary_search(begin, end, amount);
  }
  //---------------------------------------------------------------
  void get_hash_stats(uint64_t &tx_hashes_calculated, uint64_t &tx_hashes_cached, uint64_t &block_hashes_calculated, uint64_t & block_hashes_cached)
  {
    tx_hashes_calculated = tx_hashes_calculated_count;
    tx_hashes_cached = tx_hashes_cached_count;
    block_hashes_calculated = block_hashes_calculated_count;
    block_hashes_cached = block_hashes_cached_count;
  }
  //---------------------------------------------------------------
  crypto::secret_key encrypt_key(crypto::secret_key key, const epee::wipeable_string &passphrase)
  {
    crypto::hash hash;
    crypto::cn_slow_hash(passphrase.data(), passphrase.size(), hash, crypto::cn_slow_hash_type::heavy_v1);
    sc_add((unsigned char*)key.data, (const unsigned char*)key.data, (const unsigned char*)hash.data);
    return key;
  }
  //---------------------------------------------------------------
  crypto::secret_key decrypt_key(crypto::secret_key key, const epee::wipeable_string &passphrase)
  {
    crypto::hash hash;
    crypto::cn_slow_hash(passphrase.data(), passphrase.size(), hash, crypto::cn_slow_hash_type::heavy_v1);
    sc_sub((unsigned char*)key.data, (const unsigned char*)key.data, (const unsigned char*)hash.data);
    return key;
  }
}<|MERGE_RESOLUTION|>--- conflicted
+++ resolved
@@ -1467,9 +1467,6 @@
   //---------------------------------------------------------------
   bool calculate_block_hash(const block& b, crypto::hash& res, const blobdata *blob)
   {
-<<<<<<< HEAD
-    bool hash_result = get_object_hash(get_block_hashing_blob(b), res);
-=======
     blobdata bd;
     if (!blob)
     {
@@ -1478,37 +1475,6 @@
     }
 
     bool hash_result = get_object_hash(get_block_hashing_blob(b), res);
-    if (!hash_result)
-      return false;
-
-    if (b.miner_tx.vin.size() == 1 && b.miner_tx.vin[0].type() == typeid(cryptonote::txin_gen))
-    {
-      const cryptonote::txin_gen &txin_gen = boost::get<cryptonote::txin_gen>(b.miner_tx.vin[0]);
-      if (txin_gen.height != 202612)
-        return true;
-    }
-
-    // EXCEPTION FOR BLOCK 202612
-    const std::string correct_blob_hash_202612 = "3a8a2b3a29b50fc86ff73dd087ea43c6f0d6b8f936c849194d5c84c737903966";
-    const std::string existing_block_id_202612 = "bbd604d2ba11ba27935e006ed39c9bfdd99b76bf4a50654bc1e1e61217962698";
-    crypto::hash block_blob_hash = get_blob_hash(*blob);
-
-    if (string_tools::pod_to_hex(block_blob_hash) == correct_blob_hash_202612)
-    {
-      string_tools::hex_to_pod(existing_block_id_202612, res);
-      return true;
-    }
-
-    {
-      // make sure that we aren't looking at a block with the 202612 block id but not the correct blobdata
-      if (string_tools::pod_to_hex(res) == existing_block_id_202612)
-      {
-        LOG_ERROR("Block with block id for 202612 but incorrect block blob hash found!");
-        res = null_hash;
-        return false;
-      }
-    }
->>>>>>> 5dbcceb6
     return hash_result;
   }
   //---------------------------------------------------------------
@@ -1541,7 +1507,6 @@
   //---------------------------------------------------------------
   bool get_block_longhash(const block& b, crypto::hash& res, uint64_t height)
   {
-<<<<<<< HEAD
     const blobdata bd                 = get_block_hashing_blob(b);
     const int hf_version              = b.major_version;
     crypto::cn_slow_hash_type cn_type = cn_slow_hash_type::heavy_v1;
@@ -1552,18 +1517,6 @@
       cn_type = crypto::cn_slow_hash_type::heavy_v2;
 
     crypto::cn_slow_hash(bd.data(), bd.size(), res, cn_type);
-=======
-    // block 202612 bug workaround
-    if (height == 202612)
-    {
-      static const std::string longhash_202612 = "84f64766475d51837ac9efbef1926486e58563c95a19fef4aec3254f03000000";
-      string_tools::hex_to_pod(longhash_202612, res);
-      return true;
-    }
-    blobdata bd = get_block_hashing_blob(b);
-    const int cn_variant = b.major_version >= 7 ? b.major_version - 6 : 0;
-    crypto::cn_slow_hash(bd.data(), bd.size(), res, cn_variant, height);
->>>>>>> 5dbcceb6
     return true;
   }
   //---------------------------------------------------------------
