// Copyright (c) 2014-2016, The Monero Project
// All rights reserved.
//
// Redistribution and use in source and binary forms, with or without modification, are
// permitted provided that the following conditions are met:
//
// 1. Redistributions of source code must retain the above copyright notice, this list of
//    conditions and the following disclaimer.
//
// 2. Redistributions in binary form must reproduce the above copyright notice, this list
//    of conditions and the following disclaimer in the documentation and/or other
//    materials provided with the distribution.
//
// 3. Neither the name of the copyright holder nor the names of its contributors may be
//    used to endorse or promote products derived from this software without specific
//    prior written permission.
//
// THIS SOFTWARE IS PROVIDED BY THE COPYRIGHT HOLDERS AND CONTRIBUTORS "AS IS" AND ANY
// EXPRESS OR IMPLIED WARRANTIES, INCLUDING, BUT NOT LIMITED TO, THE IMPLIED WARRANTIES OF
// MERCHANTABILITY AND FITNESS FOR A PARTICULAR PURPOSE ARE DISCLAIMED. IN NO EVENT SHALL
// THE COPYRIGHT HOLDER OR CONTRIBUTORS BE LIABLE FOR ANY DIRECT, INDIRECT, INCIDENTAL,
// SPECIAL, EXEMPLARY, OR CONSEQUENTIAL DAMAGES (INCLUDING, BUT NOT LIMITED TO,
// PROCUREMENT OF SUBSTITUTE GOODS OR SERVICES; LOSS OF USE, DATA, OR PROFITS; OR BUSINESS
// INTERRUPTION) HOWEVER CAUSED AND ON ANY THEORY OF LIABILITY, WHETHER IN CONTRACT,
// STRICT LIABILITY, OR TORT (INCLUDING NEGLIGENCE OR OTHERWISE) ARISING IN ANY WAY OUT OF
// THE USE OF THIS SOFTWARE, EVEN IF ADVISED OF THE POSSIBILITY OF SUCH DAMAGE.
#pragma once

#include <atomic>

#include "blockchain_db/blockchain_db.h"
#include "cryptonote_protocol/blobdatatype.h" // for type blobdata
#include <boost/thread/tss.hpp>

#include <lmdb.h>

#define ENABLE_AUTO_RESIZE

namespace cryptonote
{

typedef struct mdb_txn_cursors
{
  MDB_cursor *m_txc_blocks;
  MDB_cursor *m_txc_block_heights;
  MDB_cursor *m_txc_block_info;

  MDB_cursor *m_txc_output_txs;
  MDB_cursor *m_txc_output_amounts;

  MDB_cursor *m_txc_txs;
  MDB_cursor *m_txc_tx_indices;
  MDB_cursor *m_txc_tx_outputs;

  MDB_cursor *m_txc_spent_keys;

  MDB_cursor *m_txc_hf_versions;
} mdb_txn_cursors;

#define m_cur_blocks	m_cursors->m_txc_blocks
#define m_cur_block_heights	m_cursors->m_txc_block_heights
#define m_cur_block_info	m_cursors->m_txc_block_info
#define m_cur_output_txs	m_cursors->m_txc_output_txs
#define m_cur_output_amounts	m_cursors->m_txc_output_amounts
#define m_cur_txs	m_cursors->m_txc_txs
#define m_cur_tx_indices	m_cursors->m_txc_tx_indices
#define m_cur_tx_outputs	m_cursors->m_txc_tx_outputs
#define m_cur_spent_keys	m_cursors->m_txc_spent_keys
#define m_cur_hf_versions	m_cursors->m_txc_hf_versions

typedef struct mdb_rflags
{
  bool m_rf_txn;
  bool m_rf_blocks;
  bool m_rf_block_heights;
  bool m_rf_block_info;
  bool m_rf_output_txs;
  bool m_rf_output_amounts;
  bool m_rf_txs;
  bool m_rf_tx_indices;
  bool m_rf_tx_outputs;
  bool m_rf_spent_keys;
  bool m_rf_hf_versions;
} mdb_rflags;

typedef struct mdb_threadinfo
{
  MDB_txn *m_ti_rtxn;	// per-thread read txn
  mdb_txn_cursors m_ti_rcursors;	// per-thread read cursors
  mdb_rflags m_ti_rflags;	// per-thread read state

  ~mdb_threadinfo();
} mdb_threadinfo;

struct mdb_txn_safe
{
  mdb_txn_safe(const bool check=true);
  ~mdb_txn_safe();

  void commit(std::string message = "");

  // This should only be needed for batch transaction which must be ensured to
  // be aborted before mdb_env_close, not after. So we can't rely on
  // BlockchainLMDB destructor to call mdb_txn_safe destructor, as that's too late
  // to properly abort, since mdb_env_close would have been called earlier.
  void abort();

  operator MDB_txn*()
  {
    return m_txn;
  }

  operator MDB_txn**()
  {
    return &m_txn;
  }

  uint64_t num_active_tx() const;

  static void prevent_new_txns();
  static void wait_no_active_txns();
  static void allow_new_txns();

  mdb_threadinfo* m_tinfo;
  MDB_txn* m_txn;
  bool m_batch_txn = false;
  bool m_check;
  static std::atomic<uint64_t> num_active_txns;

  // could use a mutex here, but this should be sufficient.
  static std::atomic_flag creation_gate;
};


// If m_batch_active is set, a batch transaction exists beyond this class, such
// as a batch import with verification enabled, or possibly (later) a batch
// network sync.
//
// For some of the lookup methods, such as get_block_timestamp(), tx_exists(),
// and get_tx(), when m_batch_active is set, the lookup uses the batch
// transaction. This isn't only because the transaction is available, but it's
// necessary so that lookups include the database updates only present in the
// current batch write.
//
// A regular network sync without batch writes is expected to open a new read
// transaction, as those lookups are part of the validation done prior to the
// write for block and tx data, so no write transaction is open at the time.
class BlockchainLMDB : public BlockchainDB
{
public:
  BlockchainLMDB(bool batch_transactions=false);
  ~BlockchainLMDB();

  virtual void open(const std::string& filename, const int mdb_flags=0);

  virtual void close();

  virtual void sync();

  virtual void reset();

  virtual std::vector<std::string> get_filenames() const;

  virtual std::string get_db_name() const;

  virtual bool lock();

  virtual void unlock();

  virtual bool block_exists(const crypto::hash& h) const;

  virtual block get_block(const crypto::hash& h) const;

  virtual uint64_t get_block_height(const crypto::hash& h) const;

  virtual block_header get_block_header(const crypto::hash& h) const;

  virtual block get_block_from_height(const uint64_t& height) const;

  virtual uint64_t get_block_timestamp(const uint64_t& height) const;

  virtual uint64_t get_top_block_timestamp() const;

  virtual size_t get_block_size(const uint64_t& height) const;

  virtual difficulty_type get_block_cumulative_difficulty(const uint64_t& height) const;

  virtual difficulty_type get_block_difficulty(const uint64_t& height) const;

  virtual uint64_t get_block_already_generated_coins(const uint64_t& height) const;

  virtual crypto::hash get_block_hash_from_height(const uint64_t& height) const;

  virtual std::vector<block> get_blocks_range(const uint64_t& h1, const uint64_t& h2) const;

  virtual std::vector<crypto::hash> get_hashes_range(const uint64_t& h1, const uint64_t& h2) const;

  virtual crypto::hash top_block_hash() const;

  virtual block get_top_block() const;

  virtual uint64_t height() const;

  virtual bool tx_exists(const crypto::hash& h) const;
  virtual bool tx_exists(const crypto::hash& h, uint64_t& tx_index) const;

  virtual uint64_t get_tx_unlock_time(const crypto::hash& h) const;

  virtual transaction get_tx(const crypto::hash& h) const;

  virtual uint64_t get_tx_count() const;

  virtual std::vector<transaction> get_tx_list(const std::vector<crypto::hash>& hlist) const;

  virtual uint64_t get_tx_block_height(const crypto::hash& h) const;

  virtual uint64_t get_num_outputs(const uint64_t& amount) const;

  virtual output_data_t get_output_key(const uint64_t& amount, const uint64_t& index);
  virtual output_data_t get_output_key(const uint64_t& global_index) const;
  virtual void get_output_key(const uint64_t &amount, const std::vector<uint64_t> &offsets, std::vector<output_data_t> &outputs);

  virtual tx_out_index get_output_tx_and_index_from_global(const uint64_t& index) const;
  virtual void get_output_tx_and_index_from_global(const std::vector<uint64_t> &global_indices,
      std::vector<tx_out_index> &tx_out_indices) const;

  virtual tx_out_index get_output_tx_and_index(const uint64_t& amount, const uint64_t& index);
  virtual void get_output_tx_and_index(const uint64_t& amount, const std::vector<uint64_t> &offsets, std::vector<tx_out_index> &indices);

  virtual std::vector<uint64_t> get_tx_amount_output_indices(const uint64_t tx_id) const;

  virtual bool has_key_image(const crypto::key_image& img) const;

  virtual bool for_all_key_images(std::function<bool(const crypto::key_image&)>) const;
  virtual bool for_all_blocks(std::function<bool(uint64_t, const crypto::hash&, const cryptonote::block&)>) const;
  virtual bool for_all_transactions(std::function<bool(const crypto::hash&, const cryptonote::transaction&)>) const;
  virtual bool for_all_outputs(std::function<bool(uint64_t amount, const crypto::hash &tx_hash, size_t tx_idx)> f) const;

  virtual uint64_t add_block( const block& blk
                            , const size_t& block_size
                            , const difficulty_type& cumulative_difficulty
                            , const uint64_t& coins_generated
                            , const std::vector<transaction>& txs
                            );

  virtual void set_batch_transactions(bool batch_transactions);
  virtual void batch_start(uint64_t batch_num_blocks=0);
  virtual void batch_commit();
  virtual void batch_stop();
  virtual void batch_abort();

  virtual void block_txn_start(bool readonly);
  virtual void block_txn_stop();
  virtual void block_txn_abort();
  virtual bool block_rtxn_start(MDB_txn **mtxn, mdb_txn_cursors **mcur) const;
  virtual void block_rtxn_stop() const;

  virtual void pop_block(block& blk, std::vector<transaction>& txs);

  virtual bool can_thread_bulk_indices() const { return true; }

  /**
   * @brief return a histogram of outputs on the blockchain
   *
   * @param amounts optional set of amounts to lookup
   *
   * @return a set of amount/instances
   */
  std::map<uint64_t, uint64_t> get_output_histogram(const std::vector<uint64_t> &amounts) const;

private:
  void do_resize(uint64_t size_increase=0);

  bool need_resize(uint64_t threshold_size=0) const;
  void check_and_resize_for_batch(uint64_t batch_num_blocks);
  uint64_t get_estimated_batch_size(uint64_t batch_num_blocks) const;

  virtual void add_block( const block& blk
                , const size_t& block_size
                , const difficulty_type& cumulative_difficulty
                , const uint64_t& coins_generated
                , const crypto::hash& block_hash
                );

  virtual void remove_block();

  virtual uint64_t add_transaction_data(const crypto::hash& blk_hash, const transaction& tx, const crypto::hash& tx_hash);

  virtual void remove_transaction_data(const crypto::hash& tx_hash, const transaction& tx);

  virtual uint64_t add_output(const crypto::hash& tx_hash,
      const tx_out& tx_output,
      const uint64_t& local_index,
      const uint64_t unlock_time
      );

  virtual void add_tx_amount_output_indices(const uint64_t tx_id,
      const std::vector<uint64_t>& amount_output_indices
      );

<<<<<<< HEAD
  void remove_tx_outputs(const MDB_val *tx_hash, const transaction& tx);

  void remove_output(const MDB_val *out_index, const uint64_t amount);
  void remove_amount_output_index(const uint64_t amount, const MDB_val *global_output_index);
=======
  void remove_tx_outputs(const uint64_t tx_id, const transaction& tx);

  void remove_output(const uint64_t amount, const uint64_t& out_index);
>>>>>>> 372acee7

  virtual void add_spent_key(const crypto::key_image& k_image);

  virtual void remove_spent_key(const crypto::key_image& k_image);

  // Hard fork
  virtual void set_hard_fork_starting_height(uint8_t version, uint64_t height);
  virtual uint64_t get_hard_fork_starting_height(uint8_t version) const;
  virtual void set_hard_fork_version(uint64_t height, uint8_t version);
  virtual uint8_t get_hard_fork_version(uint64_t height) const;
  virtual void check_hard_fork_info();
  virtual void drop_hard_fork_info();

  /**
   * @brief convert a tx output to a blob for storage
   *
   * @param output the output to convert
   *
   * @return the resultant blob
   */
  blobdata output_to_blob(const tx_out& output) const;

  /**
   * @brief convert a tx output blob to a tx output
   *
   * @param blob the blob to convert
   *
   * @return the resultant tx output
   */
  tx_out output_from_blob(const blobdata& blob) const;

  void check_open() const;

  virtual bool is_read_only() const;

  // fix up anything that may be wrong due to past bugs
  virtual void fixup();

  MDB_env* m_env;

  MDB_dbi m_blocks;
  MDB_dbi m_block_heights;
  MDB_dbi m_block_info;

  MDB_dbi m_txs;
  MDB_dbi m_tx_indices;
  MDB_dbi m_tx_outputs;

  MDB_dbi m_output_txs;
  MDB_dbi m_output_amounts;

  MDB_dbi m_spent_keys;

  MDB_dbi m_hf_starting_heights;
  MDB_dbi m_hf_versions;

  MDB_dbi m_properties;

  uint64_t m_height;
  uint64_t m_num_txs;
  uint64_t m_num_outputs;
  mutable uint64_t m_cum_size;	// used in batch size estimation
  mutable int m_cum_count;
  std::string m_folder;
  mdb_txn_safe* m_write_txn; // may point to either a short-lived txn or a batch txn
  mdb_txn_safe* m_write_batch_txn; // persist batch txn outside of BlockchainLMDB
  boost::thread::id m_writer;

  bool m_batch_transactions; // support for batch transactions
  bool m_batch_active; // whether batch transaction is in progress

  mdb_txn_cursors m_wcursors;
  mutable boost::thread_specific_ptr<mdb_threadinfo> m_tinfo;

#if defined(__arm__)
  // force a value so it can compile with 32-bit ARM
  constexpr static uint64_t DEFAULT_MAPSIZE = 1LL << 31;
#else
#if defined(ENABLE_AUTO_RESIZE)
  constexpr static uint64_t DEFAULT_MAPSIZE = 1LL << 30;
#else
  constexpr static uint64_t DEFAULT_MAPSIZE = 1LL << 33;
#endif
#endif

  constexpr static float RESIZE_PERCENT = 0.8f;
};

}  // namespace cryptonote<|MERGE_RESOLUTION|>--- conflicted
+++ resolved
@@ -298,16 +298,9 @@
       const std::vector<uint64_t>& amount_output_indices
       );
 
-<<<<<<< HEAD
-  void remove_tx_outputs(const MDB_val *tx_hash, const transaction& tx);
-
-  void remove_output(const MDB_val *out_index, const uint64_t amount);
-  void remove_amount_output_index(const uint64_t amount, const MDB_val *global_output_index);
-=======
   void remove_tx_outputs(const uint64_t tx_id, const transaction& tx);
 
   void remove_output(const uint64_t amount, const uint64_t& out_index);
->>>>>>> 372acee7
 
   virtual void add_spent_key(const crypto::key_image& k_image);
 
