--- conflicted
+++ resolved
@@ -422,11 +422,7 @@
   void add_max_block_size(uint64_t sz);
 
   // fix up anything that may be wrong due to past bugs
-<<<<<<< HEAD
-  void fixup() override;
-=======
   virtual void fixup(fixup_context const context);
->>>>>>> 27bc2aa1
 
   // migrate from older DB version to current
   void migrate(const uint32_t oldversion);
