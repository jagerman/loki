<<<<<<< HEAD
// Copyright (c) 2019, The Monero Project
=======
// Copyright (c) 2018-2019, The Monero Project
>>>>>>> 7acfa9f3
//
// All rights reserved.
//
// Redistribution and use in source and binary forms, with or without modification, are
// permitted provided that the following conditions are met:
//
// 1. Redistributions of source code must retain the above copyright notice, this list of
//    conditions and the following disclaimer.
//
// 2. Redistributions in binary form must reproduce the above copyright notice, this list
//    of conditions and the following disclaimer in the documentation and/or other
//    materials provided with the distribution.
//
// 3. Neither the name of the copyright holder nor the names of its contributors may be
//    used to endorse or promote products derived from this software without specific
//    prior written permission.
//
// THIS SOFTWARE IS PROVIDED BY THE COPYRIGHT HOLDERS AND CONTRIBUTORS "AS IS" AND ANY
// EXPRESS OR IMPLIED WARRANTIES, INCLUDING, BUT NOT LIMITED TO, THE IMPLIED WARRANTIES OF
// MERCHANTABILITY AND FITNESS FOR A PARTICULAR PURPOSE ARE DISCLAIMED. IN NO EVENT SHALL
// THE COPYRIGHT HOLDER OR CONTRIBUTORS BE LIABLE FOR ANY DIRECT, INDIRECT, INCIDENTAL,
// SPECIAL, EXEMPLARY, OR CONSEQUENTIAL DAMAGES (INCLUDING, BUT NOT LIMITED TO,
// PROCUREMENT OF SUBSTITUTE GOODS OR SERVICES; LOSS OF USE, DATA, OR PROFITS; OR BUSINESS
// INTERRUPTION) HOWEVER CAUSED AND ON ANY THEORY OF LIABILITY, WHETHER IN CONTRACT,
// STRICT LIABILITY, OR TORT (INCLUDING NEGLIGENCE OR OTHERWISE) ARISING IN ANY WAY OUT OF
// THE USE OF THIS SOFTWARE, EVEN IF ADVISED OF THE POSSIBILITY OF SUCH DAMAGE.

#pragma once

#include <cstdint>
#include <boost/asio/ip/tcp.hpp>
#include <boost/asio/io_service.hpp>
#include <boost/asio/strand.hpp>
#include <boost/system/error_code.hpp>
#include <boost/type_traits/integral_constant.hpp>
#include <boost/utility/string_ref.hpp>
#include <memory>
#include <utility>

#include "net/fwd.h"
#include "span.h"

namespace epee
{
namespace net_utils
{
    class ipv4_network_address;
}
}

namespace net
{
namespace socks
{
    //! Supported socks variants.
    enum class version : std::uint8_t
    {
        v4 = 0,
        v4a,
        v4a_tor  //!< Extensions defined in Tor codebase
    };

    //! Possible errors with socks communication. Defined in https://www.openssh.com/txt/socks4.protocol
    enum class error : int
    {
        // 0 is reserved for success value
        // 1-256 -> reserved for error values from socks server (+1 from wire value).
        rejected = 92,
        identd_connection,
        identd_user,
        // Specific to application
        bad_read = 257,
        bad_write,
        unexpected_version
    };

    /* boost::system::error_code is extended for easier compatibility with
       boost::asio errors. If std::error_code is needed (with expect<T> for
       instance), then upgrade to boost 1.65+ or use conversion code in
       develop branch at boost/system/detail/std_interoperability.hpp */

    //! \return boost::system::error_category for net::socks namespace
    const boost::system::error_category& error_category() noexcept;

    //! \return net::socks::error as a boost::system::error_code.
    inline boost::system::error_code make_error_code(error value) noexcept
    {
        return boost::system::error_code{int(value), socks::error_category()};
    }

    //! Client support for socks connect and resolve commands.
    class client
    {
        boost::asio::ip::tcp::socket proxy_;
        boost::asio::io_service::strand strand_;
        std::uint16_t buffer_size_;
        std::uint8_t buffer_[1024];
        socks::version ver_;

        /*!
            Only invoked after `*send(...)` function completes or fails.
            `bool(error) == false` indicates success; `self.get()` is always
            `this` and allows implementations to skip
            `std::enable_shared_from_this<T>` (ASIO callbacks need shared_ptr).
            The design saves space and reduces cycles (everything uses moves,
            so no atomic operations are ever necessary).

            \param error when processing last command (if any).
            \param self `shared_ptr<client>` handle to `this`.
         */
        virtual void done(boost::system::error_code error, std::shared_ptr<client> self) = 0;

    public:
        using stream_type = boost::asio::ip::tcp;

        // defined in cpp
        struct write;
        struct read;
        struct completed;

        /*!
            \param proxy ownership is passed into `this`. Does not have to be
                in connected state.
            \param ver socks version for the connection.
        */
        explicit client(stream_type::socket&& proxy, socks::version ver);

        client(const client&) = delete;
        virtual ~client();
        client& operator=(const client&) = delete;

        //! \return Ownership of socks client socket object.
        stream_type::socket take_socket()
        {
            return stream_type::socket{std::move(proxy_)};
        }

        //! \return Socks version.
        socks::version socks_version() const noexcept { return ver_; }

        //! \return Contents of internal buffer.
        epee::span<const std::uint8_t> buffer() const noexcept
        {
            return {buffer_, buffer_size_};
        }

        //! \post `buffer.empty()`.
        void clear_command() noexcept { buffer_size_ = 0; }

        //! Try to set `address` as remote connection request.
        bool set_connect_command(const epee::net_utils::ipv4_network_address& address);

        //! Try to set `domain` + `port` as remote connection request.
        bool set_connect_command(boost::string_ref domain, std::uint16_t port);

        //! Try to set `address` as remote Tor hidden service connection request.
        bool set_connect_command(const net::tor_address& address);

        //! Try to set `address` as remote i2p hidden service connection request.
        bool set_connect_command(const net::i2p_address& address);

        //! Try to set `domain` as remote DNS A record lookup request.
        bool set_resolve_command(boost::string_ref domain);

        /*!
            Asynchronously connect to `proxy_address` then issue command in
            `buffer()`. The `done(...)` method will be invoked upon completion
            with `self` and potential `error`s.

            \note Must use one of the `self->set_*_command` calls before using
                this function.
            \note Only `async_close` can be invoked on `self` until the `done`
                callback is invoked.

            \param self ownership of object is given to function.
            \param proxy_address of the socks server.
            \return False if `self->buffer().empty()` (no command set).
         */
        static bool connect_and_send(std::shared_ptr<client> self, const stream_type::endpoint& proxy_address);

        /*!
            Assume existing connection to proxy server; asynchronously issue
            command in `buffer()`. The `done(...)` method will be invoked
            upon completion with `self` and potential `error`s.

            \note Must use one of the `self->set_*_command` calls before using
                the function.
            \note Only `async_close` can be invoked on `self` until the `done`
                callback is invoked.

            \param self ownership of object is given to function.
            \return False if `self->buffer().empty()` (no command set).
        */
        static bool send(std::shared_ptr<client> self);

        /*! Callback for closing socket. Thread-safe with `*send` functions;
            never blocks (uses strands). */
        struct async_close
        {
            std::shared_ptr<client> self_;
            void operator()(boost::system::error_code error = boost::system::error_code{});
        };
    };

    template<typename Handler>
    class connect_client : public client
    {
        Handler handler_;

        virtual void done(boost::system::error_code error, std::shared_ptr<client>) override
        {
            handler_(error, take_socket());
        }

    public:
        explicit connect_client(stream_type::socket&& proxy, socks::version ver, Handler&& handler)
          : client(std::move(proxy), ver), handler_(std::move(handler))
        {}

        virtual ~connect_client() override {}
    };

    template<typename Handler>
    inline std::shared_ptr<client>
    make_connect_client(client::stream_type::socket&& proxy, socks::version ver, Handler handler)
    {
        return std::make_shared<connect_client<Handler>>(std::move(proxy), ver, std::move(handler));
    }
} // socks
} // net

namespace boost
{
namespace system
{
    template<>
    struct is_error_code_enum<net::socks::error>
      : true_type
    {};
} // system
} // boost<|MERGE_RESOLUTION|>--- conflicted
+++ resolved
@@ -1,8 +1,4 @@
-<<<<<<< HEAD
-// Copyright (c) 2019, The Monero Project
-=======
 // Copyright (c) 2018-2019, The Monero Project
->>>>>>> 7acfa9f3
 //
 // All rights reserved.
 //
