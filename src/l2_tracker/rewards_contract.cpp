--- conflicted
+++ resolved
@@ -18,17 +18,7 @@
 namespace {
     auto logcat = oxen::log::Cat("l2_tracker");
 
-<<<<<<< HEAD
-    enum class EventType { NewServiceNode, ServiceNodeExitRequest, ServiceNodeExit, Other };
-=======
-    enum class EventType {
-        NewServiceNode,
-        ServiceNodeRemovalRequest,
-        ServiceNodeRemoval,
-        StakingRequirementUpdated,
-        Other
-    };
->>>>>>> 150416f7
+    enum class EventType { NewServiceNode, ServiceNodeExitRequest, ServiceNodeExit, StakingRequirementUpdated, Other };
 
     EventType get_log_type(const ethyl::LogEntry& log) {
         if (log.topics.empty())
