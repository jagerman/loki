#pragma once

#include <crypto/crypto.h>
#include <cryptonote_config.h>

#define BLS_ETH
#define MCLBN_FP_UNIT_SIZE 4
#define MCLBN_FR_UNIT_SIZE 4

#pragma GCC diagnostic push
#pragma GCC diagnostic ignored "-Wold-style-cast"
#pragma GCC diagnostic ignored "-Wshadow"
#pragma GCC diagnostic ignored "-Wconversion"
#pragma GCC diagnostic ignored "-Wsign-conversion"
#include <bls/bls.hpp>
#include <mcl/bn.hpp>
#undef MCLBN_NO_AUTOLINK
#pragma GCC diagnostic pop

#include "crypto/crypto.h"
#include "crypto/eth.h"
#include "cryptonote_config.h"

namespace eth {

class BLSSigner {
  private:
    bls::SecretKey secretKey;
    cryptonote::network_type nettype;

  public:
    // Constructs a BLSSigner; if the `key` is nullptr, a key is generated; otherwise the key is
    // loaded from the given bls_secret_key data.
    explicit BLSSigner(const cryptonote::network_type nettype, const bls_secret_key* key = nullptr);

<<<<<<< HEAD
    bls::Signature signHashSig(const crypto::hash& hash) const;
    bls_signature signHash(const crypto::hash& hash) const;
    bls_signature proofOfPossession(
            const eth::address& sender, const crypto::public_key& serviceNodePubkey) const;
    std::string getPublicKeyHex() const;
    bls::PublicKey getPublicKey() const;

    // Gets the public key as our eth::bls_public_key type
    eth::bls_public_key getCryptoPubkey() const;
    // Gets the secret key as our eth::bls_secret_key type
    eth::bls_secret_key getCryptoSeckey() const;
=======
    // See -standing `signMsg` except the `msg` is signed by this class's key and network type.
    bls_signature signMsg(std::span<const uint8_t> msg) const;

    // See free-standing `verifyMsg` except the `msg` is verified by this class's network type.
    bool verifyMsg(const bls_signature& signature, const bls_public_key &pubkey, std::span<const uint8_t> msg) const;

    // Sign an arbitrary length message `msg` with the given BLS `key`. The message has a domain
    // separation tag that is disambiguated with the `nettype`.
    static bls_signature signMsg(cryptonote::network_type nettype, const bls::SecretKey& key, std::span<const uint8_t> msg);

    // Verify an arbitrary length message `msg` was signed by the secret key component of the given
    // public BLS `pubkey`.
    static bool verifyMsg(cryptonote::network_type nettype, const bls_signature& signature, const bls_public_key &pubkey, std::span<const uint8_t> msg);

    // Create a proof signing over the `sender` and `serviceNodePubkey` that this class is in
    // possession of the secret component of the associated public key.
    bls_signature proofOfPossession(
            const address& sender, const crypto::public_key& serviceNodePubkey) const;

    // Gets the public key in hex representation
    std::string getPubkeyHex() const;
>>>>>>> cd6e9801

    // Gets the public key in herumi/bls representation
    bls::PublicKey getPubkey() const;

    // Gets the public key as our crypto::bls_public_key type
    bls_public_key getCryptoPubkey() const;

    // Gets the secret key as our crypto::bls_secret_key type
    bls_secret_key getCryptoSeckey() const;

    // Construct the domain separation tag used to disambiguate signatures with the same contents
    // across in different network types.
    static crypto::hash buildTagHash(std::string_view baseTag, cryptonote::network_type nettype);
<<<<<<< HEAD
    std::string buildTagHex(std::string_view baseTag) const;
=======

    // See free-standing `buildTagHash`; returns the tag as a hex string.
    static std::string buildTagHex(std::string_view baseTag, cryptonote::network_type nettype);

    // See free-standing `buildTagHex`. This class's network type is passed in.
    std::string buildTagHex(std::string_view baseTag) const;

    // See free-standing `buildTagHash`. This class's network type is passed in.
>>>>>>> cd6e9801
    crypto::hash buildTagHash(std::string_view baseTag) const;

    static constexpr inline std::string_view proofOfPossessionTag = "BLS_SIG_TRYANDINCREMENT_POP";
    static constexpr inline std::string_view rewardTag = "BLS_SIG_TRYANDINCREMENT_REWARD";
    static constexpr inline std::string_view removalTag = "BLS_SIG_TRYANDINCREMENT_REMOVE";
    static constexpr inline std::string_view liquidateTag = "BLS_SIG_TRYANDINCREMENT_LIQUIDATE";
    static constexpr inline std::string_view hashToG2Tag = "BLS_SIG_HASH_TO_FIELD_TAG";
};

}  // namespace eth<|MERGE_RESOLUTION|>--- conflicted
+++ resolved
@@ -33,19 +33,6 @@
     // loaded from the given bls_secret_key data.
     explicit BLSSigner(const cryptonote::network_type nettype, const bls_secret_key* key = nullptr);
 
-<<<<<<< HEAD
-    bls::Signature signHashSig(const crypto::hash& hash) const;
-    bls_signature signHash(const crypto::hash& hash) const;
-    bls_signature proofOfPossession(
-            const eth::address& sender, const crypto::public_key& serviceNodePubkey) const;
-    std::string getPublicKeyHex() const;
-    bls::PublicKey getPublicKey() const;
-
-    // Gets the public key as our eth::bls_public_key type
-    eth::bls_public_key getCryptoPubkey() const;
-    // Gets the secret key as our eth::bls_secret_key type
-    eth::bls_secret_key getCryptoSeckey() const;
-=======
     // See -standing `signMsg` except the `msg` is signed by this class's key and network type.
     bls_signature signMsg(std::span<const uint8_t> msg) const;
 
@@ -63,11 +50,10 @@
     // Create a proof signing over the `sender` and `serviceNodePubkey` that this class is in
     // possession of the secret component of the associated public key.
     bls_signature proofOfPossession(
-            const address& sender, const crypto::public_key& serviceNodePubkey) const;
+            const eth::address& sender, const crypto::public_key& serviceNodePubkey) const;
 
     // Gets the public key in hex representation
     std::string getPubkeyHex() const;
->>>>>>> cd6e9801
 
     // Gets the public key in herumi/bls representation
     bls::PublicKey getPubkey() const;
@@ -81,9 +67,6 @@
     // Construct the domain separation tag used to disambiguate signatures with the same contents
     // across in different network types.
     static crypto::hash buildTagHash(std::string_view baseTag, cryptonote::network_type nettype);
-<<<<<<< HEAD
-    std::string buildTagHex(std::string_view baseTag) const;
-=======
 
     // See free-standing `buildTagHash`; returns the tag as a hex string.
     static std::string buildTagHex(std::string_view baseTag, cryptonote::network_type nettype);
@@ -92,7 +75,6 @@
     std::string buildTagHex(std::string_view baseTag) const;
 
     // See free-standing `buildTagHash`. This class's network type is passed in.
->>>>>>> cd6e9801
     crypto::hash buildTagHash(std::string_view baseTag) const;
 
     static constexpr inline std::string_view proofOfPossessionTag = "BLS_SIG_TRYANDINCREMENT_POP";
