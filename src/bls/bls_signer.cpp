--- conflicted
+++ resolved
@@ -61,20 +61,6 @@
     return buildTagHex(baseTag, nettype);
 }
 
-<<<<<<< HEAD
-bls::Signature BLSSigner::signHashSig(const crypto::hash& hash) const {
-    bls::Signature sig;
-    secretKey.signHash(sig, hash.data(), hash.size());
-    return sig;
-}
-
-bls_signature BLSSigner::signHash(const crypto::hash& hash) const {
-    return bls_utils::to_crypto_signature(signHashSig(hash));
-}
-
-bls_signature BLSSigner::proofOfPossession(
-        const eth::address& sender, const crypto::public_key& serviceNodePubkey) const {
-=======
 static void expand_message_xmd_keccak256(
         std::span<uint8_t> out, std::span<const uint8_t> msg, std::span<const uint8_t> dst)
 {
@@ -295,8 +281,7 @@
 }
 
 bls_signature BLSSigner::proofOfPossession(
-        const address& sender, const crypto::public_key& serviceNodePubkey) const {
->>>>>>> cd6e9801
+        const eth::address& sender, const crypto::public_key& serviceNodePubkey) const {
     auto tag = buildTagHash(proofOfPossessionTag);
 
     bls_public_key bls_pkey = getCryptoPubkey();
@@ -331,31 +316,19 @@
     return result;
 }
 
-<<<<<<< HEAD
-std::string BLSSigner::getPublicKeyHex() const {
-=======
 std::string BLSSigner::getPubkeyHex() const {
->>>>>>> cd6e9801
     auto pk = getCryptoPubkey();
     return oxenc::to_hex(pk.begin(), pk.end());
 }
 
-<<<<<<< HEAD
-bls::PublicKey BLSSigner::getPublicKey() const {
-=======
 bls::PublicKey BLSSigner::getPubkey() const {
->>>>>>> cd6e9801
     bls::PublicKey publicKey;
     secretKey.getPublicKey(publicKey);
     return publicKey;
 }
 
 bls_public_key BLSSigner::getCryptoPubkey() const {
-<<<<<<< HEAD
-    return bls_utils::to_crypto_pubkey(getPublicKey());
-=======
     return bls_utils::to_crypto_pubkey(getPubkey());
->>>>>>> cd6e9801
 }
 
 bls_secret_key BLSSigner::getCryptoSeckey() const {
