--- conflicted
+++ resolved
@@ -465,11 +465,7 @@
      *
      * @return number of transactions added to txblobs
      */
-<<<<<<< HEAD
-    int find_transactions(const std::unordered_set<crypto::hash>& tx_hashes, std::vector<cryptonote::blobdata>& txblobs) const;
-=======
-    int find_transactions(const std::vector<crypto::hash> &tx_hashes, std::vector<std::string> &txblobs) const;
->>>>>>> e120075c
+    int find_transactions(const std::unordered_set<crypto::hash>& tx_hashes, std::vector<std::string>& txblobs) const;
 
     /**
      * @brief get a list of all relayable transactions and their hashes
