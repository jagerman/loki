--- conflicted
+++ resolved
@@ -175,12 +175,7 @@
 
   //---------------------------------------------------------------
   crypto::public_key get_destination_view_key_pub(const std::vector<tx_destination_entry> &destinations, const boost::optional<cryptonote::tx_destination_entry>& change_addr);
-<<<<<<< HEAD
   bool construct_tx(const account_keys& sender_account_keys, std::vector<tx_source_entry> &sources, const std::vector<tx_destination_entry>& destinations, const boost::optional<cryptonote::tx_destination_entry>& change_addr, const std::vector<uint8_t> &extra, transaction& tx, uint64_t unlock_time, uint8_t hf_version = cryptonote::network_version_7, bool is_staking = false);
-  bool construct_tx_with_tx_key(const account_keys& sender_account_keys, const std::unordered_map<crypto::public_key, subaddress_index>& subaddresses, std::vector<tx_source_entry>& sources, std::vector<tx_destination_entry>& destinations, const boost::optional<cryptonote::tx_destination_entry>& change_addr, const std::vector<uint8_t> &extra, transaction& tx, uint64_t unlock_time, const crypto::secret_key &tx_key, const std::vector<crypto::secret_key> &additional_tx_keys, bool rct = false, const rct::RCTConfig &rct_config = { rct::RangeProofBorromean, 0 }, rct::multisig_out *msout = NULL, bool per_output_unlock = false, bool shuffle_outs = true);
-  bool construct_tx_and_get_tx_key(const account_keys& sender_account_keys, const std::unordered_map<crypto::public_key, subaddress_index>& subaddresses, std::vector<tx_source_entry>& sources, std::vector<tx_destination_entry>& destinations, const boost::optional<cryptonote::tx_destination_entry>& change_addr, std::vector<uint8_t> extra, transaction& tx, uint64_t unlock_time, crypto::secret_key &tx_key, std::vector<crypto::secret_key> &additional_tx_keys, bool rct = false, const rct::RCTConfig &rct_config = { rct::RangeProofBorromean, 0 }, rct::multisig_out *msout = NULL, bool is_staking_tx = false, bool per_output_unlock = false);
-=======
-  bool construct_tx(const account_keys& sender_account_keys, std::vector<tx_source_entry> &sources, const std::vector<tx_destination_entry>& destinations, const boost::optional<cryptonote::tx_destination_entry>& change_addr, std::vector<uint8_t> extra, transaction& tx, uint64_t unlock_time, uint8_t hf_version = cryptonote::network_version_7, bool is_staking = false);
 
   struct loki_construct_tx_params
   {
@@ -188,21 +183,19 @@
     bool                v3_per_output_unlock;
     bool                v3_is_staking_tx;     // NOTE: Set to true manually if you need a staking transaction
     bool                v2_rct;
-    rct::RangeProofType type;
 
     loki_construct_tx_params() = default;
     loki_construct_tx_params(int hf_version)
     {
+      *this = {};
       v4_allow_tx_types    = (hf_version >= cryptonote::network_version_11_swarms);
       v3_per_output_unlock = (hf_version >= cryptonote::network_version_9_service_nodes);
       v2_rct               = (hf_version >= cryptonote::network_version_7);
-      type                 = (hf_version <  cryptonote::network_version_10_bulletproofs) ? rct::RangeProofBorromean : rct::RangeProofPaddedBulletproof;
-    }
-  };
-
-  bool construct_tx_with_tx_key(const account_keys& sender_account_keys, const std::unordered_map<crypto::public_key, subaddress_index>& subaddresses, std::vector<tx_source_entry>& sources, std::vector<tx_destination_entry>& destinations, const boost::optional<cryptonote::tx_destination_entry>& change_addr, std::vector<uint8_t> extra, transaction& tx, uint64_t unlock_time, const crypto::secret_key &tx_key, const std::vector<crypto::secret_key> &additional_tx_keys, rct::multisig_out *msout = NULL, bool shuffle_outs = true, loki_construct_tx_params const tx_params = {});
-  bool construct_tx_and_get_tx_key(const account_keys& sender_account_keys, const std::unordered_map<crypto::public_key, subaddress_index>& subaddresses, std::vector<tx_source_entry>& sources, std::vector<tx_destination_entry>& destinations, const boost::optional<cryptonote::tx_destination_entry>& change_addr, std::vector<uint8_t> extra, transaction& tx, uint64_t unlock_time, crypto::secret_key &tx_key, std::vector<crypto::secret_key> &additional_tx_keys, rct::multisig_out *msout = NULL, loki_construct_tx_params const tx_params = {});
->>>>>>> 3a7b6b59
+    }
+  };
+
+  bool construct_tx_with_tx_key   (const account_keys& sender_account_keys, const std::unordered_map<crypto::public_key, subaddress_index>& subaddresses, std::vector<tx_source_entry>& sources, std::vector<tx_destination_entry>& destinations, const boost::optional<cryptonote::tx_destination_entry>& change_addr, const std::vector<uint8_t> &extra, transaction& tx, uint64_t unlock_time, const crypto::secret_key &tx_key, const std::vector<crypto::secret_key> &additional_tx_keys, const rct::RCTConfig &rct_config = { rct::RangeProofBorromean, 0}, rct::multisig_out *msout = NULL, bool shuffle_outs = true, loki_construct_tx_params const tx_params = {});
+  bool construct_tx_and_get_tx_key(const account_keys& sender_account_keys, const std::unordered_map<crypto::public_key, subaddress_index>& subaddresses, std::vector<tx_source_entry>& sources, std::vector<tx_destination_entry>& destinations, const boost::optional<cryptonote::tx_destination_entry>& change_addr, const std::vector<uint8_t> &extra, transaction& tx, uint64_t unlock_time,       crypto::secret_key &tx_key,       std::vector<crypto::secret_key> &additional_tx_keys, const rct::RCTConfig &rct_config = { rct::RangeProofBorromean, 0}, rct::multisig_out *msout = NULL, loki_construct_tx_params const tx_params = {});
 
   bool generate_genesis_block(
       block& bl
