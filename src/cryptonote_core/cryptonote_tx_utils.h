--- conflicted
+++ resolved
@@ -241,13 +241,8 @@
 
   struct oxen_construct_tx_params
   {
-<<<<<<< HEAD
-    uint8_t hf_version = cryptonote::network_version_17;
-    txtype tx_type     = txtype::standard;
-=======
     hf hf_version = hf::hf7;
     txtype tx_type = txtype::standard;
->>>>>>> e120075c
 
     // Can be set to non-zero values to have the tx be constructed specifying required burn amounts
     // Note that the percentage is relative to the minimal base tx fee, *not* the actual tx fee.
