// Copyright (c)      2018, The Loki Project
//
// All rights reserved.
//
// Redistribution and use in source and binary forms, with or without modification, are
// permitted provided that the following conditions are met:
//
// 1. Redistributions of source code must retain the above copyright notice, this list of
//    conditions and the following disclaimer.
//
// 2. Redistributions in binary form must reproduce the above copyright notice, this list
//    of conditions and the following disclaimer in the documentation and/or other
//    materials provided with the distribution.
//
// 3. Neither the name of the copyright holder nor the names of its contributors may be
//    used to endorse or promote products derived from this software without specific
//    prior written permission.
//
// THIS SOFTWARE IS PROVIDED BY THE COPYRIGHT HOLDERS AND CONTRIBUTORS "AS IS" AND ANY
// EXPRESS OR IMPLIED WARRANTIES, INCLUDING, BUT NOT LIMITED TO, THE IMPLIED WARRANTIES OF
// MERCHANTABILITY AND FITNESS FOR A PARTICULAR PURPOSE ARE DISCLAIMED. IN NO EVENT SHALL
// THE COPYRIGHT HOLDER OR CONTRIBUTORS BE LIABLE FOR ANY DIRECT, INDIRECT, INCIDENTAL,
// SPECIAL, EXEMPLARY, OR CONSEQUENTIAL DAMAGES (INCLUDING, BUT NOT LIMITED TO,
// PROCUREMENT OF SUBSTITUTE GOODS OR SERVICES; LOSS OF USE, DATA, OR PROFITS; OR BUSINESS
// INTERRUPTION) HOWEVER CAUSED AND ON ANY THEORY OF LIABILITY, WHETHER IN CONTRACT,
// STRICT LIABILITY, OR TORT (INCLUDING NEGLIGENCE OR OTHERWISE) ARISING IN ANY WAY OUT OF
// THE USE OF THIS SOFTWARE, EVEN IF ADVISED OF THE POSSIBILITY OF SUCH DAMAGE.

#pragma once

#include <chrono>
#include <iterator>
#include <mutex>
#include <shared_mutex>
#include <span>
#include <string_view>

#include "common/util.h"
#include "crypto/crypto.h"
#include "cryptonote_basic/cryptonote_basic.h"
#include "cryptonote_basic/cryptonote_basic_impl.h"
#include "cryptonote_basic/hardfork.h"
#include "cryptonote_config.h"
#include "cryptonote_core/service_node_quorum_cop.h"
#include "cryptonote_core/service_node_rules.h"
#include "cryptonote_core/service_node_voting.h"
#include "networks.h"
#include "serialization/serialization.h"
#include "uptime_proof.h"

namespace cryptonote {
class Blockchain;
class BlockchainDB;
struct checkpoint_t;
};  // namespace cryptonote

namespace service_nodes {
inline constexpr uint64_t INVALID_HEIGHT = static_cast<uint64_t>(-1);

struct checkpoint_participation_entry {
    uint64_t height = INVALID_HEIGHT;
    bool voted = true;

    bool pass() const { return voted; };
};
struct pulse_participation_entry {
    uint64_t height = INVALID_HEIGHT;
    uint8_t round = 0;
    bool voted = true;

    bool pass() const { return voted; }
};
struct timestamp_participation_entry {
    bool participated = true;
    bool pass() const { return participated; };
};
struct timesync_entry {
    bool in_sync = true;
    bool pass() const { return in_sync; }
};

template <typename ValueType, size_t Count = QUORUM_VOTE_CHECK_COUNT>
struct participation_history {
    std::array<ValueType, Count> history;
    size_t write_index = 0;

    void reset() { write_index = 0; }

    void add(const ValueType& entry) { history[write_index++ % history.size()] = entry; }
    void add(ValueType&& entry) { history[write_index++ % history.size()] = std::move(entry); }

    // Returns the number of failures we have stored (of the last Count records).
    size_t failures() const {
        return std::count_if(begin(), end(), [](auto& e) { return !e.pass(); });
    }
    size_t passes() const { return size() - failures(); }

    bool empty() const { return write_index == 0; }
    size_t size() const { return std::min(history.size(), write_index); }
    constexpr size_t max_size() const noexcept { return Count; }

    ValueType* begin() { return history.data(); }
    ValueType* end() { return history.data() + size(); }
    const ValueType* begin() const { return history.data(); }
    const ValueType* end() const { return history.data() + size(); }
};

inline constexpr auto NEVER = std::chrono::steady_clock::time_point::min();

struct proof_info {
    proof_info();

    participation_history<pulse_participation_entry> pulse_participation;
    participation_history<checkpoint_participation_entry> checkpoint_participation;
    participation_history<timestamp_participation_entry> timestamp_participation;
    participation_history<timesync_entry> timesync_status;

    uint64_t timestamp = 0;  // The actual time we last received an uptime proof (serialized)
    uint64_t effective_timestamp =
            0;  // Typically the same, but on recommissions it is set to the recommission block time
                // to fend off instant obligation checks
    std::array<std::pair<uint32_t, uint64_t>, 2> public_ips = {};  // (not serialized)

    // See set_storage_server_peer_reachable(...) and set_lokinet_peer_reachable(...)
    struct reachable_stats {
        std::chrono::steady_clock::time_point last_reachable = NEVER, first_unreachable = NEVER,
                                              last_unreachable = NEVER;

        // Returns whether or not this stats indicates a node that is currently (probably)
        // reachable:
        // - true if the last test was a pass (regardless of how long ago)
        // - false if the last test was a recent fail (i.e. less than REACHABLE_MAX_FAILURE_VALIDITY
        // ago)
        // - nullopt if the last test was a failure, but is considered stale.
        // Both true and nullopt are considered a pass for service node testing.
        std::optional<bool> reachable(
                const std::chrono::steady_clock::time_point& now =
                        std::chrono::steady_clock::now()) const;

        // Returns true if this stats indicates a node that has recently failed reachability (see
        // above) *and* has been unreachable for at least the given grace time (that is: there is
        // both a recent failure and a failure more than `grace` ago, with no intervening
        // reachability pass reports).
        bool unreachable_for(
                std::chrono::seconds threshold,
                const std::chrono::steady_clock::time_point& now =
                        std::chrono::steady_clock::now()) const;
    };
    reachable_stats ss_reachable{};
    reachable_stats lokinet_reachable{};

    // Unlike all of the above (except for timestamp), these values *do* get serialized
    std::unique_ptr<uptime_proof::Proof> proof{};

    // Derived from pubkey_ed25519, not serialized
    crypto::x25519_public_key pubkey_x25519 = crypto::null<crypto::x25519_public_key>;

    // Updates pubkey_ed25519 to the given key, re-deriving the x25519 key if it actually changes
    // (does nothing if the key is the same as the current value).  If x25519 derivation fails then
    // both pubkeys are set to null.
    void update_pubkey(const crypto::ed25519_public_key& pk);

    // Called to update data received from a proof is received, updating values in the local object.
    // Returns true if serializable data is changed (in which case `store()` should be called).
    // Note that this does not update the m_x25519_to_pub map if the x25519 key changes (that's the
    // caller's responsibility).
    bool update(
            uint64_t ts,
            std::unique_ptr<uptime_proof::Proof> new_proof,
            const crypto::x25519_public_key& pk_x2);

    // Stores this record in the database.
    void store(const crypto::public_key& pubkey, cryptonote::Blockchain& blockchain);
};

struct pulse_sort_key {
    uint64_t last_height_validating_in_quorum = 0;
    uint8_t quorum_index = 0;

    bool operator==(pulse_sort_key const& other) const {
        return last_height_validating_in_quorum == other.last_height_validating_in_quorum &&
               quorum_index == other.quorum_index;
    }
    bool operator<(pulse_sort_key const& other) const {
        bool result = std::make_pair(last_height_validating_in_quorum, quorum_index) <
                      std::make_pair(other.last_height_validating_in_quorum, other.quorum_index);
        return result;
    }

    BEGIN_SERIALIZE_OBJECT()
    VARINT_FIELD(last_height_validating_in_quorum)
    FIELD(quorum_index)
    END_SERIALIZE()
};

struct service_node_info  // registration information
{
    enum class version_t : uint8_t {
        v0_checkpointing,  // versioning reset in 4.0.0 (data structure storage changed)
        v1_add_registration_hf_version,
        v2_ed25519,
        v3_quorumnet,
        v4_noproofs,
        v5_pulse_recomm_credit,
        v6_reassign_sort_keys,
        v7_decommission_reason,
        v8_ethereum_address,
        _count
    };

    struct contribution_t {
        enum class version_t : uint8_t {
            v0,

            _count
        };

        version_t version{version_t::v0};
        crypto::public_key key_image_pub_key{};
        crypto::key_image key_image{};
        uint64_t amount = 0;

        contribution_t() = default;
        contribution_t(
                version_t version,
                const crypto::public_key& pubkey,
                const crypto::key_image& key_image,
                uint64_t amount) :
                version{version}, key_image_pub_key{pubkey}, key_image{key_image}, amount{amount} {}

        BEGIN_SERIALIZE_OBJECT()
        ENUM_FIELD(version, version < version_t::_count)
        FIELD(key_image_pub_key)
        FIELD(key_image)
        VARINT_FIELD(amount)
        END_SERIALIZE()
    };

    struct contributor_t {
        uint8_t version = 1;
        uint64_t amount = 0;
        uint64_t reserved = 0;
        cryptonote::account_public_address address{};
        eth::address ethereum_address{};
        std::vector<contribution_t> locked_contributions;

        contributor_t() = default;
        contributor_t(uint64_t reserved_, const cryptonote::account_public_address& address_) :
                reserved(reserved_), address(address_) {
            *this = {};
            reserved = reserved_;
            address = address_;
        }

        BEGIN_SERIALIZE_OBJECT()
        VARINT_FIELD(version)
        VARINT_FIELD(amount)
        VARINT_FIELD(reserved)
        FIELD(address)
        FIELD(locked_contributions)
        if (version >= 1)
            FIELD(ethereum_address);
        END_SERIALIZE()
    };

    uint64_t registration_height = 0;
    uint64_t requested_unlock_height = 0;
    // block_height and transaction_index are to record when the service node last received a
    // reward.
    uint64_t last_reward_block_height = 0;
    uint32_t last_reward_transaction_index = 0;
    uint32_t decommission_count = 0;  // How many times this service node has been decommissioned
    int64_t active_since_height = 0;  // if decommissioned: equal to the *negative* height at which
                                      // you became active before the decommission
    uint64_t last_decommission_height = 0;  // The height at which the last (or current!)
                                            // decommissioning started, or 0 if never decommissioned
    uint16_t last_decommission_reason_consensus_all =
            0;  // The reason which the last (or current!) decommissioning occurred as voted by all
                // SNs, or 0 if never decommissioned
    uint16_t last_decommission_reason_consensus_any =
            0;  // The reason which the last (or current!) decommissioning occurred as voted by any
                // of the SNs, or 0 if never decommissioned
    int64_t recommission_credit = 0;  // The number of blocks of credit you started with or kept
                                      // when you were last activated (i.e. as of
                                      // `active_since_height`)
    std::vector<contributor_t> contributors;
    uint64_t total_contributed = 0;
    uint64_t total_reserved = 0;
    uint64_t staking_requirement = 0;
    uint64_t portions_for_operator = 0;
    swarm_id_t swarm_id = 0;
    cryptonote::account_public_address operator_address{};
    eth::address operator_ethereum_address{};
    eth::bls_public_key bls_public_key{};
    uint64_t last_ip_change_height = 0;  // The height of the last quorum penalty for changing IPs
    version_t version = tools::enum_top<version_t>;
    cryptonote::hf registration_hf_version = cryptonote::hf::none;
    pulse_sort_key pulse_sorter;

    service_node_info() = default;
    bool is_fully_funded() const { return total_contributed >= staking_requirement; }
    bool is_decommissioned() const { return active_since_height < 0; }
    bool is_active() const { return is_fully_funded() && !is_decommissioned(); }
    bool is_payable(uint64_t at_height, cryptonote::network_type nettype) const {
        auto& netconf = get_config(nettype);
        return is_active() &&
               at_height >= active_since_height + netconf.SERVICE_NODE_PAYABLE_AFTER_BLOCKS;
    }

    bool can_transition_to_state(
            cryptonote::hf hf_version, uint64_t block_height, new_state proposed_state) const;
    bool can_be_voted_on(uint64_t block_height) const;
    size_t total_num_locked_contributions() const;

    BEGIN_SERIALIZE_OBJECT()
    ENUM_FIELD(version, version < version_t::_count)
    VARINT_FIELD(registration_height)
    VARINT_FIELD(requested_unlock_height)
    VARINT_FIELD(last_reward_block_height)
    VARINT_FIELD(last_reward_transaction_index)
    VARINT_FIELD(decommission_count)
    VARINT_FIELD(active_since_height)
    VARINT_FIELD(last_decommission_height)
    FIELD(contributors)
    VARINT_FIELD(total_contributed)
    VARINT_FIELD(total_reserved)
    VARINT_FIELD(staking_requirement)
    VARINT_FIELD(portions_for_operator)
    FIELD(operator_address)
    VARINT_FIELD(swarm_id)
    if (version < version_t::v4_noproofs) {
        uint32_t fake_ip = 0;
        uint16_t fake_port = 0;
        VARINT_FIELD_N("public_ip", fake_ip)
        VARINT_FIELD_N("storage_port", fake_port)
    }
    VARINT_FIELD(last_ip_change_height)
    if (version >= version_t::v1_add_registration_hf_version)
        VARINT_FIELD(registration_hf_version);
    if (version >= version_t::v2_ed25519 && version < version_t::v4_noproofs) {
        crypto::ed25519_public_key fake_pk = crypto::null<crypto::ed25519_public_key>;
        FIELD_N("pubkey_ed25519", fake_pk)
        if (version >= version_t::v3_quorumnet) {
            uint16_t fake_port = 0;
            VARINT_FIELD_N("quorumnet_port", fake_port)
        }
    }
    if (version >= version_t::v5_pulse_recomm_credit) {
        VARINT_FIELD(recommission_credit)
        FIELD(pulse_sorter)
    }
    if (version >= version_t::v7_decommission_reason) {
        VARINT_FIELD(last_decommission_reason_consensus_all)
        VARINT_FIELD(last_decommission_reason_consensus_any)
    }
    if (version >= version_t::v8_ethereum_address) {
        FIELD(bls_public_key)
        FIELD(operator_ethereum_address)
    }
    END_SERIALIZE()
};

struct service_node_address {
    crypto::public_key sn_pubkey;
    eth::bls_public_key bls_pubkey;
    crypto::x25519_public_key x_pubkey;
    uint32_t ip;
    uint16_t port;
};

using pubkey_and_sninfo = std::pair<crypto::public_key, std::shared_ptr<const service_node_info>>;
using service_nodes_infos_t =
        std::unordered_map<crypto::public_key, std::shared_ptr<const service_node_info>>;

struct service_node_pubkey_info {
    crypto::public_key pubkey;
    std::shared_ptr<const service_node_info> info;

    service_node_pubkey_info() = default;
    service_node_pubkey_info(const pubkey_and_sninfo& pair) :
            pubkey{pair.first}, info{pair.second} {}

    BEGIN_SERIALIZE_OBJECT()
    FIELD(pubkey)
    if (Archive::is_deserializer)
        info = std::make_shared<service_node_info>();
    FIELD_N("info", const_cast<service_node_info&>(*info))
    END_SERIALIZE()
};

struct key_image_blacklist_entry {
    enum struct version_t : uint8_t {
        version_0,
        version_1_serialize_amount,
        count,
    };
    version_t version{version_t::version_1_serialize_amount};
    crypto::key_image key_image;
    uint64_t unlock_height = 0;
    uint64_t amount = 0;

    key_image_blacklist_entry() = default;
    key_image_blacklist_entry(
            version_t version,
            const crypto::key_image& key_image,
            uint64_t unlock_height,
            uint64_t amount) :
            version{version}, key_image{key_image}, unlock_height{unlock_height}, amount(amount) {}

    bool operator==(const key_image_blacklist_entry& other) const {
        return key_image == other.key_image;
    }
    bool operator==(const crypto::key_image& image) const { return key_image == image; }

    BEGIN_SERIALIZE()
    ENUM_FIELD(version, version < version_t::count)
    FIELD(key_image)
    VARINT_FIELD(unlock_height)
    if (version >= version_t::version_1_serialize_amount)
        VARINT_FIELD(amount)
    END_SERIALIZE()
};

struct payout_entry {
    cryptonote::account_public_address address;
    uint64_t portions;

    constexpr bool operator==(const payout_entry& x) const {
        return portions == x.portions && address == x.address;
    }
};

struct payout {
    crypto::public_key key;
    std::vector<payout_entry> payouts;
};

/// Collection of keys used by a service node
struct service_node_keys {
    /// The service node key pair used for registration-related data on the chain; is
    /// curve25519-based but with Monero-specific changes that make it useless for external tools
    /// supporting standard ed25519 or x25519 keys.
    /// TODO(oxen) - eventually drop this key and just do everything with the ed25519 key.
    crypto::secret_key key;
    crypto::public_key pub;

    /// A secondary SN key pair used for ancillary operations by tools (e.g. libsodium) that rely
    /// on standard cryptography keypair signatures.
    crypto::ed25519_secret_key key_ed25519;
    crypto::ed25519_public_key pub_ed25519;

    /// A x25519 key computed from the ed25519 key, above, that is used for SN-to-SN encryption.
    /// (Unlike this above two keys this is not stored to disk; it is generated on the fly from the
    /// ed25519 key).
    crypto::x25519_secret_key key_x25519;
    crypto::x25519_public_key pub_x25519;

    /// BLS keypair of this service node, used for SENT registrations and interacting with the SENT
    /// staking contract.
    eth::bls_secret_key key_bls;
    eth::bls_public_key pub_bls;
<<<<<<< HEAD
    std::optional<eth::BLSSigner> bls_signer;
=======
>>>>>>> cd6e9801
};

class service_node_list {
  public:
    explicit service_node_list(cryptonote::Blockchain& blockchain);
    // non-copyable:
    service_node_list(const service_node_list&) = delete;
    service_node_list& operator=(const service_node_list&) = delete;

    void block_add(
            const cryptonote::block& block,
            const std::vector<cryptonote::transaction>& txs,
            const cryptonote::checkpoint_t* checkpoint);
    bool state_history_exists(uint64_t height);
    bool process_batching_rewards(const cryptonote::block& block);
    bool pop_batching_rewards_block(const cryptonote::block& block);
    void blockchain_detached(uint64_t height);
    void init();
    void validate_miner_tx(const cryptonote::miner_tx_info& info) const;
    void alt_block_add(const cryptonote::block_add_info& info);
    payout get_block_leader() const {
        std::lock_guard lock{m_sn_mutex};
        return m_state.get_block_leader();
    }
    bool is_service_node(const crypto::public_key& pubkey, bool require_active = true) const;
    bool is_key_image_locked(
            crypto::key_image const& check_image,
            uint64_t* unlock_height = nullptr,
            service_node_info::contribution_t* the_locked_contribution = nullptr) const;
    uint64_t height() const { return m_state.height; }

    /// Note(maxim): this should not affect thread-safety as the returned object is const
    ///
    /// For checkpointing, quorums are only generated when height % CHECKPOINT_INTERVAL == 0 (and
    /// the actual internal quorum used is for `height - REORG_SAFETY_BUFFER_BLOCKS_POST_HF12`, i.e.
    /// do no subtract off the buffer in advance).
    /// Similarly for blink (but on BLINK_QUORUM_INTERVAL, but without any buffer offset applied
    /// here). return: nullptr if the quorum is not cached in memory (pruned from memory).
    std::shared_ptr<const quorum> get_quorum(
            quorum_type type,
            uint64_t height,
            bool include_old = false,
            std::vector<std::shared_ptr<const quorum>>* alt_states = nullptr) const;
    bool get_quorum_pubkey(
            quorum_type type,
            quorum_group group,
            uint64_t height,
            size_t quorum_index,
            crypto::public_key& key) const;

    size_t get_service_node_count() const;
    std::vector<service_node_pubkey_info> get_service_node_list_state(
            const std::vector<crypto::public_key>& service_node_pubkeys = {}) const;
    const std::vector<key_image_blacklist_entry>& get_blacklisted_key_images() const {
        return m_state.key_image_blacklist;
    }

    /// Accesses a proof with the required lock held; used to extract needed proof values.  Func
    /// should be callable with a single `const proof_info &` argument.  If there is no proof info
    /// at all for the given pubkey then Func will not be called.
    template <typename Func>
    void access_proof(const crypto::public_key& pubkey, Func f) const {
        std::unique_lock lock{m_sn_mutex};
        auto it = proofs.find(pubkey);
        if (it != proofs.end())
            f(it->second);
    }

    /// Returns the (monero curve) pubkey associated with a x25519 pubkey.  Returns a null public
    /// key if not found.  (Note: this is just looking up the association, not derivation).
    crypto::public_key get_pubkey_from_x25519(const crypto::x25519_public_key& x25519) const;

    // Returns a pubkey of a random service node in the service node list
    crypto::public_key get_random_pubkey();

    /// Initializes the x25519 map from current pubkey state; called during initialization
    void initialize_x25519_map();

    /// Remote SN lookup address function for OxenMQ: given a string_view of a x25519 pubkey, this
    /// returns that service node's quorumnet contact information, if we have it, else empty string.
    std::string remote_lookup(std::string_view x25519_pk);

    /// Does something read-only for each registered service node in the range of pubkeys.  The SN
    /// lock is held while iterating, so the "something" should be quick.
    ///
    /// Unknown public keys are skipped.
    template <
            std::input_iterator It,
            std::sentinel_for<It> End,
            std::invocable<const crypto::public_key&, const service_node_info&, const proof_info&>
                    Func>
    void for_each_service_node_info_and_proof(It begin, End end, Func f) const {
        static const proof_info empty_proof{};
        std::lock_guard lock{m_sn_mutex};
        for (auto sni_end = m_state.service_nodes_infos.end(); begin != end; ++begin) {
            auto it = m_state.service_nodes_infos.find(*begin);
            if (it != sni_end) {
                auto pit = proofs.find(it->first);
                f(it->first, *it->second, (pit != proofs.end() ? pit->second : empty_proof));
            }
        }
    }

    /// Copies x25519 pubkeys (as strings) of all currently active SNs into the given output
    /// iterator
    template <std::output_iterator<std::string> OutputIt>
    void copy_active_x25519_pubkeys(OutputIt out) const {
        std::lock_guard lock{m_sn_mutex};
        for (const auto& pk_info : m_state.service_nodes_infos) {
            if (!pk_info.second->is_active())
                continue;
            auto it = proofs.find(pk_info.first);
            if (it == proofs.end())
                continue;
            if (const auto& x2_pk = it->second.pubkey_x25519)
                *out++ = std::string{reinterpret_cast<const char*>(&x2_pk), sizeof(x2_pk)};
        }
    }

    /// Copies `service_node_address`es (pubkeys, ip, port) of all currently active SNs with
    /// potentially reachable, known addresses (via a recently received valid proof) into the given
    /// output iterator.  Service nodes that are active but for which we have not yet
    /// received/accepted a proof containing IP info are not included.
    template <std::output_iterator<service_node_address> OutputIt>
    void copy_reachable_active_service_node_addresses(OutputIt out) const {
        std::lock_guard lock{m_sn_mutex};
        for (const auto& pk_info : m_state.service_nodes_infos) {
            if (!pk_info.second->is_active())
                continue;
            auto it = proofs.find(pk_info.first);
            if (it == proofs.end())
                continue;
            // If we don't have a proof then we won't know the IP/port, and so this node isn't
            // considered reachable and shouldn't be returned.
            if (!it->second.proof)
                continue;
            auto& proof = *it->second.proof;
            assert(it->second
                           .pubkey_x25519);  // Should always be set to non-null if we have a proof
            *out++ = service_node_address{
                    pk_info.first,
                    pk_info.second->bls_public_key,
                    it->second.pubkey_x25519,
                    proof.public_ip,
                    proof.qnet_port};
        }
    }

    std::vector<pubkey_and_sninfo> active_service_nodes_infos() const {
        return m_state.active_service_nodes_infos();
    }

    void set_my_service_node_keys(const service_node_keys* keys);
    void set_quorum_history_storage(
            uint64_t hist_size);  // 0 = none (default), 1 = unlimited, N = # of blocks
    bool store();

    uptime_proof::Proof generate_uptime_proof(
            cryptonote::hf hardfork,
            uint32_t public_ip,
            uint16_t storage_port,
            uint16_t storage_omq_port,
            std::array<uint16_t, 3> ss_version,
            uint16_t quorumnet_port,
            std::array<uint16_t, 3> lokinet_version,
            const eth::BLSSigner& signer) const;

    bool handle_uptime_proof(
            std::unique_ptr<uptime_proof::Proof> proof,
            bool& my_uptime_proof_confirmation,
            crypto::x25519_public_key& x25519_pkey);

    crypto::public_key bls_public_key_lookup(const eth::bls_public_key& bls_pubkey) const;

    void record_checkpoint_participation(
            crypto::public_key const& pubkey, uint64_t height, bool participated);

    // Called every hour to remove proofs for expired SNs from memory and the database.
    void cleanup_proofs();

    // Called via RPC from storage server/lokinet to report a ping test result for a remote storage
    // server/lokinet.
    //
    // How this works:
    // - SS randomly picks probably-good nodes to test every 10s (with fuzz), and pings
    //   known-failing nodes to re-test them.
    // - SS re-tests nodes with a linear backoff: 10s+fuzz after the first failure, then 20s+fuzz,
    //   then 30s+fuzz, etc. (up to ~2min retest intervals)
    // - Whenever SS gets *any* ping result at all it notifies us via RPC (which lands here), and it
    //   is (as of 9.x) our responsibility to decide when too many bad pings should be penalized.
    //
    // Our rules are as follows:
    // - if we have received only failures for more than 1h5min *and* we have at least one failure
    //   in the last 10min then we consider SS reachability to be failing.
    // - otherwise we consider it good.  (Which means either it passed a reachability test at least
    //   once in the last 1h5min *or* SS stopped pinging it, perhaps because it restarted).
    //
    // Lokinet works essentially the same, except that its concept of a "ping" is being able to
    // successfully establish a session with the given remote lokinet snode.
    //
    // We do all this by tracking three values:
    // - last_reachable
    // - first_unreachable
    // - last_unreachable
    //
    // On a good ping, we set last_reachable to the current time and clear first_unreachable.  On a
    // bad ping we set last_unreachable to the current time and, if first_unreachable is empty, set
    // it to current time as well.
    //
    // This then lets us figure out:
    // - current status can be good (first_unreachable == 0), passable (last_unreachable < 10min
    // ago), or failing.
    // - current *failing* status (current status == failing && first_unreachable more than 1h5min
    // ago)
    // - last test time (max(last_reachable, last_unreachable), "not yet" if this is 0)
    // - last test result (last_reachable >= last_unreachable)
    // - how long it has been unreachable (now - first_unreachable, if first_unreachable is set)
    //
    // (Also note that the actual times references here are for convenience, 10min is actually
    // REACHABLE_MAX_FAILURE_VALIDITY, and 1h5min is actually
    // UPTIME_PROOF_VALIDITY-UPTIME_PROOF_FREQUENCY (which is actually 11min on testnet rather than
    // 1h5min)).
    bool set_storage_server_peer_reachable(crypto::public_key const& pubkey, bool value);
    bool set_lokinet_peer_reachable(crypto::public_key const& pubkey, bool value);

  private:
    bool set_peer_reachable(bool storage_server, crypto::public_key const& pubkey, bool value);

  public:
    struct quorum_for_serialization {
        uint8_t version;
        uint64_t height;
        quorum quorums[tools::enum_count<quorum_type>];

        BEGIN_SERIALIZE()
        FIELD(version)
        FIELD(height)
        FIELD_N("obligations_quorum", quorums[static_cast<uint8_t>(quorum_type::obligations)])
        FIELD_N("checkpointing_quorum", quorums[static_cast<uint8_t>(quorum_type::checkpointing)])
        END_SERIALIZE()
    };

    struct state_serialized {
        enum struct version_t : uint8_t {
            version_0,
            version_1_serialize_hash,
            count,
        };
        static version_t get_version(cryptonote::hf /*hf_version*/) {
            return version_t::version_1_serialize_hash;
        }

        version_t version;
        uint64_t height;
        std::vector<service_node_pubkey_info> infos;
        std::vector<key_image_blacklist_entry> key_image_blacklist;
        quorum_for_serialization quorums;
        bool only_stored_quorums;
        crypto::hash block_hash;

        BEGIN_SERIALIZE()
        ENUM_FIELD(version, version < version_t::count)
        VARINT_FIELD(height)
        FIELD(infos)
        FIELD(key_image_blacklist)
        FIELD(quorums)
        FIELD(only_stored_quorums)

        if (version >= version_t::version_1_serialize_hash)
            FIELD(block_hash);
        END_SERIALIZE()
    };

    struct data_for_serialization {
        enum struct version_t : uint8_t {
            version_0,
            count,
        };
        static version_t get_version(cryptonote::hf /*hf_version*/) { return version_t::version_0; }

        version_t version;
        std::vector<quorum_for_serialization> quorum_states;
        std::vector<state_serialized> states;
        void clear() {
            quorum_states.clear();
            states.clear();
            version = {};
        }

        BEGIN_SERIALIZE()
        ENUM_FIELD(version, version < version_t::count)
        FIELD(quorum_states)
        FIELD(states)
        END_SERIALIZE()
    };

    struct state_t;
    using state_set = std::set<state_t, std::less<>>;
    using block_height = uint64_t;
    struct state_t {
        crypto::hash block_hash{};
        bool only_loaded_quorums{false};
        service_nodes_infos_t service_nodes_infos;
        std::vector<key_image_blacklist_entry> key_image_blacklist;
        block_height height{0};
        mutable quorum_manager quorums;  // Mutable because we are allowed to (and need to) change
                                         // it via std::set iterator
        service_node_list* sn_list;

        state_t(service_node_list* snl) : sn_list{snl} {}
        state_t(service_node_list* snl, state_serialized&& state);

        friend bool operator<(const state_t& a, const state_t& b) { return a.height < b.height; }
        friend bool operator<(const state_t& s, block_height h) { return s.height < h; }
        friend bool operator<(block_height h, const state_t& s) { return h < s.height; }

        std::vector<pubkey_and_sninfo> active_service_nodes_infos() const;
        std::vector<pubkey_and_sninfo> decommissioned_service_nodes_infos()
                const;  // return: All nodes that are fully funded *and* decommissioned.
        std::vector<pubkey_and_sninfo> payable_service_nodes_infos(
                uint64_t height, cryptonote::network_type nettype)
                const;  // return: All nodes that are active and have been online for a period
                        // greater than SERVICE_NODE_PAYABLE_AFTER_BLOCKS

        std::vector<crypto::public_key> get_expired_nodes(
                cryptonote::BlockchainDB const& db,
                cryptonote::network_type nettype,
                cryptonote::hf hf_version,
                uint64_t block_height) const;
        void update_from_block(
                cryptonote::BlockchainDB const& db,
                cryptonote::network_type nettype,
                state_set const& state_history,
                state_set const& state_archive,
                std::unordered_map<crypto::hash, state_t> const& alt_states,
                const cryptonote::block& block,
                const std::vector<cryptonote::transaction>& txs,
                const service_node_keys* my_keys);

        // Returns true if there was a registration:
        bool process_registration_tx(
                cryptonote::network_type nettype,
                cryptonote::block const& block,
                const cryptonote::transaction& tx,
                uint32_t index,
                const service_node_keys* my_keys);
        // Returns true if there was a successful contribution that fully funded a service node:
        bool process_contribution_tx(
                cryptonote::network_type nettype,
                cryptonote::block const& block,
                const cryptonote::transaction& tx,
                uint32_t index);
        // Returns true if a service node changed state (deregistered, decommissioned, or
        // recommissioned)
        bool process_state_change_tx(
                state_set const& state_history,
                state_set const& state_archive,
                std::unordered_map<crypto::hash, state_t> const& alt_states,
                cryptonote::network_type nettype,
                const cryptonote::block& block,
                const cryptonote::transaction& tx,
                const service_node_keys* my_keys);
        bool process_key_image_unlock_tx(
                cryptonote::network_type nettype,
                cryptonote::hf hf_version,
                uint64_t block_height,
                const cryptonote::transaction& tx);
        // TODO oxen delete this function after HF20
        bool is_premature_unlock(
                cryptonote::network_type nettype,
                cryptonote::hf hf_version,
                uint64_t block_height,
                const cryptonote::transaction& tx) const;
        // Returns true if there was a registration:
        bool process_ethereum_registration_tx(
                cryptonote::network_type nettype,
                cryptonote::block const& block,
                const cryptonote::transaction& tx,
                uint32_t index,
                const service_node_keys* my_keys);
        bool process_ethereum_unlock_tx(
                cryptonote::network_type nettype,
                cryptonote::hf hf_version,
                uint64_t block_height,
                const cryptonote::transaction& tx);
        bool process_ethereum_exit_tx(
                cryptonote::network_type nettype,
                cryptonote::hf hf_version,
                uint64_t block_height,
                const cryptonote::transaction& tx);
        bool process_ethereum_deregister_tx(
                cryptonote::network_type nettype,
                cryptonote::hf hf_version,
                uint64_t block_height,
                const cryptonote::transaction& tx,
                const service_node_keys* my_keys);
        payout get_block_leader() const;
        payout get_block_producer(uint8_t pulse_round) const;
    };

    // Can be set to true (via --dev-allow-local-ips) for debugging a new testnet on a local private
    // network.
    bool debug_allow_local_ips = false;
    void record_timestamp_participation(crypto::public_key const& pubkey, bool participated);
    void record_timesync_status(crypto::public_key const& pubkey, bool synced);

    // TODO oxen delete this function after HF20
    bool is_premature_unlock(
            cryptonote::network_type nettype,
            cryptonote::hf hf_version,
            uint64_t block_height,
            const cryptonote::transaction& tx) const {
        return m_state.is_premature_unlock(nettype, hf_version, block_height, tx);
    }

    bool is_recently_expired(const eth::bls_public_key& node_bls_pubkey) const;

  private:
    // Note(maxim): private methods don't have to be protected the mutex
    bool m_rescanning = false; /* set to true when doing a rescan so we know not to reset proofs */
    void process_block(
            const cryptonote::block& block, const std::vector<cryptonote::transaction>& txs);
    void record_pulse_participation(
            crypto::public_key const& pubkey, uint64_t height, uint8_t round, bool participated);

    // Verify block against Service Node state that has just been called with
    // 'state.update_from_block(block)'.
    void verify_block(
            const cryptonote::block& block,
            bool alt_block,
            cryptonote::checkpoint_t const* checkpoint);

    void reset(bool delete_db_entry = false);
    bool load(uint64_t current_height);

    mutable std::recursive_mutex m_sn_mutex;
    cryptonote::Blockchain& m_blockchain;
    const service_node_keys* m_service_node_keys;
    uint64_t m_store_quorum_history = 0;
    mutable std::shared_mutex m_x25519_map_mutex;

    /// Maps x25519 pubkeys to registration pubkeys + last block seen value (used for expiry)
    std::unordered_map<crypto::x25519_public_key, std::pair<crypto::public_key, time_t>>
            x25519_to_pub;
    std::chrono::system_clock::time_point x25519_map_last_pruned =
            std::chrono::system_clock::from_time_t(0);
    std::unordered_map<crypto::public_key, proof_info> proofs;

    struct quorums_by_height {
        quorums_by_height() = default;
        quorums_by_height(uint64_t height, quorum_manager quorums) :
                height(height), quorums(std::move(quorums)) {}
        uint64_t height;
        quorum_manager quorums;
    };

    struct {
        std::deque<quorums_by_height> old_quorum_states;  // Store all old quorum history only if
                                                          // run with --store-full-quorum-history
        state_set state_history;  // Store state_t's from MIN(2nd oldest checkpoint | height -
                                  // DEFAULT_SHORT_TERM_STATE_HISTORY) up to the block height
        state_set state_archive;  // Store state_t's where ((height < m_state_history.first()) &&
                                  // (height % STORE_LONG_TERM_STATE_INTERVAL))
        std::unordered_map<crypto::hash, state_t> alt_state;
        bool state_added_to_archive;
        data_for_serialization cache_long_term_data;
        data_for_serialization cache_short_term_data;
        std::string cache_data_blob;
    } m_transient = {};

    state_t m_state;  // NOTE: Not in m_transient due to the non-trivial constructor. We can't
                      // blanket initialise using = {}; needs to be reset in ::reset(...) manually

    // nodes that can't yet be liquidated; the .second value is the expiry block height at which we
    // remove them (and thus allow liquidation):
    std::unordered_map<eth::bls_public_key, uint64_t> recently_expired_nodes;
};

struct staking_components {
    crypto::public_key service_node_pubkey;
    cryptonote::account_public_address address;
    uint64_t transferred;
    crypto::secret_key tx_key;
    std::vector<service_node_info::contribution_t> locked_contributions;
};
bool tx_get_staking_components(
        cryptonote::transaction_prefix const& tx_prefix,
        staking_components* contribution,
        crypto::hash const& txid);
bool tx_get_staking_components(cryptonote::transaction const& tx, staking_components* contribution);
bool tx_get_staking_components_and_amounts(
        cryptonote::network_type nettype,
        cryptonote::hf hf_version,
        cryptonote::transaction const& tx,
        uint64_t block_height,
        staking_components* contribution);

using contribution = std::pair<cryptonote::account_public_address, uint64_t>;
using eth_contribution = std::pair<eth::address, uint64_t>;
struct registration_details {
    crypto::public_key service_node_pubkey;
    std::vector<contribution> reserved;
    uint64_t fee;
    uint64_t hf;         // expiration timestamp before HF19
    bool uses_portions;  // if true then `hf` is a timestamp
    union {
        // Up to HF20 we use a Monero-type signature (which is the same crypto, but incompatible
        // with standard Ed25519 signatures); starting at HF21 all registration signatures must be
        // proper Ed25519.
        crypto::signature signature;
        crypto::ed25519_signature ed_signature;
    };
    std::vector<eth_contribution> eth_contributions;
    eth::bls_public_key bls_pubkey;
};

bool is_registration_tx(
        cryptonote::network_type nettype,
        cryptonote::hf hf_version,
        const cryptonote::transaction& tx,
        uint64_t block_timestamp,
        uint64_t block_height,
        uint32_t index,
        crypto::public_key& key,
        service_node_info& info);

std::pair<crypto::public_key, std::shared_ptr<service_node_info>>
validate_and_get_ethereum_registration(
        cryptonote::network_type nettype,
        cryptonote::hf hf_version,
        const cryptonote::transaction& tx,
        uint64_t block_timestamp,
        uint64_t block_height,
        uint32_t index);

std::optional<registration_details> reg_tx_extract_fields(const cryptonote::transaction& tx);
std::optional<registration_details> eth_reg_tx_extract_fields(
        cryptonote::hf hf_version, const cryptonote::transaction& tx);

uint64_t offset_testing_quorum_height(quorum_type type, uint64_t height);

// Converts string input values into a partially filled `registration_details`; pubkey and
// signature will be defaulted.  Throws invalid_registration on any invalid input.
registration_details convert_registration_args(
        cryptonote::network_type nettype,
        cryptonote::hf hf_version,
        const std::vector<std::string>& args,
        uint64_t staking_requirement);

void validate_registration(
        cryptonote::hf hf_version,
        cryptonote::network_type nettype,
        uint64_t staking_requirement,
        uint64_t block_timestamp,
        const registration_details& registration);
void validate_registration_signature(const registration_details& registration);
crypto::hash get_registration_hash(const registration_details& registration);

std::basic_string<unsigned char> get_registration_message_for_signing(
        const registration_details& registration);

bool make_registration_cmd(
        cryptonote::network_type nettype,
        cryptonote::hf hf_version,
        uint64_t staking_requirement,
        const std::vector<std::string>& args,
        const service_node_keys& keys,
        std::string& cmd,
        bool make_friendly);

service_nodes::quorum generate_pulse_quorum(
        cryptonote::network_type nettype,
        crypto::public_key const& leader,
        cryptonote::hf hf_version,
        std::vector<pubkey_and_sninfo> const& active_snode_list,
        std::vector<crypto::hash> const& pulse_entropy,
        uint8_t pulse_round);

// The pulse entropy is generated for the next block after the top_block passed in.
std::vector<crypto::hash> get_pulse_entropy_for_next_block(
        cryptonote::BlockchainDB const& db,
        cryptonote::block const& top_block,
        uint8_t pulse_round);
std::vector<crypto::hash> get_pulse_entropy_for_next_block(
        cryptonote::BlockchainDB const& db, crypto::hash const& top_hash, uint8_t pulse_round);
// Same as above, but uses the current blockchain top block and defaults to round 0 if not
// specified.
std::vector<crypto::hash> get_pulse_entropy_for_next_block(
        cryptonote::BlockchainDB const& db, uint8_t pulse_round = 0);

payout service_node_payout_portions(const crypto::public_key& key, const service_node_info& info);

const static payout_entry null_payout_entry = {
        cryptonote::null_address, cryptonote::old::STAKING_PORTIONS};
const static payout null_payout = {crypto::null<crypto::public_key>, {null_payout_entry}};
}  // namespace service_nodes<|MERGE_RESOLUTION|>--- conflicted
+++ resolved
@@ -459,10 +459,6 @@
     /// staking contract.
     eth::bls_secret_key key_bls;
     eth::bls_public_key pub_bls;
-<<<<<<< HEAD
-    std::optional<eth::BLSSigner> bls_signer;
-=======
->>>>>>> cd6e9801
 };
 
 class service_node_list {
