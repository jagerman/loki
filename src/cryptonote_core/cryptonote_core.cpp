// Copyright (c) 2014-2018, The Monero Project
// Copyright (c)      2018, The Loki Project
//
// All rights reserved.
//
// Redistribution and use in source and binary forms, with or without modification, are
// permitted provided that the following conditions are met:
//
// 1. Redistributions of source code must retain the above copyright notice, this list of
//    conditions and the following disclaimer.
//
// 2. Redistributions in binary form must reproduce the above copyright notice, this list
//    of conditions and the following disclaimer in the documentation and/or other
//    materials provided with the distribution.
//
// 3. Neither the name of the copyright holder nor the names of its contributors may be
//    used to endorse or promote products derived from this software without specific
//    prior written permission.
//
// THIS SOFTWARE IS PROVIDED BY THE COPYRIGHT HOLDERS AND CONTRIBUTORS "AS IS" AND ANY
// EXPRESS OR IMPLIED WARRANTIES, INCLUDING, BUT NOT LIMITED TO, THE IMPLIED WARRANTIES OF
// MERCHANTABILITY AND FITNESS FOR A PARTICULAR PURPOSE ARE DISCLAIMED. IN NO EVENT SHALL
// THE COPYRIGHT HOLDER OR CONTRIBUTORS BE LIABLE FOR ANY DIRECT, INDIRECT, INCIDENTAL,
// SPECIAL, EXEMPLARY, OR CONSEQUENTIAL DAMAGES (INCLUDING, BUT NOT LIMITED TO,
// PROCUREMENT OF SUBSTITUTE GOODS OR SERVICES; LOSS OF USE, DATA, OR PROFITS; OR BUSINESS
// INTERRUPTION) HOWEVER CAUSED AND ON ANY THEORY OF LIABILITY, WHETHER IN CONTRACT,
// STRICT LIABILITY, OR TORT (INCLUDING NEGLIGENCE OR OTHERWISE) ARISING IN ANY WAY OUT OF
// THE USE OF THIS SOFTWARE, EVEN IF ADVISED OF THE POSSIBILITY OF SUCH DAMAGE.
//
// Parts of this file are originally copyright (c) 2012-2013 The Cryptonote developers

#include <boost/algorithm/string.hpp>

#include "include_base_utils.h"
#include "string_tools.h"
using namespace epee;

#include <unordered_set>
#include <iomanip>

#include "cryptonote_core.h"
#include "common/command_line.h"
#include "common/util.h"
#include "common/updates.h"
#include "common/download.h"
#include "common/threadpool.h"
#include "common/command_line.h"
#include "warnings.h"
#include "crypto/crypto.h"
#include "cryptonote_config.h"
#include "cryptonote_tx_utils.h"
#include "misc_language.h"
#include "file_io_utils.h"
#include <csignal>
#include "checkpoints/checkpoints.h"
#include "ringct/rctTypes.h"
#include "blockchain_db/blockchain_db.h"
#include "ringct/rctSigs.h"
#include "common/notify.h"
#include "version.h"
#include "wipeable_string.h"
#include "common/i18n.h"

#undef LOKI_DEFAULT_LOG_CATEGORY
#define LOKI_DEFAULT_LOG_CATEGORY "cn"

DISABLE_VS_WARNINGS(4355)

#define MERROR_VER(x) MCERROR("verify", x)

#define BAD_SEMANTICS_TXES_MAX_SIZE 100

namespace cryptonote
{
  const command_line::arg_descriptor<bool, false> arg_testnet_on  = {
    "testnet"
  , "Run on testnet. The wallet must be launched with --testnet flag."
  , false
  };
  const command_line::arg_descriptor<bool, false> arg_stagenet_on  = {
    "stagenet"
  , "Run on stagenet. The wallet must be launched with --stagenet flag."
  , false
  };
  const command_line::arg_descriptor<bool> arg_regtest_on  = {
    "regtest"
  , "Run in a regression testing mode."
  , false
  };
  const command_line::arg_descriptor<difficulty_type> arg_fixed_difficulty  = {
    "fixed-difficulty"
  , "Fixed difficulty used for testing."
  , 0
  };
  const command_line::arg_descriptor<std::string, false, true, 2> arg_data_dir = {
    "data-dir"
  , "Specify data directory"
  , tools::get_default_data_dir()
  , {{ &arg_testnet_on, &arg_stagenet_on }}
  , [](std::array<bool, 2> testnet_stagenet, bool defaulted, std::string val)->std::string {
      if (testnet_stagenet[0])
        return (boost::filesystem::path(val) / "testnet").string();
      else if (testnet_stagenet[1])
        return (boost::filesystem::path(val) / "stagenet").string();
      return val;
    }
  };
  const command_line::arg_descriptor<bool> arg_offline = {
    "offline"
  , "Do not listen for peers, nor connect to any"
  };
  const command_line::arg_descriptor<bool> arg_disable_dns_checkpoints = {
    "disable-dns-checkpoints"
  , "Do not retrieve checkpoints from DNS"
  };

  static const command_line::arg_descriptor<bool> arg_test_drop_download = {
    "test-drop-download"
  , "For net tests: in download, discard ALL blocks instead checking/saving them (very fast)"
  };
  static const command_line::arg_descriptor<uint64_t> arg_test_drop_download_height = {
    "test-drop-download-height"
  , "Like test-drop-download but discards only after around certain height"
  , 0
  };
  static const command_line::arg_descriptor<int> arg_test_dbg_lock_sleep = {
    "test-dbg-lock-sleep"
  , "Sleep time in ms, defaults to 0 (off), used to debug before/after locking mutex. Values 100 to 1000 are good for tests."
  , 0
  };
  static const command_line::arg_descriptor<bool> arg_dns_checkpoints  = {
    "enforce-dns-checkpointing"
  , "checkpoints from DNS server will be enforced"
  , false
  };
  static const command_line::arg_descriptor<uint64_t> arg_fast_block_sync = {
    "fast-block-sync"
  , "Sync up most of the way by using embedded, known block hashes."
  , 1
  };
  static const command_line::arg_descriptor<uint64_t> arg_prep_blocks_threads = {
    "prep-blocks-threads"
  , "Max number of threads to use when preparing block hashes in groups."
  , 4
  };
  static const command_line::arg_descriptor<uint64_t> arg_show_time_stats  = {
    "show-time-stats"
  , "Show time-stats when processing blocks/txs and disk synchronization."
  , 0
  };
  static const command_line::arg_descriptor<size_t> arg_block_sync_size  = {
    "block-sync-size"
  , "How many blocks to sync at once during chain synchronization (0 = adaptive)."
  , 0
  };
  static const command_line::arg_descriptor<std::string> arg_check_updates = {
    "check-updates"
  , "Check for new versions of loki: [disabled|notify|download|update]"
  , "notify"
  };
  static const command_line::arg_descriptor<bool> arg_fluffy_blocks  = {
    "fluffy-blocks"
  , "Relay blocks as fluffy blocks (obsolete, now default)"
  , true
  };
  static const command_line::arg_descriptor<bool> arg_no_fluffy_blocks  = {
    "no-fluffy-blocks"
  , "Relay blocks as normal blocks"
  , false
  };
  static const command_line::arg_descriptor<size_t> arg_max_txpool_weight  = {
    "max-txpool-weight"
  , "Set maximum txpool weight in bytes."
  , DEFAULT_TXPOOL_MAX_WEIGHT
  };
  static const command_line::arg_descriptor<bool> arg_service_node  = {
    "service-node"
  , "Run as a service node"
  };
  static const command_line::arg_descriptor<std::string> arg_block_notify = {
    "block-notify"
  , "Run a program for each new block, '%s' will be replaced by the block hash"
  , ""
  };

  //-----------------------------------------------------------------------------------------------
  core::core(i_cryptonote_protocol* pprotocol):
              m_mempool(m_blockchain_storage),
              m_service_node_list(m_blockchain_storage),
              m_blockchain_storage(m_mempool, m_service_node_list, m_deregister_vote_pool),
              m_quorum_cop(*this),
              m_miner(this),
              m_miner_address(boost::value_initialized<account_public_address>()),
              m_starter_message_showed(false),
              m_target_blockchain_height(0),
              m_checkpoints_path(""),
              m_last_dns_checkpoints_update(0),
              m_last_json_checkpoints_update(0),
              m_disable_dns_checkpoints(false),
              m_update_download(0),
              m_nettype(UNDEFINED),
              m_update_available(false)
  {
    m_checkpoints_updating.clear();
    set_cryptonote_protocol(pprotocol);
  }
  void core::set_cryptonote_protocol(i_cryptonote_protocol* pprotocol)
  {
    if(pprotocol)
      m_pprotocol = pprotocol;
    else
      m_pprotocol = &m_protocol_stub;
  }
  //-----------------------------------------------------------------------------------
  void core::set_checkpoints(checkpoints&& chk_pts)
  {
    m_blockchain_storage.set_checkpoints(std::move(chk_pts));
  }
  //-----------------------------------------------------------------------------------
  void core::set_checkpoints_file_path(const std::string& path)
  {
    m_checkpoints_path = path;
  }
  //-----------------------------------------------------------------------------------
  void core::set_enforce_dns_checkpoints(bool enforce_dns)
  {
    m_blockchain_storage.set_enforce_dns_checkpoints(enforce_dns);
  }
  //-----------------------------------------------------------------------------------------------
  bool core::update_checkpoints()
  {
    if (m_nettype != MAINNET || m_disable_dns_checkpoints) return true;

    if (m_checkpoints_updating.test_and_set()) return true;

    bool res = true;
    if (time(NULL) - m_last_dns_checkpoints_update >= 3600)
    {
      res = m_blockchain_storage.update_checkpoints(m_checkpoints_path, true);
      m_last_dns_checkpoints_update = time(NULL);
      m_last_json_checkpoints_update = time(NULL);
    }
    else if (time(NULL) - m_last_json_checkpoints_update >= 600)
    {
      res = m_blockchain_storage.update_checkpoints(m_checkpoints_path, false);
      m_last_json_checkpoints_update = time(NULL);
    }

    m_checkpoints_updating.clear();

    // if anything fishy happened getting new checkpoints, bring down the house
    if (!res)
    {
      graceful_exit();
    }
    return res;
  }
  //-----------------------------------------------------------------------------------
  void core::stop()
  {
    m_blockchain_storage.cancel();

    tools::download_async_handle handle;
    {
      boost::lock_guard<boost::mutex> lock(m_update_mutex);
      handle = m_update_download;
      m_update_download = 0;
    }
    if (handle)
      tools::download_cancel(handle);
  }
  //-----------------------------------------------------------------------------------
  void core::init_options(boost::program_options::options_description& desc)
  {
    command_line::add_arg(desc, arg_data_dir);

    command_line::add_arg(desc, arg_test_drop_download);
    command_line::add_arg(desc, arg_test_drop_download_height);

    command_line::add_arg(desc, arg_testnet_on);
    command_line::add_arg(desc, arg_stagenet_on);
    command_line::add_arg(desc, arg_regtest_on);
    command_line::add_arg(desc, arg_fixed_difficulty);
    command_line::add_arg(desc, arg_dns_checkpoints);
    command_line::add_arg(desc, arg_prep_blocks_threads);
    command_line::add_arg(desc, arg_fast_block_sync);
    command_line::add_arg(desc, arg_show_time_stats);
    command_line::add_arg(desc, arg_block_sync_size);
    command_line::add_arg(desc, arg_check_updates);
    command_line::add_arg(desc, arg_fluffy_blocks);
    command_line::add_arg(desc, arg_no_fluffy_blocks);
    command_line::add_arg(desc, arg_test_dbg_lock_sleep);
    command_line::add_arg(desc, arg_offline);
    command_line::add_arg(desc, arg_disable_dns_checkpoints);
    command_line::add_arg(desc, arg_max_txpool_weight);
    command_line::add_arg(desc, arg_service_node);
    command_line::add_arg(desc, arg_block_notify);

    miner::init_options(desc);
    BlockchainDB::init_options(desc);
  }
  //-----------------------------------------------------------------------------------------------
  bool core::handle_command_line(const boost::program_options::variables_map& vm)
  {
    if (m_nettype != FAKECHAIN)
    {
      const bool testnet = command_line::get_arg(vm, arg_testnet_on);
      const bool stagenet = command_line::get_arg(vm, arg_stagenet_on);
      m_nettype = testnet ? TESTNET : stagenet ? STAGENET : MAINNET;
      m_deregister_vote_pool.m_nettype = m_nettype;
    }

    m_config_folder = command_line::get_arg(vm, arg_data_dir);

    auto data_dir = boost::filesystem::path(m_config_folder);

    if (m_nettype == MAINNET)
    {
      cryptonote::checkpoints checkpoints;
      if (!checkpoints.init_default_checkpoints(m_nettype))
      {
        throw std::runtime_error("Failed to initialize checkpoints");
      }
      set_checkpoints(std::move(checkpoints));

      boost::filesystem::path json(JSON_HASH_FILE_NAME);
      boost::filesystem::path checkpoint_json_hashfile_fullpath = data_dir / json;

      set_checkpoints_file_path(checkpoint_json_hashfile_fullpath.string());
    }


    set_enforce_dns_checkpoints(command_line::get_arg(vm, arg_dns_checkpoints));
    test_drop_download_height(command_line::get_arg(vm, arg_test_drop_download_height));
    m_fluffy_blocks_enabled = !get_arg(vm, arg_no_fluffy_blocks);
    m_offline = get_arg(vm, arg_offline);
    m_disable_dns_checkpoints = get_arg(vm, arg_disable_dns_checkpoints);
    if (!command_line::is_arg_defaulted(vm, arg_fluffy_blocks))
      MWARNING(arg_fluffy_blocks.name << " is obsolete, it is now default");

    if (command_line::get_arg(vm, arg_test_drop_download) == true)
      test_drop_download();

    m_service_node = command_line::get_arg(vm, arg_service_node);

    epee::debug::g_test_dbg_lock_sleep() = command_line::get_arg(vm, arg_test_dbg_lock_sleep);

    return true;
  }
  //-----------------------------------------------------------------------------------------------
  uint64_t core::get_current_blockchain_height() const
  {
    return m_blockchain_storage.get_current_blockchain_height();
  }
  //-----------------------------------------------------------------------------------------------
  void core::get_blockchain_top(uint64_t& height, crypto::hash& top_id) const
  {
    top_id = m_blockchain_storage.get_tail_id(height);
  }
  //-----------------------------------------------------------------------------------------------
  bool core::get_blocks(uint64_t start_offset, size_t count, std::vector<std::pair<cryptonote::blobdata,block>>& blocks, std::vector<cryptonote::blobdata>& txs) const
  {
    return m_blockchain_storage.get_blocks(start_offset, count, blocks, txs);
  }
  //-----------------------------------------------------------------------------------------------
  bool core::get_blocks(uint64_t start_offset, size_t count, std::vector<std::pair<cryptonote::blobdata,block>>& blocks) const
  {
    return m_blockchain_storage.get_blocks(start_offset, count, blocks);
  }
  //-----------------------------------------------------------------------------------------------
  bool core::get_blocks(uint64_t start_offset, size_t count, std::vector<block>& blocks) const
  {
    std::vector<std::pair<cryptonote::blobdata, cryptonote::block>> bs;
    if (!m_blockchain_storage.get_blocks(start_offset, count, bs))
      return false;
    for (const auto &b: bs)
      blocks.push_back(b.second);
    return true;
  }
  //-----------------------------------------------------------------------------------------------
  bool core::get_transactions(const std::vector<crypto::hash>& txs_ids, std::vector<cryptonote::blobdata>& txs, std::vector<crypto::hash>& missed_txs) const
  {
    return m_blockchain_storage.get_transactions_blobs(txs_ids, txs, missed_txs);
  }
  //-----------------------------------------------------------------------------------------------
  bool core::get_txpool_backlog(std::vector<tx_backlog_entry>& backlog) const
  {
    m_mempool.get_transaction_backlog(backlog);
    return true;
  }
  //-----------------------------------------------------------------------------------------------
  bool core::get_transactions(const std::vector<crypto::hash>& txs_ids, std::vector<transaction>& txs, std::vector<crypto::hash>& missed_txs) const
  {
    return m_blockchain_storage.get_transactions(txs_ids, txs, missed_txs);
  }
  //-----------------------------------------------------------------------------------------------
  bool core::get_alternative_blocks(std::vector<block>& blocks) const
  {
    return m_blockchain_storage.get_alternative_blocks(blocks);
  }
  //-----------------------------------------------------------------------------------------------
  size_t core::get_alternative_blocks_count() const
  {
    return m_blockchain_storage.get_alternative_blocks_count();
  }
  //-----------------------------------------------------------------------------------------------
  bool core::init(const boost::program_options::variables_map& vm, const char *config_subdir, const cryptonote::test_options *test_options, const GetCheckpointsCallback& get_checkpoints/* = nullptr */)
  {
    start_time = std::time(nullptr);

    const bool regtest = command_line::get_arg(vm, arg_regtest_on);
    if (test_options != NULL || regtest)
    {
      m_nettype = FAKECHAIN;
    }
    bool r = handle_command_line(vm);
    std::string m_config_folder_mempool = m_config_folder;

    if (config_subdir)
      m_config_folder_mempool = m_config_folder_mempool + "/" + config_subdir;

    std::string db_type = command_line::get_arg(vm, cryptonote::arg_db_type);
    std::string db_sync_mode = command_line::get_arg(vm, cryptonote::arg_db_sync_mode);
    bool db_salvage = command_line::get_arg(vm, cryptonote::arg_db_salvage) != 0;
    bool fast_sync = command_line::get_arg(vm, arg_fast_block_sync) != 0;
    uint64_t blocks_threads = command_line::get_arg(vm, arg_prep_blocks_threads);
    std::string check_updates_string = command_line::get_arg(vm, arg_check_updates);
    size_t max_txpool_weight = command_line::get_arg(vm, arg_max_txpool_weight);

    if (m_service_node)
    {
      r = init_service_node_key();
      CHECK_AND_ASSERT_MES(r, false, "Failed to create or load service node key");
      m_service_node_list.set_my_service_node_keys(&m_service_node_pubkey);
    }

    boost::filesystem::path folder(m_config_folder);
    if (m_nettype == FAKECHAIN)
      folder /= "fake";

    // make sure the data directory exists, and try to lock it
    CHECK_AND_ASSERT_MES (boost::filesystem::exists(folder) || boost::filesystem::create_directories(folder), false,
      std::string("Failed to create directory ").append(folder.string()).c_str());

    // check for blockchain.bin
    try
    {
      const boost::filesystem::path old_files = folder;
      if (boost::filesystem::exists(old_files / "blockchain.bin"))
      {
        MWARNING("Found old-style blockchain.bin in " << old_files.string());
        MWARNING("Loki now uses a new format. You can either remove blockchain.bin to start syncing");
        MWARNING("the blockchain anew, or use loki-blockchain-export and loki-blockchain-import to");
        MWARNING("convert your existing blockchain.bin to the new format. See README.md for instructions.");
        return false;
      }
    }
    // folder might not be a directory, etc, etc
    catch (...) { }

    std::unique_ptr<BlockchainDB> db(new_db(db_type));
    if (db == NULL)
    {
      LOG_ERROR("Attempted to use non-existent database type");
      return false;
    }

    folder /= db->get_db_name();
    MGINFO("Loading blockchain from folder " << folder.string() << " ...");

    const std::string filename = folder.string();
    // default to fast:async:1 if overridden
    blockchain_db_sync_mode sync_mode = db_defaultsync;
    bool sync_on_blocks = true;
    uint64_t sync_threshold = 1;

    if (m_nettype == FAKECHAIN)
    {
      // reset the db by removing the database file before opening it
      if (!db->remove_data_file(filename))
      {
        MERROR("Failed to remove data file in " << filename);
        return false;
      }
    }

    try
    {
      uint64_t db_flags = 0;

      std::vector<std::string> options;
      boost::trim(db_sync_mode);
      boost::split(options, db_sync_mode, boost::is_any_of(" :"));
      const bool db_sync_mode_is_default = command_line::is_arg_defaulted(vm, cryptonote::arg_db_sync_mode);

      for(const auto &option : options)
        MDEBUG("option: " << option);

      // default to fast:async:1
      uint64_t DEFAULT_FLAGS = DBF_FAST;

      if(options.size() == 0)
      {
        // default to fast:async:1
        db_flags = DEFAULT_FLAGS;
      }

      bool safemode = false;
      if(options.size() >= 1)
      {
        if(options[0] == "safe")
        {
          safemode = true;
          db_flags = DBF_SAFE;
          sync_mode = db_sync_mode_is_default ? db_defaultsync : db_nosync;
        }
        else if(options[0] == "fast")
        {
          db_flags = DBF_FAST;
          sync_mode = db_sync_mode_is_default ? db_defaultsync : db_async;
        }
        else if(options[0] == "fastest")
        {
          db_flags = DBF_FASTEST;
          sync_threshold = 1000; // default to fastest:async:1000
          sync_mode = db_sync_mode_is_default ? db_defaultsync : db_async;
        }
        else
          db_flags = DEFAULT_FLAGS;
      }

      if(options.size() >= 2 && !safemode)
      {
        if(options[1] == "sync")
          sync_mode = db_sync_mode_is_default ? db_defaultsync : db_sync;
        else if(options[1] == "async")
          sync_mode = db_sync_mode_is_default ? db_defaultsync : db_async;
      }

      if(options.size() >= 3 && !safemode)
      {
        char *endptr;
        uint64_t threshold = strtoull(options[2].c_str(), &endptr, 0);
        if (*endptr == '\0' || !strcmp(endptr, "blocks"))
        {
          sync_on_blocks = true;
          sync_threshold = threshold;
        }
        else if (!strcmp(endptr, "bytes"))
        {
          sync_on_blocks = false;
          sync_threshold = threshold;
        }
        else
        {
          LOG_ERROR("Invalid db sync mode: " << options[2]);
          return false;
        }
      }

      if (db_salvage)
        db_flags |= DBF_SALVAGE;

      db->open(filename, db_flags);
      if(!db->m_open)
        return false;
    }
    catch (const DB_ERROR& e)
    {
      LOG_ERROR("Error opening database: " << e.what());
      return false;
    }

    m_blockchain_storage.set_user_options(blocks_threads,
        sync_on_blocks, sync_threshold, sync_mode, fast_sync);

    try
    {
      if (!command_line::is_arg_defaulted(vm, arg_block_notify))
        m_blockchain_storage.set_block_notify(std::shared_ptr<tools::Notify>(new tools::Notify(command_line::get_arg(vm, arg_block_notify).c_str())));
    }
    catch (const std::exception &e)
    {
      MERROR("Failed to parse block notify spec");
    }

    const std::vector<std::pair<uint8_t, uint64_t>> regtest_hard_forks = {std::make_pair(1, 0), std::make_pair(Blockchain::get_hard_fork_heights(MAINNET).back().version, 1), std::make_pair(0, 0)};
    const cryptonote::test_options regtest_test_options = {
      regtest_hard_forks
    };
    const difficulty_type fixed_difficulty = command_line::get_arg(vm, arg_fixed_difficulty);
<<<<<<< HEAD

    BlockchainDB *initialized_db = db.release();
    m_service_node_list.set_db_pointer(initialized_db);
    m_service_node_list.register_hooks(m_quorum_cop);
    r = m_blockchain_storage.init(initialized_db, m_nettype, m_offline, regtest ? &regtest_test_options : test_options, fixed_difficulty);
=======
    r = m_blockchain_storage.init(db.release(), m_nettype, m_offline, regtest ? &regtest_test_options : test_options, fixed_difficulty, get_checkpoints);
>>>>>>> 8f9c381f

    r = m_mempool.init(max_txpool_weight);
    CHECK_AND_ASSERT_MES(r, false, "Failed to initialize memory pool");

    // now that we have a valid m_blockchain_storage, we can clean out any
    // transactions in the pool that do not conform to the current fork
    m_mempool.validate(m_blockchain_storage.get_current_hard_fork_version());

    bool show_time_stats = command_line::get_arg(vm, arg_show_time_stats) != 0;
    m_blockchain_storage.set_show_time_stats(show_time_stats);
    CHECK_AND_ASSERT_MES(r, false, "Failed to initialize blockchain storage");

    block_sync_size = command_line::get_arg(vm, arg_block_sync_size);

    MGINFO("Loading checkpoints");

    // load json & DNS checkpoints, and verify them
    // with respect to what blocks we already have
    CHECK_AND_ASSERT_MES(update_checkpoints(), false, "One or more checkpoints loaded from json or dns conflicted with existing checkpoints.");

   // DNS versions checking
    if (check_updates_string == "disabled")
      check_updates_level = UPDATES_DISABLED;
    else if (check_updates_string == "notify")
      check_updates_level = UPDATES_NOTIFY;
    else if (check_updates_string == "download")
      check_updates_level = UPDATES_DOWNLOAD;
    else if (check_updates_string == "update")
      check_updates_level = UPDATES_UPDATE;
    else {
      MERROR("Invalid argument to --dns-versions-check: " << check_updates_string);
      return false;
    }

    r = m_miner.init(vm, m_nettype);
    CHECK_AND_ASSERT_MES(r, false, "Failed to initialize miner instance");

    return load_state_data();
  }
  //-----------------------------------------------------------------------------------------------
  bool core::init_service_node_key()
  {
    std::string keypath = m_config_folder + "/key";
    if (epee::file_io_utils::is_file_exist(keypath))
    {
      std::string keystr;
      bool r = epee::file_io_utils::load_file_to_string(keypath, keystr);
      memcpy(&unwrap(unwrap(m_service_node_key)), keystr.data(), sizeof(m_service_node_key));
      wipeable_string wipe(keystr);
      CHECK_AND_ASSERT_MES(r, false, "failed to load service node key from file");

      r = crypto::secret_key_to_public_key(m_service_node_key, m_service_node_pubkey);
      CHECK_AND_ASSERT_MES(r, false, "failed to generate pubkey from secret key");
    }
    else
    {
      cryptonote::keypair keypair = keypair::generate(hw::get_device("default"));
      m_service_node_pubkey = keypair.pub;
      m_service_node_key = keypair.sec;

      std::string keystr(reinterpret_cast<const char *>(&m_service_node_key), sizeof(m_service_node_key));
      bool r = epee::file_io_utils::save_string_to_file(keypath, keystr);
      wipeable_string wipe(keystr);
      CHECK_AND_ASSERT_MES(r, false, "failed to save service node key to file");

      using namespace boost::filesystem;
      permissions(keypath, owner_read);
    }

    MGINFO_YELLOW("Service node pubkey is " << epee::string_tools::pod_to_hex(m_service_node_pubkey));

    return true;
  }
  //-----------------------------------------------------------------------------------------------
  bool core::set_genesis_block(const block& b)
  {
    return m_blockchain_storage.reset_and_set_genesis_block(b);
  }
  //-----------------------------------------------------------------------------------------------
  bool core::load_state_data()
  {
    // may be some code later
    return true;
  }
  //-----------------------------------------------------------------------------------------------
    bool core::deinit()
  {
    m_miner.stop();
    m_mempool.deinit();
    m_blockchain_storage.deinit();
    return true;
  }
  //-----------------------------------------------------------------------------------------------
  void core::test_drop_download()
  {
    m_test_drop_download = false;
  }
  //-----------------------------------------------------------------------------------------------
  void core::test_drop_download_height(uint64_t height)
  {
    m_test_drop_download_height = height;
  }
  //-----------------------------------------------------------------------------------------------
  bool core::get_test_drop_download() const
  {
    return m_test_drop_download;
  }
  //-----------------------------------------------------------------------------------------------
  bool core::get_test_drop_download_height() const
  {
    if (m_test_drop_download_height == 0)
      return true;

    if (get_blockchain_storage().get_current_blockchain_height() <= m_test_drop_download_height)
      return true;

    return false;
  }
  //-----------------------------------------------------------------------------------------------
  bool core::handle_incoming_tx_pre(const blobdata& tx_blob, tx_verification_context& tvc, cryptonote::transaction &tx, crypto::hash &tx_hash, crypto::hash &tx_prefixt_hash, bool keeped_by_block, bool relayed, bool do_not_relay)
  {
    tvc = boost::value_initialized<tx_verification_context>();

    if(tx_blob.size() > get_max_tx_size())
    {
      LOG_PRINT_L1("WRONG TRANSACTION BLOB, too big size " << tx_blob.size() << ", rejected");
      tvc.m_verifivation_failed = true;
      tvc.m_too_big = true;
      return false;
    }

    tx_hash = crypto::null_hash;
    tx_prefixt_hash = crypto::null_hash;

    if(!parse_tx_from_blob(tx, tx_hash, tx_prefixt_hash, tx_blob))
    {
      LOG_PRINT_L1("WRONG TRANSACTION BLOB, Failed to parse, rejected");
      tvc.m_verifivation_failed = true;
      return false;
    }
    //std::cout << "!"<< tx.vin.size() << std::endl;

    bad_semantics_txes_lock.lock();
    for (int idx = 0; idx < 2; ++idx)
    {
      if (bad_semantics_txes[idx].find(tx_hash) != bad_semantics_txes[idx].end())
      {
        bad_semantics_txes_lock.unlock();
        LOG_PRINT_L1("Transaction already seen with bad semantics, rejected");
        tvc.m_verifivation_failed = true;
        return false;
      }
    }
    bad_semantics_txes_lock.unlock();

    int version = m_blockchain_storage.get_current_hard_fork_version();
    unsigned int max_tx_version = (version == 1) ? 1 : (version < 9)
      ? transaction::version_2
      : transaction::version_3_per_output_unlock_times;

    if (tx.version == 0 || tx.version > max_tx_version)
    {
      tvc.m_verifivation_failed = true;
      return false;
    }

    return true;
  }
  //-----------------------------------------------------------------------------------------------
  bool core::handle_incoming_tx_post(const blobdata& tx_blob, tx_verification_context& tvc, cryptonote::transaction &tx, crypto::hash &tx_hash, crypto::hash &tx_prefixt_hash, bool keeped_by_block, bool relayed, bool do_not_relay)
  {
    if(!check_tx_syntax(tx))
    {
      LOG_PRINT_L1("WRONG TRANSACTION BLOB, Failed to check tx " << tx_hash << " syntax, rejected");
      tvc.m_verifivation_failed = true;
      return false;
    }

    return true;
  }
  //-----------------------------------------------------------------------------------------------
  void core::set_semantics_failed(const crypto::hash &tx_hash)
  {
    LOG_PRINT_L1("WRONG TRANSACTION BLOB, Failed to check tx " << tx_hash << " semantic, rejected");
    bad_semantics_txes_lock.lock();
    bad_semantics_txes[0].insert(tx_hash);
    if (bad_semantics_txes[0].size() >= BAD_SEMANTICS_TXES_MAX_SIZE)
    {
      std::swap(bad_semantics_txes[0], bad_semantics_txes[1]);
      bad_semantics_txes[0].clear();
    }
    bad_semantics_txes_lock.unlock();
  }
  //-----------------------------------------------------------------------------------------------
  static bool is_canonical_bulletproof_layout(const std::vector<rct::Bulletproof> &proofs)
  {
    if (proofs.size() != 1)
      return false;
    const size_t sz = proofs[0].V.size();
    if (sz == 0 || sz > BULLETPROOF_MAX_OUTPUTS)
      return false;
    return true;
  }
  //-----------------------------------------------------------------------------------------------
  bool core::handle_incoming_tx_accumulated_batch(std::vector<tx_verification_batch_info> &tx_info, bool keeped_by_block)
  {
    bool ret = true;
    if (keeped_by_block && get_blockchain_storage().is_within_compiled_block_hash_area())
    {
      MTRACE("Skipping semantics check for tx kept by block in embedded hash area");
      return true;
    }

    std::vector<const rct::rctSig*> rvv;
    for (size_t n = 0; n < tx_info.size(); ++n)
    {
      if (!check_tx_semantic(*tx_info[n].tx, keeped_by_block))
      {
        set_semantics_failed(tx_info[n].tx_hash);
        tx_info[n].tvc.m_verifivation_failed = true;
        tx_info[n].result = false;
        continue;
      }

      if (tx_info[n].tx->version < 2 || tx_info[n].tx->is_deregister_tx())
        continue;
      const rct::rctSig &rv = tx_info[n].tx->rct_signatures;
      switch (rv.type) {
        case rct::RCTTypeNull:
          // coinbase should not come here, so we reject for all other types
          MERROR_VER("Unexpected Null rctSig type");
          set_semantics_failed(tx_info[n].tx_hash);
          tx_info[n].tvc.m_verifivation_failed = true;
          tx_info[n].result = false;
          break;
        case rct::RCTTypeSimple:
          if (!rct::verRctSemanticsSimple(rv))
          {
            MERROR_VER("rct signature semantics check failed");
            set_semantics_failed(tx_info[n].tx_hash);
            tx_info[n].tvc.m_verifivation_failed = true;
            tx_info[n].result = false;
            break;
          }
          break;
        case rct::RCTTypeFull:
          if (!rct::verRct(rv, true))
          {
            MERROR_VER("rct signature semantics check failed");
            set_semantics_failed(tx_info[n].tx_hash);
            tx_info[n].tvc.m_verifivation_failed = true;
            tx_info[n].result = false;
            break;
          }
          break;
        case rct::RCTTypeBulletproof:
          if (!is_canonical_bulletproof_layout(rv.p.bulletproofs))
          {
            MERROR_VER("Bulletproof does not have canonical form");
            set_semantics_failed(tx_info[n].tx_hash);
            tx_info[n].tvc.m_verifivation_failed = true;
            tx_info[n].result = false;
            break;
          }
          rvv.push_back(&rv); // delayed batch verification
          break;
        default:
          MERROR_VER("Unknown rct type: " << rv.type);
          set_semantics_failed(tx_info[n].tx_hash);
          tx_info[n].tvc.m_verifivation_failed = true;
          tx_info[n].result = false;
          break;
      }
    }
    if (!rvv.empty() && !rct::verRctSemanticsSimple(rvv))
    {
      LOG_PRINT_L1("One transaction among this group has bad semantics, verifying one at a time");
      ret = false;
      const bool assumed_bad = rvv.size() == 1; // if there's only one tx, it must be the bad one
      for (size_t n = 0; n < tx_info.size(); ++n)
      {
        if (!tx_info[n].result)
          continue;
        if (tx_info[n].tx->rct_signatures.type != rct::RCTTypeBulletproof)
          continue;
        if (assumed_bad || !rct::verRctSemanticsSimple(tx_info[n].tx->rct_signatures))
        {
          set_semantics_failed(tx_info[n].tx_hash);
          tx_info[n].tvc.m_verifivation_failed = true;
          tx_info[n].result = false;
        }
      }
    }

    return ret;
  }
  //-----------------------------------------------------------------------------------------------
  bool core::handle_incoming_txs(const std::vector<blobdata>& tx_blobs, std::vector<tx_verification_context>& tvc, bool keeped_by_block, bool relayed, bool do_not_relay)
  {
    TRY_ENTRY();
    CRITICAL_REGION_LOCAL(m_incoming_tx_lock);

    struct result { bool res; cryptonote::transaction tx; crypto::hash hash; crypto::hash prefix_hash; bool in_txpool; bool in_blockchain; };
    std::vector<result> results(tx_blobs.size());

    tvc.resize(tx_blobs.size());
    tools::threadpool& tpool = tools::threadpool::getInstance();
    tools::threadpool::waiter waiter;
    std::vector<blobdata>::const_iterator it = tx_blobs.begin();
    for (size_t i = 0; i < tx_blobs.size(); i++, ++it) {
      tpool.submit(&waiter, [&, i, it] {
        try
        {
          results[i].res = handle_incoming_tx_pre(*it, tvc[i], results[i].tx, results[i].hash, results[i].prefix_hash, keeped_by_block, relayed, do_not_relay);
        }
        catch (const std::exception &e)
        {
          MERROR_VER("Exception in handle_incoming_tx_pre: " << e.what());
          results[i].res = false;
        }
      });
    }
    waiter.wait(&tpool);
    it = tx_blobs.begin();
    std::vector<bool> already_have(tx_blobs.size(), false);
    for (size_t i = 0; i < tx_blobs.size(); i++, ++it) {
      if (!results[i].res)
        continue;
      if(m_mempool.have_tx(results[i].hash))
      {
        LOG_PRINT_L2("tx " << results[i].hash << "already have transaction in tx_pool");
        already_have[i] = true;
      }
      else if(m_blockchain_storage.have_tx(results[i].hash))
      {
        LOG_PRINT_L2("tx " << results[i].hash << " already have transaction in blockchain");
        already_have[i] = true;
      }
      else
      {
        tpool.submit(&waiter, [&, i, it] {
          try
          {
            results[i].res = handle_incoming_tx_post(*it, tvc[i], results[i].tx, results[i].hash, results[i].prefix_hash, keeped_by_block, relayed, do_not_relay);
          }
          catch (const std::exception &e)
          {
            MERROR_VER("Exception in handle_incoming_tx_post: " << e.what());
            results[i].res = false;
          }
        });
      }
    }
    waiter.wait(&tpool);

    std::vector<tx_verification_batch_info> tx_info;
    tx_info.reserve(tx_blobs.size());
    for (size_t i = 0; i < tx_blobs.size(); i++) {
      if (!results[i].res || already_have[i])
        continue;
      tx_info.push_back({&results[i].tx, results[i].hash, tvc[i], results[i].res});
    }
    if (!tx_info.empty())
      handle_incoming_tx_accumulated_batch(tx_info, keeped_by_block);

    bool ok = true;
    it = tx_blobs.begin();
    for (size_t i = 0; i < tx_blobs.size(); i++, ++it) {
      if (already_have[i])
        continue;
      if (!results[i].res)
      {
        ok = false;
        continue;
      }

      const size_t weight = get_transaction_weight(results[i].tx, it->size());
      ok &= add_new_tx(results[i].tx, results[i].hash, results[i].prefix_hash, weight, tvc[i], keeped_by_block, relayed, do_not_relay);
      if(tvc[i].m_verifivation_failed)
      {MERROR_VER("Transaction verification failed: " << results[i].hash);}
      else if(tvc[i].m_verifivation_impossible)
      {MERROR_VER("Transaction verification impossible: " << results[i].hash);}

      if(tvc[i].m_added_to_pool)
        MDEBUG("tx added: " << results[i].hash);
    }
    return ok;

    CATCH_ENTRY_L0("core::handle_incoming_txs()", false);
  }
  //-----------------------------------------------------------------------------------------------
  bool core::handle_incoming_tx(const blobdata& tx_blob, tx_verification_context& tvc, bool keeped_by_block, bool relayed, bool do_not_relay)
  {
    std::vector<cryptonote::blobdata> tx_blobs;
    tx_blobs.push_back(tx_blob);
    std::vector<tx_verification_context> tvcv(1);
    bool r = handle_incoming_txs(tx_blobs, tvcv, keeped_by_block, relayed, do_not_relay);
    tvc = tvcv[0];
    return r;
  }
  //-----------------------------------------------------------------------------------------------
  bool core::get_stat_info(core_stat_info& st_inf) const
  {
    st_inf.mining_speed = m_miner.get_speed();
    st_inf.alternative_blocks = m_blockchain_storage.get_alternative_blocks_count();
    st_inf.blockchain_height = m_blockchain_storage.get_current_blockchain_height();
    st_inf.tx_pool_size = m_mempool.get_transactions_count();
    st_inf.top_block_id_str = epee::string_tools::pod_to_hex(m_blockchain_storage.get_tail_id());
    return true;
  }

  //-----------------------------------------------------------------------------------------------
  bool core::check_tx_semantic(const transaction& tx, bool keeped_by_block) const
  {
    if (tx.is_deregister_tx())
    {
      if (tx.vin.size() != 0)
      {
        MERROR_VER("tx version deregister must have 0 inputs, received: " << tx.vin.size() << ", rejected for tx id = " << get_transaction_hash(tx));
        return false;
      }
    }
    else if (!tx.vin.size())
    {
      MERROR_VER("tx with empty inputs, rejected for tx id= " << get_transaction_hash(tx));
      return false;
    }

    if(!check_inputs_types_supported(tx))
    {
      MERROR_VER("unsupported input types for tx id= " << get_transaction_hash(tx));
      return false;
    }

    if(!check_outs_valid(tx))
    {
      MERROR_VER("tx with invalid outputs, rejected for tx id= " << get_transaction_hash(tx));
      return false;
    }

    if (tx.version >= transaction::version_2)
    {
      if (tx.rct_signatures.outPk.size() != tx.vout.size())
      {
        MERROR_VER("tx with mismatched vout/outPk count, rejected for tx id= " << get_transaction_hash(tx));
        return false;
      }
    }

    if(!check_money_overflow(tx))
    {
      MERROR_VER("tx has money overflow, rejected for tx id= " << get_transaction_hash(tx));
      return false;
    }

    if (tx.version == transaction::version_1)
    {
      uint64_t amount_in = 0;
      get_inputs_money_amount(tx, amount_in);
      uint64_t amount_out = get_outs_money_amount(tx);

      if(amount_in <= amount_out)
      {
        MERROR_VER("tx with wrong amounts: ins " << amount_in << ", outs " << amount_out << ", rejected for tx id= " << get_transaction_hash(tx));
        return false;
      }
    }

    if(!keeped_by_block && get_transaction_weight(tx) >= m_blockchain_storage.get_current_cumulative_block_weight_limit() - CRYPTONOTE_COINBASE_BLOB_RESERVED_SIZE)
    {
      MERROR_VER("tx is too large " << get_transaction_weight(tx) << ", expected not bigger than " << m_blockchain_storage.get_current_cumulative_block_weight_limit() - CRYPTONOTE_COINBASE_BLOB_RESERVED_SIZE);
      return false;
    }

    if(!check_tx_inputs_keyimages_diff(tx))
    {
      MERROR_VER("tx uses a single key image more than once");
      return false;
    }

    if (!check_tx_inputs_ring_members_diff(tx))
    {
      MERROR_VER("tx uses duplicate ring members");
      return false;
    }

    if (!check_tx_inputs_keyimages_domain(tx))
    {
      MERROR_VER("tx uses key image not in the valid domain");
      return false;
    }

    return true;
  }
  //-----------------------------------------------------------------------------------------------
  bool core::is_key_image_spent(const crypto::key_image &key_image) const
  {
    return m_blockchain_storage.have_tx_keyimg_as_spent(key_image);
  }
  //-----------------------------------------------------------------------------------------------
  bool core::are_key_images_spent(const std::vector<crypto::key_image>& key_im, std::vector<bool> &spent) const
  {
    spent.clear();
    for(auto& ki: key_im)
    {
      spent.push_back(m_blockchain_storage.have_tx_keyimg_as_spent(ki));
    }
    return true;
  }
  //-----------------------------------------------------------------------------------------------
  size_t core::get_block_sync_size(uint64_t height) const
  {
    static const uint64_t quick_height = m_nettype == TESTNET ? 801219 : m_nettype == MAINNET ? 1220516 : 0;
    if (block_sync_size > 0)
      return block_sync_size;
    if (height >= quick_height)
      return BLOCKS_SYNCHRONIZING_DEFAULT_COUNT;
    return BLOCKS_SYNCHRONIZING_DEFAULT_COUNT_PRE_V4;
  }
  //-----------------------------------------------------------------------------------------------
  bool core::are_key_images_spent_in_pool(const std::vector<crypto::key_image>& key_im, std::vector<bool> &spent) const
  {
    spent.clear();

    return m_mempool.check_for_key_images(key_im, spent);
  }
  //-----------------------------------------------------------------------------------------------
  std::pair<uint64_t, uint64_t> core::get_coinbase_tx_sum(const uint64_t start_offset, const size_t count)
  {
    uint64_t emission_amount = 0;
    uint64_t total_fee_amount = 0;
    if (count)
    {
      const uint64_t end = start_offset + count - 1;
      m_blockchain_storage.for_blocks_range(start_offset, end,
        [this, &emission_amount, &total_fee_amount](uint64_t, const crypto::hash& hash, const block& b){
      std::vector<transaction> txs;
      std::vector<crypto::hash> missed_txs;
      uint64_t coinbase_amount = get_outs_money_amount(b.miner_tx);
      this->get_transactions(b.tx_hashes, txs, missed_txs);      
      uint64_t tx_fee_amount = 0;
      for(const auto& tx: txs)
      {
        tx_fee_amount += get_tx_fee(tx);
      }
      
      emission_amount += coinbase_amount - tx_fee_amount;
      total_fee_amount += tx_fee_amount;
      return true;
      });
    }

    return std::pair<uint64_t, uint64_t>(emission_amount, total_fee_amount);
  }
  //-----------------------------------------------------------------------------------------------
  bool core::check_tx_inputs_keyimages_diff(const transaction& tx) const
  {
    std::unordered_set<crypto::key_image> ki;
    for(const auto& in: tx.vin)
    {
      CHECKED_GET_SPECIFIC_VARIANT(in, const txin_to_key, tokey_in, false);
      if(!ki.insert(tokey_in.k_image).second)
        return false;
    }
    return true;
  }
  //-----------------------------------------------------------------------------------------------
  bool core::check_tx_inputs_ring_members_diff(const transaction& tx) const
  {
    const uint8_t version = m_blockchain_storage.get_current_hard_fork_version();
    if (version >= 6)
    {
      for(const auto& in: tx.vin)
      {
        CHECKED_GET_SPECIFIC_VARIANT(in, const txin_to_key, tokey_in, false);
        for (size_t n = 1; n < tokey_in.key_offsets.size(); ++n)
          if (tokey_in.key_offsets[n] == 0)
            return false;
      }
    }
    return true;
  }
  //-----------------------------------------------------------------------------------------------
  bool core::check_tx_inputs_keyimages_domain(const transaction& tx) const
  {
    std::unordered_set<crypto::key_image> ki;
    for(const auto& in: tx.vin)
    {
      CHECKED_GET_SPECIFIC_VARIANT(in, const txin_to_key, tokey_in, false);
      if (!(rct::scalarmultKey(rct::ki2rct(tokey_in.k_image), rct::curveOrder()) == rct::identity()))
        return false;
    }
    return true;
  }
  //-----------------------------------------------------------------------------------------------
  bool core::add_new_tx(transaction& tx, tx_verification_context& tvc, bool keeped_by_block, bool relayed, bool do_not_relay)
  {
    crypto::hash tx_hash = get_transaction_hash(tx);
    crypto::hash tx_prefix_hash = get_transaction_prefix_hash(tx);
    blobdata bl;
    t_serializable_object_to_blob(tx, bl);
    size_t tx_weight = get_transaction_weight(tx, bl.size());
    return add_new_tx(tx, tx_hash, tx_prefix_hash, tx_weight, tvc, keeped_by_block, relayed, do_not_relay);
  }
  //-----------------------------------------------------------------------------------------------
  size_t core::get_blockchain_total_transactions() const
  {
    return m_blockchain_storage.get_total_transactions();
  }
  //-----------------------------------------------------------------------------------------------
  bool core::add_new_tx(transaction& tx, const crypto::hash& tx_hash, const crypto::hash& tx_prefix_hash, size_t tx_weight, tx_verification_context& tvc, bool keeped_by_block, bool relayed, bool do_not_relay)
  {
    if (keeped_by_block)
      get_blockchain_storage().on_new_tx_from_block(tx);

    if(m_mempool.have_tx(tx_hash))
    {
      LOG_PRINT_L2("tx " << tx_hash << "already have transaction in tx_pool");
      return true;
    }

    if(m_blockchain_storage.have_tx(tx_hash))
    {
      LOG_PRINT_L2("tx " << tx_hash << " already have transaction in blockchain");
      return true;
    }

    uint8_t version = m_blockchain_storage.get_current_hard_fork_version();
    return m_mempool.add_tx(tx, tx_hash, tx_weight, tvc, keeped_by_block, relayed, do_not_relay, version);
  }
  //-----------------------------------------------------------------------------------------------
  bool core::relay_txpool_transactions()
  {
    // we attempt to relay txes that should be relayed, but were not
    std::vector<std::pair<crypto::hash, cryptonote::blobdata>> txs;
    if (m_mempool.get_relayable_transactions(txs) && !txs.empty())
    {
      cryptonote_connection_context fake_context = AUTO_VAL_INIT(fake_context);
      tx_verification_context tvc = AUTO_VAL_INIT(tvc);
      NOTIFY_NEW_TRANSACTIONS::request r;
      for (auto it = txs.begin(); it != txs.end(); ++it)
      {
        r.txs.push_back(it->second);
      }
      get_protocol()->relay_transactions(r, fake_context);
      m_mempool.set_relayed(txs);
    }
    return true;
  }
  //-----------------------------------------------------------------------------------------------
  bool core::submit_uptime_proof()
  {
    if (m_service_node)
    {
      cryptonote_connection_context fake_context = AUTO_VAL_INIT(fake_context);
      NOTIFY_UPTIME_PROOF::request r;
      service_nodes::generate_uptime_proof_request(m_service_node_pubkey, m_service_node_key, r);
      bool relayed = get_protocol()->relay_uptime_proof(r, fake_context);

      if (relayed)
        MGINFO("Submitted uptime-proof for service node (yours): " << m_service_node_pubkey);
    }
    return true;
  }
  //-----------------------------------------------------------------------------------------------
  uint64_t core::get_uptime_proof(const crypto::public_key &key) const
  {
    uint64_t result = m_quorum_cop.get_uptime_proof(key);
    return result;
  }
  //-----------------------------------------------------------------------------------------------
  bool core::handle_uptime_proof(uint64_t timestamp, const crypto::public_key& pubkey, const crypto::signature& sig)
  {
    return m_quorum_cop.handle_uptime_proof(timestamp, pubkey, sig);
  }
  //-----------------------------------------------------------------------------------------------
  void core::on_transaction_relayed(const cryptonote::blobdata& tx_blob)
  {
    std::vector<std::pair<crypto::hash, cryptonote::blobdata>> txs;
    cryptonote::transaction tx;
    crypto::hash tx_hash, tx_prefix_hash;
    if (!parse_and_validate_tx_from_blob(tx_blob, tx, tx_hash, tx_prefix_hash))
    {
      LOG_ERROR("Failed to parse relayed transaction");
      return;
    }
    txs.push_back(std::make_pair(tx_hash, std::move(tx_blob)));
    m_mempool.set_relayed(txs);
  }
  //-----------------------------------------------------------------------------------------------
  void core::set_deregister_votes_relayed(const std::vector<loki::service_node_deregister::vote>& votes)
  {
    m_deregister_vote_pool.set_relayed(votes);
  }
  //-----------------------------------------------------------------------------------------------
  bool core::relay_deregister_votes()
  {
    NOTIFY_NEW_DEREGISTER_VOTE::request req;
    req.votes = m_deregister_vote_pool.get_relayable_votes();
    if (!req.votes.empty())
    {
      cryptonote_connection_context fake_context = AUTO_VAL_INIT(fake_context);
      get_protocol()->relay_deregister_votes(req, fake_context);
    }

    return true;
  }
  //-----------------------------------------------------------------------------------------------
  bool core::get_block_template(block& b, const account_public_address& adr, difficulty_type& diffic, uint64_t& height, uint64_t& expected_reward, const blobdata& ex_nonce)
  {
    return m_blockchain_storage.create_block_template(b, adr, diffic, height, expected_reward, ex_nonce);
  }
  //-----------------------------------------------------------------------------------------------
  bool core::find_blockchain_supplement(const std::list<crypto::hash>& qblock_ids, NOTIFY_RESPONSE_CHAIN_ENTRY::request& resp) const
  {
    return m_blockchain_storage.find_blockchain_supplement(qblock_ids, resp);
  }
  //-----------------------------------------------------------------------------------------------
  bool core::find_blockchain_supplement(const uint64_t req_start_block, const std::list<crypto::hash>& qblock_ids, std::vector<std::pair<std::pair<cryptonote::blobdata, crypto::hash>, std::vector<std::pair<crypto::hash, cryptonote::blobdata> > > >& blocks, uint64_t& total_height, uint64_t& start_height, bool pruned, bool get_miner_tx_hash, size_t max_count) const
  {
    return m_blockchain_storage.find_blockchain_supplement(req_start_block, qblock_ids, blocks, total_height, start_height, pruned, get_miner_tx_hash, max_count);
  }
  //-----------------------------------------------------------------------------------------------
  bool core::get_outs(const COMMAND_RPC_GET_OUTPUTS_BIN::request& req, COMMAND_RPC_GET_OUTPUTS_BIN::response& res) const
  {
    return m_blockchain_storage.get_outs(req, res);
  }
  //-----------------------------------------------------------------------------------------------
  bool core::get_output_distribution(uint64_t amount, uint64_t from_height, uint64_t to_height, uint64_t &start_height, std::vector<uint64_t> &distribution, uint64_t &base) const
  {
    return m_blockchain_storage.get_output_distribution(amount, from_height, to_height, start_height, distribution, base);
  }
  //-----------------------------------------------------------------------------------------------
  bool core::get_tx_outputs_gindexs(const crypto::hash& tx_id, std::vector<uint64_t>& indexs) const
  {
    return m_blockchain_storage.get_tx_outputs_gindexs(tx_id, indexs);
  }
  //-----------------------------------------------------------------------------------------------
  void core::pause_mine()
  {
    m_miner.pause();
  }
  //-----------------------------------------------------------------------------------------------
  void core::resume_mine()
  {
    m_miner.resume();
  }
  //-----------------------------------------------------------------------------------------------
  block_complete_entry get_block_complete_entry(block& b, tx_memory_pool &pool)
  {
    block_complete_entry bce;
    bce.block = cryptonote::block_to_blob(b);
    for (const auto &tx_hash: b.tx_hashes)
    {
      cryptonote::blobdata txblob;
      CHECK_AND_ASSERT_THROW_MES(pool.get_transaction(tx_hash, txblob), "Transaction not found in pool");
      bce.txs.push_back(txblob);
    }
    return bce;
  }
  //-----------------------------------------------------------------------------------------------
  bool core::handle_block_found(block& b)
  {
    block_verification_context bvc = boost::value_initialized<block_verification_context>();
    m_miner.pause();
    std::vector<block_complete_entry> blocks;
    try
    {
      blocks.push_back(get_block_complete_entry(b, m_mempool));
    }
    catch (const std::exception &e)
    {
      m_miner.resume();
      return false;
    }
    prepare_handle_incoming_blocks(blocks);
    m_blockchain_storage.add_new_block(b, bvc);
    cleanup_handle_incoming_blocks(true);
    //anyway - update miner template
    update_miner_block_template();
    m_miner.resume();


    CHECK_AND_ASSERT_MES(!bvc.m_verifivation_failed, false, "mined block failed verification");
    if(bvc.m_added_to_main_chain)
    {
      cryptonote_connection_context exclude_context = boost::value_initialized<cryptonote_connection_context>();
      NOTIFY_NEW_BLOCK::request arg = AUTO_VAL_INIT(arg);
      arg.current_blockchain_height = m_blockchain_storage.get_current_blockchain_height();
      std::vector<crypto::hash> missed_txs;
      std::vector<cryptonote::blobdata> txs;
      m_blockchain_storage.get_transactions_blobs(b.tx_hashes, txs, missed_txs);
      if(missed_txs.size() &&  m_blockchain_storage.get_block_id_by_height(get_block_height(b)) != get_block_hash(b))
      {
        LOG_PRINT_L1("Block found but, seems that reorganize just happened after that, do not relay this block");
        return true;
      }
      CHECK_AND_ASSERT_MES(txs.size() == b.tx_hashes.size() && !missed_txs.size(), false, "can't find some transactions in found block:" << get_block_hash(b) << " txs.size()=" << txs.size()
        << ", b.tx_hashes.size()=" << b.tx_hashes.size() << ", missed_txs.size()" << missed_txs.size());

      block_to_blob(b, arg.b.block);
      //pack transactions
      for(auto& tx:  txs)
        arg.b.txs.push_back(tx);

      m_pprotocol->relay_block(arg, exclude_context);
    }
    return bvc.m_added_to_main_chain;
  }
  //-----------------------------------------------------------------------------------------------
  void core::on_synchronized()
  {
    m_miner.on_synchronized();
  }
  //-----------------------------------------------------------------------------------------------
  void core::safesyncmode(const bool onoff)
  {
    m_blockchain_storage.safesyncmode(onoff);
  }
  //-----------------------------------------------------------------------------------------------
  bool core::add_new_block(const block& b, block_verification_context& bvc)
  {
    return m_blockchain_storage.add_new_block(b, bvc);
  }

  //-----------------------------------------------------------------------------------------------
  bool core::prepare_handle_incoming_blocks(const std::vector<block_complete_entry> &blocks)
  {
    m_incoming_tx_lock.lock();
    m_blockchain_storage.prepare_handle_incoming_blocks(blocks);
    return true;
  }

  //-----------------------------------------------------------------------------------------------
  bool core::cleanup_handle_incoming_blocks(bool force_sync)
  {
    bool success = false;
    try {
      success = m_blockchain_storage.cleanup_handle_incoming_blocks(force_sync);
    }
    catch (...) {}
    m_incoming_tx_lock.unlock();
    return success;
  }

  //-----------------------------------------------------------------------------------------------
  bool core::handle_incoming_block(const blobdata& block_blob, block_verification_context& bvc, bool update_miner_blocktemplate)
  {
    TRY_ENTRY();

    // load json & DNS checkpoints every 10min/hour respectively,
    // and verify them with respect to what blocks we already have
    CHECK_AND_ASSERT_MES(update_checkpoints(), false, "One or more checkpoints loaded from json or dns conflicted with existing checkpoints.");

    bvc = boost::value_initialized<block_verification_context>();
    if(block_blob.size() > get_max_block_size())
    {
      LOG_PRINT_L1("WRONG BLOCK BLOB, too big size " << block_blob.size() << ", rejected");
      bvc.m_verifivation_failed = true;
      return false;
    }

    block b = AUTO_VAL_INIT(b);
    if(!parse_and_validate_block_from_blob(block_blob, b))
    {
      LOG_PRINT_L1("Failed to parse and validate new block");
      bvc.m_verifivation_failed = true;
      return false;
    }
    add_new_block(b, bvc);
    if(update_miner_blocktemplate && bvc.m_added_to_main_chain)
       update_miner_block_template();
    return true;

    CATCH_ENTRY_L0("core::handle_incoming_block()", false);
  }
  //-----------------------------------------------------------------------------------------------
  // Used by the RPC server to check the size of an incoming
  // block_blob
  bool core::check_incoming_block_size(const blobdata& block_blob) const
  {
    if(block_blob.size() > get_max_block_size())
    {
      LOG_PRINT_L1("WRONG BLOCK BLOB, too big size " << block_blob.size() << ", rejected");
      return false;
    }
    return true;
  }
  //-----------------------------------------------------------------------------------------------
  crypto::hash core::get_tail_id() const
  {
    return m_blockchain_storage.get_tail_id();
  }
  //-----------------------------------------------------------------------------------------------
  difficulty_type core::get_block_cumulative_difficulty(uint64_t height) const
  {
    return m_blockchain_storage.get_db().get_block_cumulative_difficulty(height);
  }
  //-----------------------------------------------------------------------------------------------
  size_t core::get_pool_transactions_count() const
  {
    return m_mempool.get_transactions_count();
  }
  //-----------------------------------------------------------------------------------------------
  bool core::have_block(const crypto::hash& id) const
  {
    return m_blockchain_storage.have_block(id);
  }
  //-----------------------------------------------------------------------------------------------
  bool core::parse_tx_from_blob(transaction& tx, crypto::hash& tx_hash, crypto::hash& tx_prefix_hash, const blobdata& blob) const
  {
    return parse_and_validate_tx_from_blob(blob, tx, tx_hash, tx_prefix_hash);
  }
  //-----------------------------------------------------------------------------------------------
  bool core::check_tx_syntax(const transaction& tx) const
  {
    return true;
  }
  //-----------------------------------------------------------------------------------------------
  bool core::get_pool_transactions(std::vector<transaction>& txs, bool include_sensitive_data) const
  {
    m_mempool.get_transactions(txs, include_sensitive_data);
    return true;
  }
  //-----------------------------------------------------------------------------------------------
  bool core::get_pool_transaction_hashes(std::vector<crypto::hash>& txs, bool include_sensitive_data) const
  {
    m_mempool.get_transaction_hashes(txs, include_sensitive_data);
    return true;
  }
  //-----------------------------------------------------------------------------------------------
  bool core::get_pool_transaction_stats(struct txpool_stats& stats, bool include_sensitive_data) const
  {
    m_mempool.get_transaction_stats(stats, include_sensitive_data);
    return true;
  }
  //-----------------------------------------------------------------------------------------------
  bool core::get_pool_transaction(const crypto::hash &id, cryptonote::blobdata& tx) const
  {
    return m_mempool.get_transaction(id, tx);
  }  
  //-----------------------------------------------------------------------------------------------
  bool core::pool_has_tx(const crypto::hash &id) const
  {
    return m_mempool.have_tx(id);
  }
  //-----------------------------------------------------------------------------------------------
  bool core::get_pool_transactions_and_spent_keys_info(std::vector<tx_info>& tx_infos, std::vector<spent_key_image_info>& key_image_infos, bool include_sensitive_data) const
  {
    return m_mempool.get_transactions_and_spent_keys_info(tx_infos, key_image_infos, include_sensitive_data);
  }
  //-----------------------------------------------------------------------------------------------
  bool core::get_pool_for_rpc(std::vector<cryptonote::rpc::tx_in_pool>& tx_infos, cryptonote::rpc::key_images_with_tx_hashes& key_image_infos) const
  {
    return m_mempool.get_pool_for_rpc(tx_infos, key_image_infos);
  }
  //-----------------------------------------------------------------------------------------------
  bool core::get_short_chain_history(std::list<crypto::hash>& ids) const
  {
    return m_blockchain_storage.get_short_chain_history(ids);
  }
  //-----------------------------------------------------------------------------------------------
  bool core::handle_get_objects(NOTIFY_REQUEST_GET_OBJECTS::request& arg, NOTIFY_RESPONSE_GET_OBJECTS::request& rsp, cryptonote_connection_context& context)
  {
    return m_blockchain_storage.handle_get_objects(arg, rsp);
  }
  //-----------------------------------------------------------------------------------------------
  crypto::hash core::get_block_id_by_height(uint64_t height) const
  {
    return m_blockchain_storage.get_block_id_by_height(height);
  }
  //-----------------------------------------------------------------------------------------------
  bool core::get_block_by_hash(const crypto::hash &h, block &blk, bool *orphan) const
  {
    return m_blockchain_storage.get_block_by_hash(h, blk, orphan);
  }
  //-----------------------------------------------------------------------------------------------
  std::string core::print_pool(bool short_format) const
  {
    return m_mempool.print_pool(short_format);
  }
  //-----------------------------------------------------------------------------------------------
  bool core::update_miner_block_template()
  {
    m_miner.on_block_chain_update();
    return true;
  }
  //-----------------------------------------------------------------------------------------------
  void core::do_uptime_proof_call()
  {
    // wait one block before starting uptime proofs.
    std::vector<service_nodes::service_node_pubkey_info> const states = get_service_node_list_state({ m_service_node_pubkey });
    if (!states.empty() && states[0].info.registration_height + 1 < get_current_blockchain_height())
    {
      // Code snippet from Github @Jagerman
      m_check_uptime_proof_interval.do_call([&states, this](){
        uint64_t last_uptime = m_quorum_cop.get_uptime_proof(states[0].pubkey);
        if (last_uptime <= static_cast<uint64_t>(time(nullptr) - UPTIME_PROOF_FREQUENCY_IN_SECONDS))
          this->submit_uptime_proof();

        return true;
      });
    }
    else
    {
      // reset the interval so that we're ready when we register, OR if we get deregistered this primes us up for re-registration in the same session
      m_check_uptime_proof_interval = epee::math_helper::once_a_time_seconds<UPTIME_PROOF_BUFFER_IN_SECONDS, true /*start_immediately*/>();
    }
  }
  //-----------------------------------------------------------------------------------------------
  bool core::on_idle()
  {
    if(!m_starter_message_showed)
    {
      std::string main_message;
      if (m_offline)
        main_message = "The daemon is running offline and will not attempt to sync to the Loki network.";
      else
        main_message = "The daemon will start synchronizing with the network. This may take a long time to complete.";
      MGINFO_YELLOW(ENDL << "**********************************************************************" << ENDL
        << main_message << ENDL
        << ENDL
        << "You can set the level of process detailization through \"set_log <level|categories>\" command," << ENDL
        << "where <level> is between 0 (no details) and 4 (very verbose), or custom category based levels (eg, *:WARNING)." << ENDL
        << ENDL
        << "Use the \"help\" command to see the list of available commands." << ENDL
        << "Use \"help <command>\" to see a command's documentation." << ENDL
        << "**********************************************************************" << ENDL);
      m_starter_message_showed = true;
    }

    m_fork_moaner.do_call(boost::bind(&core::check_fork_time, this));
    m_txpool_auto_relayer.do_call(boost::bind(&core::relay_txpool_transactions, this));
    m_deregisters_auto_relayer.do_call(boost::bind(&core::relay_deregister_votes, this));
    // m_check_updates_interval.do_call(boost::bind(&core::check_updates, this));
    m_check_disk_space_interval.do_call(boost::bind(&core::check_disk_space, this));
    m_block_rate_interval.do_call(boost::bind(&core::check_block_rate, this));

    time_t const lifetime = time(nullptr) - get_start_time();
    if (m_service_node && lifetime > DIFFICULTY_TARGET_V2) // Give us some time to connect to peers before sending uptimes
    {
      do_uptime_proof_call();
    }

    m_uptime_proof_pruner.do_call(boost::bind(&service_nodes::quorum_cop::prune_uptime_proof, &m_quorum_cop));

    m_miner.on_idle();
    m_mempool.on_idle();
    return true;
  }
  //-----------------------------------------------------------------------------------------------
  bool core::check_fork_time()
  {
    HardFork::State state = m_blockchain_storage.get_hard_fork_state();
    const el::Level level = el::Level::Warning;
    switch (state) {
      case HardFork::LikelyForked:
        MCLOG_RED(level, "global", "**********************************************************************");
        MCLOG_RED(level, "global", "Last scheduled hard fork is too far in the past.");
        MCLOG_RED(level, "global", "We are most likely forked from the network. Daemon update needed now.");
        MCLOG_RED(level, "global", "**********************************************************************");
        break;
      case HardFork::UpdateNeeded:
        MCLOG_RED(level, "global", "**********************************************************************");
        MCLOG_RED(level, "global", "Last scheduled hard fork time shows a daemon update is needed soon.");
        MCLOG_RED(level, "global", "**********************************************************************");
        break;
      default:
        break;
    }
    return true;
  }
  //-----------------------------------------------------------------------------------------------
  uint8_t core::get_ideal_hard_fork_version() const
  {
    return get_blockchain_storage().get_ideal_hard_fork_version();
  }
  //-----------------------------------------------------------------------------------------------
  uint8_t core::get_ideal_hard_fork_version(uint64_t height) const
  {
    return get_blockchain_storage().get_ideal_hard_fork_version(height);
  }
  //-----------------------------------------------------------------------------------------------
  uint8_t core::get_hard_fork_version(uint64_t height) const
  {
    return get_blockchain_storage().get_hard_fork_version(height);
  }
  //-----------------------------------------------------------------------------------------------
  uint64_t core::get_earliest_ideal_height_for_version(uint8_t version) const
  {
    return get_blockchain_storage().get_earliest_ideal_height_for_version(version);
  }
  //-----------------------------------------------------------------------------------------------
  bool core::check_updates()
  {
    static const char software[] = "loki";
#ifdef BUILD_TAG
    static const char buildtag[] = BOOST_PP_STRINGIZE(BUILD_TAG);
    static const char subdir[] = "cli"; // because it can never be simple
#else
    static const char buildtag[] = "source";
    static const char subdir[] = "source"; // because it can never be simple
#endif

    if (m_offline)
      return true;

    if (check_updates_level == UPDATES_DISABLED)
      return true;

    std::string version, hash;
    MCDEBUG("updates", "Checking for a new " << software << " version for " << buildtag);
    if (!tools::check_updates(software, buildtag, version, hash))
      return false;

    if (tools::vercmp(version.c_str(), LOKI_VERSION) <= 0)
    {
      m_update_available = false;
      return true;
    }

    std::string url = tools::get_update_url(software, subdir, buildtag, version, true);
    MCLOG_CYAN(el::Level::Info, "global", "Version " << version << " of " << software << " for " << buildtag << " is available: " << url << ", SHA256 hash " << hash);
    m_update_available = true;

    if (check_updates_level == UPDATES_NOTIFY)
      return true;

    url = tools::get_update_url(software, subdir, buildtag, version, false);
    std::string filename;
    const char *slash = strrchr(url.c_str(), '/');
    if (slash)
      filename = slash + 1;
    else
      filename = std::string(software) + "-update-" + version;
    boost::filesystem::path path(epee::string_tools::get_current_module_folder());
    path /= filename;

    boost::unique_lock<boost::mutex> lock(m_update_mutex);

    if (m_update_download != 0)
    {
      MCDEBUG("updates", "Already downloading update");
      return true;
    }

    crypto::hash file_hash;
    if (!tools::sha256sum(path.string(), file_hash) || (hash != epee::string_tools::pod_to_hex(file_hash)))
    {
      MCDEBUG("updates", "We don't have that file already, downloading");
      const std::string tmppath = path.string() + ".tmp";
      if (epee::file_io_utils::is_file_exist(tmppath))
      {
        MCDEBUG("updates", "We have part of the file already, resuming download");
      }
      m_last_update_length = 0;
      m_update_download = tools::download_async(tmppath, url, [this, hash, path](const std::string &tmppath, const std::string &uri, bool success) {
        bool remove = false, good = true;
        if (success)
        {
          crypto::hash file_hash;
          if (!tools::sha256sum(tmppath, file_hash))
          {
            MCERROR("updates", "Failed to hash " << tmppath);
            remove = true;
            good = false;
          }
          else if (hash != epee::string_tools::pod_to_hex(file_hash))
          {
            MCERROR("updates", "Download from " << uri << " does not match the expected hash");
            remove = true;
            good = false;
          }
        }
        else
        {
          MCERROR("updates", "Failed to download " << uri);
          good = false;
        }
        boost::unique_lock<boost::mutex> lock(m_update_mutex);
        m_update_download = 0;
        if (success && !remove)
        {
          std::error_code e = tools::replace_file(tmppath, path.string());
          if (e)
          {
            MCERROR("updates", "Failed to rename downloaded file");
            good = false;
          }
        }
        else if (remove)
        {
          if (!boost::filesystem::remove(tmppath))
          {
            MCERROR("updates", "Failed to remove invalid downloaded file");
            good = false;
          }
        }
        if (good)
          MCLOG_CYAN(el::Level::Info, "updates", "New version downloaded to " << path.string());
      }, [this](const std::string &path, const std::string &uri, size_t length, ssize_t content_length) {
        if (length >= m_last_update_length + 1024 * 1024 * 10)
        {
          m_last_update_length = length;
          MCDEBUG("updates", "Downloaded " << length << "/" << (content_length ? std::to_string(content_length) : "unknown"));
        }
        return true;
      });
    }
    else
    {
      MCDEBUG("updates", "We already have " << path << " with expected hash");
    }

    lock.unlock();

    if (check_updates_level == UPDATES_DOWNLOAD)
      return true;

    MCERROR("updates", "Download/update not implemented yet");
    return true;
  }
  //-----------------------------------------------------------------------------------------------
  bool core::check_disk_space()
  {
    uint64_t free_space = get_free_space();
    if (free_space < 1ull * 1024 * 1024 * 1024) // 1 GB
    {
      const el::Level level = el::Level::Warning;
      MCLOG_RED(level, "global", "Free space is below 1 GB on " << m_config_folder);
    }
    return true;
  }
  //-----------------------------------------------------------------------------------------------
  double factorial(unsigned int n)
  {
    if (n <= 1)
      return 1.0;
    double f = n;
    while (n-- > 1)
      f *= n;
    return f;
  }
  //-----------------------------------------------------------------------------------------------
  static double probability(unsigned int blocks, unsigned int expected)
  {
    // https://www.umass.edu/wsp/resources/poisson/#computing
    return pow(expected, blocks) / (factorial(blocks) * exp(expected));
  }
  //-----------------------------------------------------------------------------------------------
  bool core::check_block_rate()
  {
    if (m_offline || m_target_blockchain_height > get_current_blockchain_height())
    {
      MDEBUG("Not checking block rate, offline or syncing");
      return true;
    }

    static constexpr double threshold = 1. / (864000 / DIFFICULTY_TARGET_V2); // one false positive every 10 days

    const time_t now = time(NULL);
    const std::vector<time_t> timestamps = m_blockchain_storage.get_last_block_timestamps(60);

    static const unsigned int seconds[] = { 5400, 1800, 600 };
    for (size_t n = 0; n < sizeof(seconds)/sizeof(seconds[0]); ++n)
    {
      unsigned int b = 0;
      for (time_t ts: timestamps) b += ts >= now - seconds[n];
      const double p = probability(b, seconds[n] / DIFFICULTY_TARGET_V2);
      MDEBUG("blocks in the last " << seconds[n] / 60 << " minutes: " << b << " (probability " << p << ")");
      if (p < threshold)
      {
        MWARNING("There were " << b << " blocks in the last " << seconds[n] / 60 << " minutes, there might be large hash rate changes, or we might be partitioned, cut off from the Monero network or under attack. Or it could be just sheer bad luck.");
        break; // no need to look further
      }
    }

    return true;
  }
  //-----------------------------------------------------------------------------------------------
  void core::set_target_blockchain_height(uint64_t target_blockchain_height)
  {
    m_target_blockchain_height = target_blockchain_height;
  }
  //-----------------------------------------------------------------------------------------------
  uint64_t core::get_target_blockchain_height() const
  {
    return m_target_blockchain_height;
  }
  //-----------------------------------------------------------------------------------------------
  uint64_t core::prevalidate_block_hashes(uint64_t height, const std::vector<crypto::hash> &hashes)
  {
    return get_blockchain_storage().prevalidate_block_hashes(height, hashes);
  }
  //-----------------------------------------------------------------------------------------------
  uint64_t core::get_free_space() const
  {
    boost::filesystem::path path(m_config_folder);
    boost::filesystem::space_info si = boost::filesystem::space(path);
    return si.available;
  }
  //-----------------------------------------------------------------------------------------------
  const std::shared_ptr<const service_nodes::quorum_state> core::get_quorum_state(uint64_t height) const
  {
    return m_service_node_list.get_quorum_state(height);
  }
  //-----------------------------------------------------------------------------------------------
  bool core::is_service_node(const crypto::public_key& pubkey) const
  {
    return m_service_node_list.is_service_node(pubkey);
  }
  //-----------------------------------------------------------------------------------------------
  std::vector<service_nodes::service_node_pubkey_info> core::get_service_node_list_state(const std::vector<crypto::public_key> &service_node_pubkeys) const
  {
    std::vector<service_nodes::service_node_pubkey_info> result = m_service_node_list.get_service_node_list_state(service_node_pubkeys);
    return result;
  }
  //-----------------------------------------------------------------------------------------------
  bool core::add_deregister_vote(const loki::service_node_deregister::vote& vote, vote_verification_context &vvc)
  {
    uint64_t latest_block_height = std::max(get_current_blockchain_height(), get_target_blockchain_height());
    uint64_t delta_height = latest_block_height - vote.block_height;

    if (vote.block_height < latest_block_height && delta_height >= loki::service_node_deregister::VOTE_LIFETIME_BY_HEIGHT)
    {
      LOG_PRINT_L1("Received vote for height: " << vote.block_height
                << " and service node: "     << vote.service_node_index
                << ", is older than: "       << loki::service_node_deregister::VOTE_LIFETIME_BY_HEIGHT
                << " blocks and has been rejected.");
      vvc.m_invalid_block_height = true;
    }
    else if (vote.block_height > latest_block_height)
    {
      LOG_PRINT_L1("Received vote for height: " << vote.block_height
                << " and service node: "     << vote.service_node_index
                << ", is newer than: "       << latest_block_height
                << " (latest block height) and has been rejected.");
      vvc.m_invalid_block_height = true;
    }

    if (vvc.m_invalid_block_height)
    {
      vvc.m_verification_failed = true;
      return false;
    }

    const auto quorum_state = m_service_node_list.get_quorum_state(vote.block_height);
    if (!quorum_state)
    {
      vvc.m_verification_failed  = true;
      vvc.m_invalid_block_height = true;
      LOG_ERROR("Could not get quorum state for height: " << vote.block_height);
      return false;
    }

    cryptonote::transaction deregister_tx;
    bool result = m_deregister_vote_pool.add_vote(vote, vvc, *quorum_state, deregister_tx);
    if (result && vvc.m_full_tx_deregister_made)
    {
      tx_verification_context tvc = AUTO_VAL_INIT(tvc);
      blobdata const tx_blob = tx_to_blob(deregister_tx);

      result = handle_incoming_tx(tx_blob, tvc, false /*keeped_by_block*/, false /*relayed*/, false /*do_not_relay*/);
      if (!result || tvc.m_verifivation_failed)
      {
        LOG_PRINT_L1("A full deregister tx for height: " << vote.block_height <<
                     " and service node: " << vote.service_node_index <<
                     " could not be verified and was not added to the memory pool, reason: " <<
                     print_tx_verification_context(tvc, &deregister_tx));
      }
    }

    return result;
  }
  //-----------------------------------------------------------------------------------------------
  bool core::get_service_node_keys(crypto::public_key &pub_key, crypto::secret_key &sec_key) const
  {
    if (m_service_node)
    {
      pub_key = m_service_node_pubkey;
      sec_key = m_service_node_key;
    }
    return m_service_node;
  }
  //-----------------------------------------------------------------------------------------------
  std::time_t core::get_start_time() const
  {
    return start_time;
  }
  //-----------------------------------------------------------------------------------------------
  void core::graceful_exit()
  {
    raise(SIGTERM);
  }
}<|MERGE_RESOLUTION|>--- conflicted
+++ resolved
@@ -589,15 +589,11 @@
       regtest_hard_forks
     };
     const difficulty_type fixed_difficulty = command_line::get_arg(vm, arg_fixed_difficulty);
-<<<<<<< HEAD
 
     BlockchainDB *initialized_db = db.release();
     m_service_node_list.set_db_pointer(initialized_db);
     m_service_node_list.register_hooks(m_quorum_cop);
-    r = m_blockchain_storage.init(initialized_db, m_nettype, m_offline, regtest ? &regtest_test_options : test_options, fixed_difficulty);
-=======
-    r = m_blockchain_storage.init(db.release(), m_nettype, m_offline, regtest ? &regtest_test_options : test_options, fixed_difficulty, get_checkpoints);
->>>>>>> 8f9c381f
+    r = m_blockchain_storage.init(initialized_db, m_nettype, m_offline, regtest ? &regtest_test_options : test_options, fixed_difficulty, get_checkpoints);
 
     r = m_mempool.init(max_txpool_weight);
     CHECK_AND_ASSERT_MES(r, false, "Failed to initialize memory pool");
