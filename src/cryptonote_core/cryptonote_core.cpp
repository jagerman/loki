// Copyright (c) 2014-2019, The Monero Project
// Copyright (c)      2018, The Loki Project
//
// All rights reserved.
//
// Redistribution and use in source and binary forms, with or without modification, are
// permitted provided that the following conditions are met:
//
// 1. Redistributions of source code must retain the above copyright notice, this list of
//    conditions and the following disclaimer.
//
// 2. Redistributions in binary form must reproduce the above copyright notice, this list
//    of conditions and the following disclaimer in the documentation and/or other
//    materials provided with the distribution.
//
// 3. Neither the name of the copyright holder nor the names of its contributors may be
//    used to endorse or promote products derived from this software without specific
//    prior written permission.
//
// THIS SOFTWARE IS PROVIDED BY THE COPYRIGHT HOLDERS AND CONTRIBUTORS "AS IS" AND ANY
// EXPRESS OR IMPLIED WARRANTIES, INCLUDING, BUT NOT LIMITED TO, THE IMPLIED WARRANTIES OF
// MERCHANTABILITY AND FITNESS FOR A PARTICULAR PURPOSE ARE DISCLAIMED. IN NO EVENT SHALL
// THE COPYRIGHT HOLDER OR CONTRIBUTORS BE LIABLE FOR ANY DIRECT, INDIRECT, INCIDENTAL,
// SPECIAL, EXEMPLARY, OR CONSEQUENTIAL DAMAGES (INCLUDING, BUT NOT LIMITED TO,
// PROCUREMENT OF SUBSTITUTE GOODS OR SERVICES; LOSS OF USE, DATA, OR PROFITS; OR BUSINESS
// INTERRUPTION) HOWEVER CAUSED AND ON ANY THEORY OF LIABILITY, WHETHER IN CONTRACT,
// STRICT LIABILITY, OR TORT (INCLUDING NEGLIGENCE OR OTHERWISE) ARISING IN ANY WAY OUT OF
// THE USE OF THIS SOFTWARE, EVEN IF ADVISED OF THE POSSIBILITY OF SUCH DAMAGE.
//
// Parts of this file are originally copyright (c) 2012-2013 The Cryptonote developers

#include <boost/algorithm/string.hpp>
#include <boost/endian/conversion.hpp>

#include "epee/string_tools.h"

#include <unordered_set>
#include <sstream>
#include <iomanip>
#include <oxenmq/base32z.h>

extern "C" {
#include <sodium.h>
#ifdef ENABLE_SYSTEMD
#  include <systemd/sd-daemon.h>
#endif
}

#include <sqlite3.h>

#include "cryptonote_core.h"
#include "uptime_proof.h"
#include "common/file.h"
#include "common/sha256sum.h"
#include "common/threadpool.h"
#include "common/command_line.h"
#include "common/hex.h"
#include "common/base58.h"
#include "common/dns_utils.h"
#include "epee/warnings.h"
#include "crypto/crypto.h"
#include "cryptonote_config.h"
#include "epee/misc_language.h"
#include <csignal>
#include "checkpoints/checkpoints.h"
#include "ringct/rctTypes.h"
#include "blockchain_db/blockchain_db.h"
#include "ringct/rctSigs.h"
#include "common/notify.h"
#include "version.h"
#include "epee/memwipe.h"
#include "common/i18n.h"
#include "epee/net/local_ip.h"

#include "common/oxen_integration_test_hooks.h"

#undef OXEN_DEFAULT_LOG_CATEGORY
#define OXEN_DEFAULT_LOG_CATEGORY "cn"

DISABLE_VS_WARNINGS(4355)

#define MERROR_VER(x) MCERROR("verify", x)

#define BAD_SEMANTICS_TXES_MAX_SIZE 100

// basically at least how many bytes the block itself serializes to without the miner tx
#define BLOCK_SIZE_SANITY_LEEWAY 100

namespace cryptonote
{
  const command_line::arg_descriptor<bool, false> arg_testnet_on  = {
    "testnet"
  , "Run on testnet. The wallet must be launched with --testnet flag."
  , false
  };
  const command_line::arg_descriptor<bool, false> arg_devnet_on  = {
    "devnet"
  , "Run on devnet. The wallet must be launched with --devnet flag."
  , false
  };
  const command_line::arg_descriptor<bool> arg_regtest_on  = {
    "regtest"
  , "Run in a regression testing mode."
  , false
  };
  const command_line::arg_descriptor<bool> arg_keep_fakechain = {
    "keep-fakechain"
  , "Don't delete any existing database when in fakechain mode."
  , false
  };
  const command_line::arg_descriptor<difficulty_type> arg_fixed_difficulty  = {
    "fixed-difficulty"
  , "Fixed difficulty used for testing."
  , 0
  };
  const command_line::arg_descriptor<bool> arg_dev_allow_local  = {
    "dev-allow-local-ips"
  , "Allow a local IPs for local and received service node public IP (for local testing only)"
  , false
  };
  const command_line::arg_descriptor<std::string, false, true, 2> arg_data_dir = {
    "data-dir"
  , "Specify data directory"
  , tools::get_default_data_dir().u8string()
  , {{ &arg_testnet_on, &arg_devnet_on }}
  , [](std::array<bool, 2> testnet_devnet, bool defaulted, std::string val)->std::string {
      if (testnet_devnet[0])
        return (fs::u8path(val) / "testnet").u8string();
      else if (testnet_devnet[1])
        return (fs::u8path(val) / "devnet").u8string();
      return val;
    }
  };
  const command_line::arg_descriptor<bool> arg_offline = {
    "offline"
  , "Do not listen for peers, nor connect to any"
  };
  const command_line::arg_descriptor<size_t> arg_block_download_max_size  = {
    "block-download-max-size"
  , "Set maximum size of block download queue in bytes (0 for default)"
  , 0
  };

  static const command_line::arg_descriptor<bool> arg_test_drop_download = {
    "test-drop-download"
  , "For net tests: in download, discard ALL blocks instead checking/saving them (very fast)"
  };
  static const command_line::arg_descriptor<uint64_t> arg_test_drop_download_height = {
    "test-drop-download-height"
  , "Like test-drop-download but discards only after around certain height"
  , 0
  };
  static const command_line::arg_descriptor<uint64_t> arg_fast_block_sync = {
    "fast-block-sync"
  , "Sync up most of the way by using embedded, known block hashes."
  , 1
  };
  static const command_line::arg_descriptor<uint64_t> arg_prep_blocks_threads = {
    "prep-blocks-threads"
  , "Max number of threads to use when preparing block hashes in groups."
  , 4
  };
  static const command_line::arg_descriptor<uint64_t> arg_show_time_stats  = {
    "show-time-stats"
  , "Show time-stats when processing blocks/txs and disk synchronization."
  , 0
  };
  static const command_line::arg_descriptor<size_t> arg_block_sync_size  = {
    "block-sync-size"
  , "How many blocks to sync at once during chain synchronization (0 = adaptive)."
  , 0
  };
  static const command_line::arg_descriptor<bool> arg_pad_transactions  = {
    "pad-transactions"
  , "Pad relayed transactions to help defend against traffic volume analysis"
  , false
  };
  static const command_line::arg_descriptor<size_t> arg_max_txpool_weight  = {
    "max-txpool-weight"
  , "Set maximum txpool weight in bytes."
  , DEFAULT_TXPOOL_MAX_WEIGHT
  };
  static const command_line::arg_descriptor<bool> arg_service_node  = {
    "service-node"
  , "Run as a service node, option 'service-node-public-ip' must be set"
  };
  static const command_line::arg_descriptor<std::string> arg_public_ip = {
    "service-node-public-ip"
  , "Public IP address on which this service node's services (such as the Loki "
    "storage server) are accessible. This IP address will be advertised to the "
    "network via the service node uptime proofs. Required if operating as a "
    "service node."
  };
  static const command_line::arg_descriptor<uint16_t> arg_storage_server_port = {
    "storage-server-port", "Deprecated option, ignored.", 0};
  static const command_line::arg_descriptor<uint16_t, false, true, 2> arg_quorumnet_port = {
    "quorumnet-port"
  , "The port on which this service node listen for direct connections from other "
    "service nodes for quorum messages.  The port must be publicly reachable "
    "on the `--service-node-public-ip' address and binds to the p2p IP address."
    " Only applies when running as a service node."
  , config::QNET_DEFAULT_PORT
  , {{ &cryptonote::arg_testnet_on, &cryptonote::arg_devnet_on }}
  , [](std::array<bool, 2> testnet_devnet, bool defaulted, uint16_t val) -> uint16_t {
      return defaulted && testnet_devnet[0] ? config::testnet::QNET_DEFAULT_PORT :
             defaulted && testnet_devnet[1] ? config::devnet::QNET_DEFAULT_PORT :
             val;
    }
  };
  static const command_line::arg_descriptor<bool> arg_omq_quorumnet_public{
    "lmq-public-quorumnet",
    "Allow the curve-enabled quorumnet address (for a Service Node) to be used for public RPC commands as if passed to --lmq-curve-public. "
      "Note that even without this option the quorumnet port can be used for RPC commands by --lmq-admin and --lmq-user pubkeys.",
    false};
  static const command_line::arg_descriptor<std::string> arg_block_notify = {
    "block-notify"
  , "Run a program for each new block, '%s' will be replaced by the block hash"
  , ""
  };
  static const command_line::arg_descriptor<bool> arg_prune_blockchain  = {
    "prune-blockchain"
  , "Prune blockchain"
  , false
  };
  static const command_line::arg_descriptor<std::string> arg_reorg_notify = {
    "reorg-notify"
  , "Run a program for each reorg, '%s' will be replaced by the split height, "
    "'%h' will be replaced by the new blockchain height, and '%n' will be "
    "replaced by the number of new blocks in the new chain"
  , ""
  };
  static const command_line::arg_descriptor<std::string> arg_block_rate_notify = {
    "block-rate-notify"
  , "Run a program when the block rate undergoes large fluctuations. This might "
    "be a sign of large amounts of hash rate going on and off the Loki network, "
    "or could be a sign that oxend is not properly synchronizing with the network. %t will be replaced "
    "by the number of minutes for the observation window, %b by the number of "
    "blocks observed within that window, and %e by the number of blocks that was "
    "expected in that window."
  , ""
  };
  static const command_line::arg_descriptor<bool> arg_keep_alt_blocks  = {
    "keep-alt-blocks"
  , "Keep alternative blocks on restart"
  , false
  };

  static const command_line::arg_descriptor<uint64_t> arg_store_quorum_history = {
    "store-quorum-history",
    "Store the service node quorum history for the last N blocks to allow historic quorum lookups "
    "(e.g. by a block explorer).  Specify the number of blocks of history to store, or 1 to store "
    "the entire history.  Requires considerably more memory and block chain storage.",
    0};

  // Loads stubs that fail if invoked.  The stubs are replaced in the cryptonote_protocol/quorumnet.cpp glue code.
  [[noreturn]] static void need_core_init(std::string_view stub_name) {
      throw std::logic_error("Internal error: core callback initialization was not performed for "s + std::string(stub_name));
  }

  void (*long_poll_trigger)(tx_memory_pool& pool) = [](tx_memory_pool&) { need_core_init("long_poll_trigger"sv); };
  quorumnet_new_proc *quorumnet_new = [](core&) -> void* { need_core_init("quorumnet_new"sv); };
  quorumnet_init_proc *quorumnet_init = [](core&, void*) { need_core_init("quorumnet_init"sv); };
  quorumnet_delete_proc *quorumnet_delete = [](void*&) { need_core_init("quorumnet_delete"sv); };
  quorumnet_relay_obligation_votes_proc *quorumnet_relay_obligation_votes = [](void*, const std::vector<service_nodes::quorum_vote_t>&) { need_core_init("quorumnet_relay_obligation_votes"sv); };
  quorumnet_send_blink_proc *quorumnet_send_blink = [](core&, const std::string&) -> std::future<std::pair<blink_result, std::string>> { need_core_init("quorumnet_send_blink"sv); };
  quorumnet_pulse_relay_message_to_quorum_proc *quorumnet_pulse_relay_message_to_quorum = [](void *, pulse::message const &, service_nodes::quorum const &, bool) -> void { need_core_init("quorumnet_pulse_relay_message_to_quorum"sv); };

  //-----------------------------------------------------------------------------------------------
  core::core()
  : m_mempool(m_blockchain_storage)
  , m_service_node_list(m_blockchain_storage)
  , m_blockchain_storage(m_mempool, m_service_node_list)
  , m_quorum_cop(*this)
  , m_miner(this, [this](const cryptonote::block &b, uint64_t height, unsigned int threads, crypto::hash &hash) {
    hash = cryptonote::get_block_longhash_w_blockchain(m_nettype, &m_blockchain_storage, b, height, threads);
    return true;
  })
  , m_pprotocol(&m_protocol_stub)
  , m_starter_message_showed(false)
  , m_target_blockchain_height(0)
  , m_last_json_checkpoints_update(0)
  , m_nettype(UNDEFINED)
  , m_last_storage_server_ping(0)
  , m_last_lokinet_ping(0)
  , m_pad_transactions(false)
  , ss_version{0}
  , lokinet_version{0}
  {
    m_checkpoints_updating.clear();
  }
  void core::set_cryptonote_protocol(i_cryptonote_protocol* pprotocol)
  {
    if(pprotocol)
      m_pprotocol = pprotocol;
    else
      m_pprotocol = &m_protocol_stub;
  }
  //-----------------------------------------------------------------------------------------------
  bool core::update_checkpoints_from_json_file()
  {
    if (m_checkpoints_updating.test_and_set()) return true;

    // load json checkpoints every 10min and verify them with respect to what blocks we already have
    bool res = true;
    if (time(NULL) - m_last_json_checkpoints_update >= 600)
    {
      res = m_blockchain_storage.update_checkpoints_from_json_file(m_checkpoints_path);
      m_last_json_checkpoints_update = time(NULL);
    }
    m_checkpoints_updating.clear();

    // if anything fishy happened getting new checkpoints, bring down the house
    if (!res)
    {
      graceful_exit();
    }
    return res;
  }
  //-----------------------------------------------------------------------------------
  void core::stop()
  {
    m_miner.stop();
    m_blockchain_storage.cancel();
  }
  //-----------------------------------------------------------------------------------
  void core::init_options(boost::program_options::options_description& desc)
  {
    command_line::add_arg(desc, arg_data_dir);

    command_line::add_arg(desc, arg_test_drop_download);
    command_line::add_arg(desc, arg_test_drop_download_height);

    command_line::add_arg(desc, arg_testnet_on);
    command_line::add_arg(desc, arg_devnet_on);
    command_line::add_arg(desc, arg_regtest_on);
    command_line::add_arg(desc, arg_keep_fakechain);
    command_line::add_arg(desc, arg_fixed_difficulty);
    command_line::add_arg(desc, arg_dev_allow_local);
    command_line::add_arg(desc, arg_prep_blocks_threads);
    command_line::add_arg(desc, arg_fast_block_sync);
    command_line::add_arg(desc, arg_show_time_stats);
    command_line::add_arg(desc, arg_block_sync_size);
    command_line::add_arg(desc, arg_offline);
    command_line::add_arg(desc, arg_block_download_max_size);
    command_line::add_arg(desc, arg_max_txpool_weight);
    command_line::add_arg(desc, arg_service_node);
    command_line::add_arg(desc, arg_public_ip);
    command_line::add_arg(desc, arg_storage_server_port);
    command_line::add_arg(desc, arg_quorumnet_port);

    command_line::add_arg(desc, arg_pad_transactions);
    command_line::add_arg(desc, arg_block_notify);
#if 0 // TODO(oxen): Pruning not supported because of Service Node List
    command_line::add_arg(desc, arg_prune_blockchain);
#endif
    command_line::add_arg(desc, arg_reorg_notify);
    command_line::add_arg(desc, arg_block_rate_notify);
    command_line::add_arg(desc, arg_keep_alt_blocks);

    command_line::add_arg(desc, arg_store_quorum_history);
#if defined(OXEN_ENABLE_INTEGRATION_TEST_HOOKS)
    command_line::add_arg(desc, integration_test::arg_hardforks_override);
    command_line::add_arg(desc, integration_test::arg_pipe_name);
#endif
    command_line::add_arg(desc, arg_omq_quorumnet_public);

    miner::init_options(desc);
    BlockchainDB::init_options(desc);
  }
  //-----------------------------------------------------------------------------------------------
  bool core::handle_command_line(const boost::program_options::variables_map& vm)
  {
    if (m_nettype != FAKECHAIN)
    {
      const bool testnet = command_line::get_arg(vm, arg_testnet_on);
      const bool devnet = command_line::get_arg(vm, arg_devnet_on);
      m_nettype = testnet ? TESTNET : devnet ? DEVNET : MAINNET;
    }
    m_check_uptime_proof_interval.interval(get_net_config().UPTIME_PROOF_CHECK_INTERVAL);

    m_config_folder = fs::u8path(command_line::get_arg(vm, arg_data_dir));

    test_drop_download_height(command_line::get_arg(vm, arg_test_drop_download_height));
    m_pad_transactions = get_arg(vm, arg_pad_transactions);
    m_offline = get_arg(vm, arg_offline);
    if (command_line::get_arg(vm, arg_test_drop_download) == true)
      test_drop_download();


    if (command_line::get_arg(vm, arg_dev_allow_local))
      m_service_node_list.debug_allow_local_ips = true;

    m_service_node = command_line::get_arg(vm, arg_service_node);

    if (m_service_node) {
      /// TODO: parse these options early, before we start p2p server etc?
      m_quorumnet_port = command_line::get_arg(vm, arg_quorumnet_port);

      bool args_okay = true;
      if (m_quorumnet_port == 0) {
        MERROR("Quorumnet port cannot be 0; please specify a valid port to listen on with: '--" << arg_quorumnet_port.name << " <port>'");
        args_okay = false;
      }

      const std::string pub_ip = command_line::get_arg(vm, arg_public_ip);
      if (pub_ip.size())
      {
        if (!epee::string_tools::get_ip_int32_from_string(m_sn_public_ip, pub_ip)) {
          MERROR("Unable to parse IPv4 public address from: " << pub_ip);
          args_okay = false;
        }

        if (!epee::net_utils::is_ip_public(m_sn_public_ip)) {
          if (m_service_node_list.debug_allow_local_ips) {
            MWARNING("Address given for public-ip is not public; allowing it because dev-allow-local-ips was specified. This service node WILL NOT WORK ON THE PUBLIC OXEN NETWORK!");
          } else {
            MERROR("Address given for public-ip is not public: " << epee::string_tools::get_ip_string_from_int32(m_sn_public_ip));
            args_okay = false;
          }
        }
      }
      else
      {
        MERROR("Please specify an IPv4 public address which the service node & storage server is accessible from with: '--" << arg_public_ip.name << " <ip address>'");
        args_okay = false;
      }

      if (!args_okay) {
        MERROR("IMPORTANT: One or more required service node-related configuration settings/options were omitted or invalid; "
                << "please fix them and restart oxend.");
        return false;
      }
    }

    return true;
  }
  //-----------------------------------------------------------------------------------------------
  uint64_t core::get_current_blockchain_height() const
  {
    return m_blockchain_storage.get_current_blockchain_height();
  }
  //-----------------------------------------------------------------------------------------------
  void core::get_blockchain_top(uint64_t& height, crypto::hash& top_id) const
  {
    top_id = m_blockchain_storage.get_tail_id(height);
  }
  //-----------------------------------------------------------------------------------------------
  bool core::get_blocks(uint64_t start_offset, size_t count, std::vector<std::pair<cryptonote::blobdata,block>>& blocks, std::vector<cryptonote::blobdata>& txs) const
  {
    return m_blockchain_storage.get_blocks(start_offset, count, blocks, txs);
  }
  //-----------------------------------------------------------------------------------------------
  bool core::get_blocks(uint64_t start_offset, size_t count, std::vector<std::pair<cryptonote::blobdata,block>>& blocks) const
  {
    return m_blockchain_storage.get_blocks(start_offset, count, blocks);
  }
  //-----------------------------------------------------------------------------------------------
  bool core::get_blocks(uint64_t start_offset, size_t count, std::vector<block>& blocks) const
  {
    return m_blockchain_storage.get_blocks_only(start_offset, count, blocks);
  }
  //-----------------------------------------------------------------------------------------------
  bool core::get_transactions(const std::vector<crypto::hash>& txs_ids, std::vector<cryptonote::blobdata>& txs, std::vector<crypto::hash>& missed_txs) const
  {
    return m_blockchain_storage.get_transactions_blobs(txs_ids, txs, missed_txs);
  }
  //-----------------------------------------------------------------------------------------------
  bool core::get_split_transactions_blobs(const std::vector<crypto::hash>& txs_ids, std::vector<std::tuple<crypto::hash, cryptonote::blobdata, crypto::hash, cryptonote::blobdata>>& txs, std::vector<crypto::hash>& missed_txs) const
  {
    return m_blockchain_storage.get_split_transactions_blobs(txs_ids, txs, missed_txs);
  }
  //-----------------------------------------------------------------------------------------------
  bool core::get_transactions(const std::vector<crypto::hash>& txs_ids, std::vector<transaction>& txs, std::vector<crypto::hash>& missed_txs) const
  {
    return m_blockchain_storage.get_transactions(txs_ids, txs, missed_txs);
  }
  //-----------------------------------------------------------------------------------------------
  bool core::get_alternative_blocks(std::vector<block>& blocks) const
  {
    return m_blockchain_storage.get_alternative_blocks(blocks);
  }
  //-----------------------------------------------------------------------------------------------
  size_t core::get_alternative_blocks_count() const
  {
    return m_blockchain_storage.get_alternative_blocks_count();
  }

  static std::string time_ago_str(time_t now, time_t then) {
    if (then >= now)
      return "now"s;
    if (then == 0)
      return "never"s;
    int seconds = now - then;
    if (seconds >= 60)
      return std::to_string(seconds / 60) + "m" + std::to_string(seconds % 60) + "s";
    return std::to_string(seconds % 60) + "s";
  }

  // Returns a bool on whether the service node is currently active
  bool core::is_active_sn() const
  {
    auto info = get_my_sn_info();
    return (info && info->is_active());
  }

  // Returns the service nodes info
  std::shared_ptr<const service_nodes::service_node_info> core::get_my_sn_info() const
  {
    auto& snl = get_service_node_list();
    const auto& pubkey = get_service_keys().pub;
    auto states = snl.get_service_node_list_state({ pubkey });
    if (states.empty())
      return nullptr;
    else
    {
      return states[0].info;
    }
  }

  // Returns a string for systemd status notifications such as:
  // Height: 1234567, SN: active, proof: 55m12s, storage: 4m48s, lokinet: 47s
  std::string core::get_status_string() const
  {
    std::string s;
    s.reserve(128);
    s += 'v'; s += OXEN_VERSION_STR;
    s += "; Height: ";
    s += std::to_string(get_blockchain_storage().get_current_blockchain_height());
    s += ", SN: ";
    if (!service_node())
      s += "no";
    else
    {
      auto& snl = get_service_node_list();
      const auto& pubkey = get_service_keys().pub;
      auto states = snl.get_service_node_list_state({ pubkey });
      if (states.empty())
        s += "not registered";
      else
      {
        auto &info = *states[0].info;
        if (!info.is_fully_funded())
          s += "awaiting contr.";
        else if (info.is_active())
          s += "active";
        else if (info.is_decommissioned())
          s += "decomm.";

        uint64_t last_proof = 0;
        snl.access_proof(pubkey, [&](auto& proof) { last_proof = proof.timestamp; });
        s += ", proof: ";
        time_t now = std::time(nullptr);
        s += time_ago_str(now, last_proof);
        s += ", storage: ";
        s += time_ago_str(now, m_last_storage_server_ping);
        s += ", lokinet: ";
        s += time_ago_str(now, m_last_lokinet_ping);
      }
    }
    return s;
  }

  //-----------------------------------------------------------------------------------------------
  bool core::init(const boost::program_options::variables_map& vm, const cryptonote::test_options *test_options, const GetCheckpointsCallback& get_checkpoints/* = nullptr */)
  {
    start_time = std::time(nullptr);

#if defined(OXEN_ENABLE_INTEGRATION_TEST_HOOKS)
    const std::string arg_hardforks_override = command_line::get_arg(vm, integration_test::arg_hardforks_override);

    std::vector<std::pair<uint8_t, uint64_t>> integration_test_hardforks;
    if (!arg_hardforks_override.empty())
    {
      // Expected format: <fork_version>:<fork_height>, ...
      // Example: 7:0, 8:10, 9:20, 10:100
      char const *ptr = arg_hardforks_override.c_str();
      while (ptr[0])
      {
        int hf_version = atoi(ptr);
        while(ptr[0] != ':') ptr++;
        ++ptr;

        int hf_height = atoi(ptr);
        while(ptr[0] && ptr[0] != ',') ptr++;
        integration_test_hardforks.push_back(std::make_pair(static_cast<uint8_t>(hf_version), static_cast<uint64_t>(hf_height)));

        if (!ptr[0]) break;
        ptr++;
      }
    }

    cryptonote::test_options integration_hardfork_override = {integration_test_hardforks};
    if (!arg_hardforks_override.empty())
      test_options = &integration_hardfork_override;

    {
      const std::string arg_pipe_name = command_line::get_arg(vm, integration_test::arg_pipe_name);
      integration_test::init(arg_pipe_name);
    }
#endif

    const bool regtest = command_line::get_arg(vm, arg_regtest_on);
    if (test_options != NULL || regtest)
    {
      m_nettype = FAKECHAIN;
    }

    bool r = handle_command_line(vm);
    /// Currently terminating before blockchain is initialized results in a crash
    /// during deinitialization... TODO: fix that
    CHECK_AND_ASSERT_MES(r, false, "Failed to apply command line options.");

    std::string db_sync_mode = command_line::get_arg(vm, cryptonote::arg_db_sync_mode);
    bool db_salvage = command_line::get_arg(vm, cryptonote::arg_db_salvage) != 0;
    bool fast_sync = command_line::get_arg(vm, arg_fast_block_sync) != 0;
    uint64_t blocks_threads = command_line::get_arg(vm, arg_prep_blocks_threads);
    size_t max_txpool_weight = command_line::get_arg(vm, arg_max_txpool_weight);
    bool const prune_blockchain = false; /* command_line::get_arg(vm, arg_prune_blockchain); */
    bool keep_alt_blocks = command_line::get_arg(vm, arg_keep_alt_blocks);
    bool keep_fakechain = command_line::get_arg(vm, arg_keep_fakechain);

    r = init_service_keys();
    CHECK_AND_ASSERT_MES(r, false, "Failed to create or load service keys");
    if (m_service_node)
    {
      // Only use our service keys for our service node if we are running in SN mode:
      m_service_node_list.set_my_service_node_keys(&m_service_keys);
    }

    auto folder = m_config_folder;
    if (m_nettype == FAKECHAIN)
      folder /= "fake";

    // make sure the data directory exists, and try to lock it
    if (std::error_code ec; !fs::is_directory(folder, ec) && !fs::create_directories(folder, ec) && ec)
    {
      MERROR("Failed to create directory " + folder.u8string() + (ec ? ": " + ec.message() : ""s));
      return false;
    }

    std::unique_ptr<BlockchainDB> db(new_db());
    if (!db)
    {
      LOG_ERROR("Failed to initialize a database");
      return false;
    }

    auto ons_db_file_path = folder / "ons.db";
    if(fs::exists(folder / "lns.db"))
      ons_db_file_path = folder / "lns.db";


    folder /= db->get_db_name();
    MGINFO("Loading blockchain from folder " << folder << " ...");

    // default to fast:async:1 if overridden
    blockchain_db_sync_mode sync_mode = db_defaultsync;
    bool sync_on_blocks = true;
    uint64_t sync_threshold = 1;

#if !defined(OXEN_ENABLE_INTEGRATION_TEST_HOOKS) // In integration mode, don't delete the DB. This should be explicitly done in the tests. Otherwise the more likely behaviour is persisting the DB across multiple daemons in the same test.
    if (m_nettype == FAKECHAIN && !keep_fakechain)
    {
      // reset the db by removing the database file before opening it
      if (!db->remove_data_file(folder))
      {
        MERROR("Failed to remove data file in " << folder);
        return false;
      }
      fs::remove(ons_db_file_path);
    }
#endif

    try
    {
      uint64_t db_flags = 0;

      std::vector<std::string> options;
      boost::trim(db_sync_mode);
      boost::split(options, db_sync_mode, boost::is_any_of(" :"));
      const bool db_sync_mode_is_default = command_line::is_arg_defaulted(vm, cryptonote::arg_db_sync_mode);

      for(const auto &option : options)
        MDEBUG("option: " << option);

      // default to fast:async:1
      uint64_t DEFAULT_FLAGS = DBF_FAST;

      if(options.size() == 0)
      {
        // default to fast:async:1
        db_flags = DEFAULT_FLAGS;
      }

      bool safemode = false;
      if(options.size() >= 1)
      {
        if(options[0] == "safe")
        {
          safemode = true;
          db_flags = DBF_SAFE;
          sync_mode = db_sync_mode_is_default ? db_defaultsync : db_nosync;
        }
        else if(options[0] == "fast")
        {
          db_flags = DBF_FAST;
          sync_mode = db_sync_mode_is_default ? db_defaultsync : db_async;
        }
        else if(options[0] == "fastest")
        {
          db_flags = DBF_FASTEST;
          sync_threshold = 1000; // default to fastest:async:1000
          sync_mode = db_sync_mode_is_default ? db_defaultsync : db_async;
        }
        else
          db_flags = DEFAULT_FLAGS;
      }

      if(options.size() >= 2 && !safemode)
      {
        if(options[1] == "sync")
          sync_mode = db_sync_mode_is_default ? db_defaultsync : db_sync;
        else if(options[1] == "async")
          sync_mode = db_sync_mode_is_default ? db_defaultsync : db_async;
      }

      if(options.size() >= 3 && !safemode)
      {
        char *endptr;
        uint64_t threshold = strtoull(options[2].c_str(), &endptr, 0);
        if (*endptr == '\0' || !strcmp(endptr, "blocks"))
        {
          sync_on_blocks = true;
          sync_threshold = threshold;
        }
        else if (!strcmp(endptr, "bytes"))
        {
          sync_on_blocks = false;
          sync_threshold = threshold;
        }
        else
        {
          LOG_ERROR("Invalid db sync mode: " << options[2]);
          return false;
        }
      }

      if (db_salvage)
        db_flags |= DBF_SALVAGE;

      db->open(folder, m_nettype, db_flags);
      if(!db->m_open)
        return false;
    }
    catch (const DB_ERROR& e)
    {
      LOG_ERROR("Error opening database: " << e.what());
      return false;
    }

    m_blockchain_storage.set_user_options(blocks_threads,
        sync_on_blocks, sync_threshold, sync_mode, fast_sync);

    try
    {
      if (!command_line::is_arg_defaulted(vm, arg_block_notify))
        m_blockchain_storage.set_block_notify(std::shared_ptr<tools::Notify>(new tools::Notify(command_line::get_arg(vm, arg_block_notify).c_str())));
    }
    catch (const std::exception &e)
    {
      MERROR("Failed to parse block notify spec");
    }

    try
    {
      if (!command_line::is_arg_defaulted(vm, arg_reorg_notify))
        m_blockchain_storage.set_reorg_notify(std::shared_ptr<tools::Notify>(new tools::Notify(command_line::get_arg(vm, arg_reorg_notify).c_str())));
    }
    catch (const std::exception &e)
    {
      MERROR("Failed to parse reorg notify spec");
    }

    try
    {
      if (!command_line::is_arg_defaulted(vm, arg_block_rate_notify))
        m_block_rate_notify.reset(new tools::Notify(command_line::get_arg(vm, arg_block_rate_notify).c_str()));
    }
    catch (const std::exception &e)
    {
      MERROR("Failed to parse block rate notify spec");
    }

    std::vector<std::pair<uint8_t, uint64_t>> regtest_hard_forks;
    for (uint8_t hf = cryptonote::network_version_7; hf < cryptonote::network_version_count; hf++)
      regtest_hard_forks.emplace_back(hf, regtest_hard_forks.size() + 1);
    const cryptonote::test_options regtest_test_options = {
      std::move(regtest_hard_forks),
      0
    };

    // Service Nodes
    {
      m_service_node_list.set_quorum_history_storage(command_line::get_arg(vm, arg_store_quorum_history));

      // NOTE: Implicit dependency. Service node list needs to be hooked before checkpoints.
      m_blockchain_storage.hook_blockchain_detached(m_service_node_list);
      m_blockchain_storage.hook_init(m_service_node_list);
      m_blockchain_storage.hook_validate_miner_tx(m_service_node_list);
      m_blockchain_storage.hook_alt_block_added(m_service_node_list);

      // NOTE: There is an implicit dependency on service node lists being hooked first!
      m_blockchain_storage.hook_init(m_quorum_cop);
      m_blockchain_storage.hook_block_added(m_quorum_cop);
      m_blockchain_storage.hook_blockchain_detached(m_quorum_cop);
    }

    // Checkpoints
    m_checkpoints_path = m_config_folder / fs::u8path(JSON_HASH_FILE_NAME);

    sqlite3 *ons_db = ons::init_oxen_name_system(ons_db_file_path, db->is_read_only());
    if (!ons_db) return false;

    init_oxenmq(vm);

    const difficulty_type fixed_difficulty = command_line::get_arg(vm, arg_fixed_difficulty);
    r = m_blockchain_storage.init(db.release(), ons_db, m_nettype, m_offline, regtest ? &regtest_test_options : test_options, fixed_difficulty, get_checkpoints);
    CHECK_AND_ASSERT_MES(r, false, "Failed to initialize blockchain storage");

    r = m_mempool.init(max_txpool_weight);
    CHECK_AND_ASSERT_MES(r, false, "Failed to initialize memory pool");

    // now that we have a valid m_blockchain_storage, we can clean out any
    // transactions in the pool that do not conform to the current fork
    m_mempool.validate(m_blockchain_storage.get_current_hard_fork_version());

    bool show_time_stats = command_line::get_arg(vm, arg_show_time_stats) != 0;
    m_blockchain_storage.set_show_time_stats(show_time_stats);

    block_sync_size = command_line::get_arg(vm, arg_block_sync_size);
    if (block_sync_size > BLOCKS_SYNCHRONIZING_MAX_COUNT)
      MERROR("Error --block-sync-size cannot be greater than " << BLOCKS_SYNCHRONIZING_MAX_COUNT);

    MGINFO("Loading checkpoints");
    CHECK_AND_ASSERT_MES(update_checkpoints_from_json_file(), false, "One or more checkpoints loaded from json conflicted with existing checkpoints.");

    r = m_miner.init(vm, m_nettype);
    CHECK_AND_ASSERT_MES(r, false, "Failed to initialize miner instance");

    if (!keep_alt_blocks && !m_blockchain_storage.get_db().is_read_only())
      m_blockchain_storage.get_db().drop_alt_blocks();

    if (prune_blockchain)
    {
      // display a message if the blockchain is not pruned yet
      if (!m_blockchain_storage.get_blockchain_pruning_seed())
      {
        MGINFO("Pruning blockchain...");
        CHECK_AND_ASSERT_MES(m_blockchain_storage.prune_blockchain(), false, "Failed to prune blockchain");
      }
      else
      {
        CHECK_AND_ASSERT_MES(m_blockchain_storage.update_blockchain_pruning(), false, "Failed to update blockchain pruning");
      }
    }

    return true;
  }

  /// Loads a key pair from disk, if it exists, otherwise generates a new key pair and saves it to
  /// disk.
  ///
  /// get_pubkey - a function taking (privkey &, pubkey &) that sets the pubkey from the privkey;
  ///              returns true for success/false for failure
  /// generate_pair - a void function taking (privkey &, pubkey &) that sets them to the generated values; can throw on error.
  template <typename Privkey, typename Pubkey, typename GetPubkey, typename GeneratePair>
  bool init_key(const fs::path &keypath, Privkey &privkey, Pubkey &pubkey, GetPubkey get_pubkey, GeneratePair generate_pair) {
    std::error_code ec;
    if (fs::exists(keypath, ec))
    {
      std::string keystr;
      bool r = tools::slurp_file(keypath, keystr);
      memcpy(&unwrap(unwrap(privkey)), keystr.data(), sizeof(privkey));
      memwipe(&keystr[0], keystr.size());
      CHECK_AND_ASSERT_MES(r, false, "failed to load service node key from " + keypath.u8string());
      CHECK_AND_ASSERT_MES(keystr.size() == sizeof(privkey), false,
          "service node key file " + keypath.u8string() + " has an invalid size");

      r = get_pubkey(privkey, pubkey);
      CHECK_AND_ASSERT_MES(r, false, "failed to generate pubkey from secret key");
    }
    else
    {
      try {
        generate_pair(privkey, pubkey);
      } catch (const std::exception& e) {
        MERROR("failed to generate keypair " << e.what());
        return false;
      }

      bool r = tools::dump_file(keypath, tools::view_guts(privkey));
      CHECK_AND_ASSERT_MES(r, false, "failed to save service node key to " + keypath.u8string());

      fs::permissions(keypath, fs::perms::owner_read, ec);
    }
    return true;
  }

  //-----------------------------------------------------------------------------------------------
  bool core::init_service_keys()
  {
    auto& keys = m_service_keys;

    static_assert(
        sizeof(crypto::ed25519_public_key) == crypto_sign_ed25519_PUBLICKEYBYTES &&
        sizeof(crypto::ed25519_secret_key) == crypto_sign_ed25519_SECRETKEYBYTES &&
        sizeof(crypto::ed25519_signature) == crypto_sign_BYTES &&
        sizeof(crypto::x25519_public_key) == crypto_scalarmult_curve25519_BYTES &&
        sizeof(crypto::x25519_secret_key) == crypto_scalarmult_curve25519_BYTES,
        "Invalid ed25519/x25519 sizes");

    // <data>/key_ed25519: Standard ed25519 secret key.  We always have this, and generate one if it
    // doesn't exist.
    //
    // As of Loki 8.x, if this exists and `key` doesn't, we use this key for everything.  For
    // compatibility with earlier versions we also allow `key` to contain a separate monero privkey
    // for the SN keypair.  (The main difference is that the Monero keypair is unclamped and that it
    // only contains the private key value but not the secret key value that we need for full
    // Ed25519 signing).
    //
    if (!init_key(m_config_folder / "key_ed25519", keys.key_ed25519, keys.pub_ed25519,
          [](crypto::ed25519_secret_key &sk, crypto::ed25519_public_key &pk) { crypto_sign_ed25519_sk_to_pk(pk.data, sk.data); return true; },
          [](crypto::ed25519_secret_key &sk, crypto::ed25519_public_key &pk) { crypto_sign_ed25519_keypair(pk.data, sk.data); })
       )
      return false;

    // Standard x25519 keys generated from the ed25519 keypair, used for encrypted communication between SNs
    int rc = crypto_sign_ed25519_pk_to_curve25519(keys.pub_x25519.data, keys.pub_ed25519.data);
    CHECK_AND_ASSERT_MES(rc == 0, false, "failed to convert ed25519 pubkey to x25519");
    crypto_sign_ed25519_sk_to_curve25519(keys.key_x25519.data, keys.key_ed25519.data);

    // Legacy primary SN key file; we only load this if it exists, otherwise we use `key_ed25519`
    // for the primary SN keypair.  (This key predates the Ed25519 keys and so is needed for
    // backwards compatibility with existing active service nodes.)  The legacy key consists of
    // *just* the private point, but not the seed, and so cannot be used for full Ed25519 signatures
    // (which rely on the seed for signing).
    if (m_service_node) {
      if (std::error_code ec; !fs::exists(m_config_folder / "key", ec)) {
        epee::wipeable_string privkey_signhash;
        privkey_signhash.resize(crypto_hash_sha512_BYTES);
        unsigned char* pk_sh_data = reinterpret_cast<unsigned char*>(privkey_signhash.data());
        crypto_hash_sha512(pk_sh_data, keys.key_ed25519.data, 32 /* first 32 bytes are the seed to be SHA512 hashed (the last 32 are just the pubkey) */);
        // Clamp private key (as libsodium does and expects -- see https://www.jcraige.com/an-explainer-on-ed25519-clamping if you want the broader reasons)
        pk_sh_data[0] &= 248;
        pk_sh_data[31] &= 63; // (some implementations put 127 here, but with the |64 in the next line it is the same thing)
        pk_sh_data[31] |= 64;
        // Monero crypto requires a pointless check that the secret key is < basepoint, so calculate
        // it mod basepoint to make it happy:
        sc_reduce32(pk_sh_data);
        std::memcpy(keys.key.data, pk_sh_data, 32);
        if (!crypto::secret_key_to_public_key(keys.key, keys.pub))
          throw std::runtime_error{"Failed to derive primary key from ed25519 key"};
        assert(0 == std::memcmp(keys.pub.data, keys.pub_ed25519.data, 32));
      } else if (!init_key(m_config_folder / "key", keys.key, keys.pub,
          crypto::secret_key_to_public_key,
          [](crypto::secret_key &key, crypto::public_key &pubkey) {
            throw std::runtime_error{"Internal error: old-style public keys are no longer generated"};
          }))
        return false;
    } else {
      keys.key = crypto::null_skey;
      keys.pub = crypto::null_pkey;
    }

    if (m_service_node) {
      MGINFO_YELLOW("Service node public keys:");
      MGINFO_YELLOW("- primary: " << tools::type_to_hex(keys.pub));
      MGINFO_YELLOW("- ed25519: " << tools::type_to_hex(keys.pub_ed25519));
      // .snode address is the ed25519 pubkey, encoded with base32z and with .snode appended:
      MGINFO_YELLOW("- lokinet: " << oxenmq::to_base32z(tools::view_guts(keys.pub_ed25519)) << ".snode");
      MGINFO_YELLOW("-  x25519: " << tools::type_to_hex(keys.pub_x25519));
    } else {
      // Only print the x25519 version because it's the only thing useful for a non-SN (for
      // encrypted LMQ RPC connections).
      MGINFO_YELLOW("x25519 public key: " << tools::type_to_hex(keys.pub_x25519));
    }

    return true;
  }

  static constexpr el::Level easylogging_level(oxenmq::LogLevel level) {
    using namespace oxenmq;
    switch (level) {
        case LogLevel::fatal: return el::Level::Fatal;
        case LogLevel::error: return el::Level::Error;
        case LogLevel::warn:  return el::Level::Warning;
        case LogLevel::info:  return el::Level::Info;
        case LogLevel::debug: return el::Level::Debug;
        case LogLevel::trace: return el::Level::Trace;
        default:              return el::Level::Unknown;
    }
  }

<<<<<<< HEAD
  oxenmq::AuthLevel core::lmq_check_access(const crypto::x25519_public_key& pubkey) const {
    auto it = m_lmq_auth.find(pubkey);
    if (it != m_lmq_auth.end())
=======
  oxenmq::AuthLevel core::omq_check_access(const crypto::x25519_public_key& pubkey) const {
    auto it = m_omq_auth.find(pubkey);
    if (it != m_omq_auth.end())
>>>>>>> 422d82e2
      return it->second;
    return oxenmq::AuthLevel::denied;
  }

  // Builds an allow function; takes `*this`, the default auth level, and whether this connection
  // should allow incoming SN connections.
  //
  // default_auth should be AuthLevel::denied if only pre-approved connections may connect,
  // AuthLevel::basic for public RPC, AuthLevel::admin for a (presumably localhost) unrestricted
  // port, and AuthLevel::none for a super restricted mode (generally this is useful when there are
  // also SN-restrictions on commands, i.e. for quorumnet).
  //
  // check_sn is whether we check an incoming key against known service nodes (and thus return
  // "true" for the service node access if it checks out).
  //
<<<<<<< HEAD
  oxenmq::AuthLevel core::lmq_allow(std::string_view ip, std::string_view x25519_pubkey_str, oxenmq::AuthLevel default_auth) {
=======
  oxenmq::AuthLevel core::omq_allow(std::string_view ip, std::string_view x25519_pubkey_str, oxenmq::AuthLevel default_auth) {
>>>>>>> 422d82e2
    using namespace oxenmq;
    AuthLevel auth = default_auth;
    if (x25519_pubkey_str.size() == sizeof(crypto::x25519_public_key)) {
      crypto::x25519_public_key x25519_pubkey;
      std::memcpy(x25519_pubkey.data, x25519_pubkey_str.data(), x25519_pubkey_str.size());
      auto user_auth = omq_check_access(x25519_pubkey);
      if (user_auth >= AuthLevel::basic) {
        if (user_auth > auth)
          auth = user_auth;
        MCINFO("omq", "Incoming " << auth << "-authenticated connection");
      }

      MCINFO("omq", "Incoming [" << auth << "] curve connection from " << ip << "/" << x25519_pubkey);
    }
    else {
      MCINFO("omq", "Incoming [" << auth << "] plain connection from " << ip);
    }
    return auth;
  }

  void core::init_oxenmq(const boost::program_options::variables_map& vm) {
    using namespace oxenmq;
    MGINFO("Starting oxenmq");
<<<<<<< HEAD
    m_lmq = std::make_unique<OxenMQ>(
=======
    m_omq = std::make_unique<OxenMQ>(
>>>>>>> 422d82e2
        tools::copy_guts(m_service_keys.pub_x25519),
        tools::copy_guts(m_service_keys.key_x25519),
        m_service_node,
        [this](std::string_view x25519_pk) { return m_service_node_list.remote_lookup(x25519_pk); },
        [](LogLevel level, const char *file, int line, std::string msg) {
          // What a lovely interface (<-- sarcasm)
          if (ELPP->vRegistry()->allowed(easylogging_level(level), "omq"))
            el::base::Writer(easylogging_level(level), file, line, ELPP_FUNC, el::base::DispatchAction::NormalLog).construct("omq") << msg;
        },
        oxenmq::LogLevel::trace
    );

    // ping.ping: a simple debugging target for pinging the omq listener
    m_omq->add_category("ping", Access{AuthLevel::none})
        .add_request_command("ping", [](Message& m) {
            MCINFO("omq", "Received ping from " << m.conn);
            m.send_reply("pong");
        })
    ;

    if (m_service_node)
    {
      // Service nodes always listen for quorumnet data on the p2p IP, quorumnet port
      std::string listen_ip = vm["p2p-bind-ip"].as<std::string>();
      if (listen_ip.empty())
        listen_ip = "0.0.0.0";
      std::string qnet_listen = "tcp://" + listen_ip + ":" + std::to_string(m_quorumnet_port);
      MGINFO("- listening on " << qnet_listen << " (quorumnet)");
      m_omq->listen_curve(qnet_listen,
          [this, public_=command_line::get_arg(vm, arg_omq_quorumnet_public)](std::string_view ip, std::string_view pk, bool) {
            return omq_allow(ip, pk, public_ ? AuthLevel::basic : AuthLevel::none);
          });

      m_quorumnet_state = quorumnet_new(*this);
    }

    quorumnet_init(*this, m_quorumnet_state);
  }

  void core::start_oxenmq() {
<<<<<<< HEAD
      update_lmq_sns(); // Ensure we have SNs set for the current block before starting
=======
      update_omq_sns(); // Ensure we have SNs set for the current block before starting
>>>>>>> 422d82e2

      if (m_service_node)
      {
        m_pulse_thread_id = m_omq->add_tagged_thread("pulse");
        m_omq->add_timer([this]() { pulse::main(m_quorumnet_state, *this); },
                         std::chrono::milliseconds(500),
                         false,
                         m_pulse_thread_id);
        m_omq->add_timer([this]() {this->check_service_node_time();},
                         5s,
                         false);
      }
      m_omq->start();
  }

  //-----------------------------------------------------------------------------------------------
  bool core::set_genesis_block(const block& b)
  {
    return m_blockchain_storage.reset_and_set_genesis_block(b);
  }
  //-----------------------------------------------------------------------------------------------
  void core::deinit()
  {
#ifdef ENABLE_SYSTEMD
    sd_notify(0, "STOPPING=1\nSTATUS=Shutting down");
#endif
    if (m_quorumnet_state)
      quorumnet_delete(m_quorumnet_state);
    m_omq.reset();
    m_service_node_list.store();
    m_miner.stop();
    m_mempool.deinit();
    m_blockchain_storage.deinit();
  }
  //-----------------------------------------------------------------------------------------------
  void core::test_drop_download()
  {
    m_test_drop_download = false;
  }
  //-----------------------------------------------------------------------------------------------
  void core::test_drop_download_height(uint64_t height)
  {
    m_test_drop_download_height = height;
  }
  //-----------------------------------------------------------------------------------------------
  bool core::get_test_drop_download() const
  {
    return m_test_drop_download;
  }
  //-----------------------------------------------------------------------------------------------
  bool core::get_test_drop_download_height() const
  {
    if (m_test_drop_download_height == 0)
      return true;

    if (get_blockchain_storage().get_current_blockchain_height() <= m_test_drop_download_height)
      return true;

    return false;
  }
  //-----------------------------------------------------------------------------------------------
  void core::parse_incoming_tx_pre(tx_verification_batch_info &tx_info)
  {
    if(tx_info.blob->size() > get_max_tx_size())
    {
      LOG_PRINT_L1("WRONG TRANSACTION BLOB, too big size " << tx_info.blob->size() << ", rejected");
      tx_info.tvc.m_verifivation_failed = true;
      tx_info.tvc.m_too_big = true;
      return;
    }

    tx_info.parsed = parse_and_validate_tx_from_blob(*tx_info.blob, tx_info.tx, tx_info.tx_hash);
    if(!tx_info.parsed)
    {
      LOG_PRINT_L1("WRONG TRANSACTION BLOB, Failed to parse, rejected");
      tx_info.tvc.m_verifivation_failed = true;
      return;
    }
    //std::cout << "!"<< tx.vin.size() << std::endl;

    std::lock_guard lock{bad_semantics_txes_lock};
    for (int idx = 0; idx < 2; ++idx)
    {
      if (bad_semantics_txes[idx].find(tx_info.tx_hash) != bad_semantics_txes[idx].end())
      {
        LOG_PRINT_L1("Transaction already seen with bad semantics, rejected");
        tx_info.tvc.m_verifivation_failed = true;
        return;
      }
    }
    tx_info.result = true;
  }
  //-----------------------------------------------------------------------------------------------
  void core::set_semantics_failed(const crypto::hash &tx_hash)
  {
    LOG_PRINT_L1("WRONG TRANSACTION BLOB, Failed to check tx " << tx_hash << " semantic, rejected");
    bad_semantics_txes_lock.lock();
    bad_semantics_txes[0].insert(tx_hash);
    if (bad_semantics_txes[0].size() >= BAD_SEMANTICS_TXES_MAX_SIZE)
    {
      std::swap(bad_semantics_txes[0], bad_semantics_txes[1]);
      bad_semantics_txes[0].clear();
    }
    bad_semantics_txes_lock.unlock();
  }
  //-----------------------------------------------------------------------------------------------
  static bool is_canonical_bulletproof_layout(const std::vector<rct::Bulletproof> &proofs)
  {
    if (proofs.size() != 1)
      return false;
    const size_t sz = proofs[0].V.size();
    if (sz == 0 || sz > BULLETPROOF_MAX_OUTPUTS)
      return false;
    return true;
  }
  //-----------------------------------------------------------------------------------------------
  void core::parse_incoming_tx_accumulated_batch(std::vector<tx_verification_batch_info> &tx_info, bool kept_by_block)
  {
    if (kept_by_block && get_blockchain_storage().is_within_compiled_block_hash_area())
    {
      MTRACE("Skipping semantics check for txs kept by block in embedded hash area");
      return;
    }

    std::vector<const rct::rctSig*> rvv;
    for (size_t n = 0; n < tx_info.size(); ++n)
    {
      if (!tx_info[n].result || tx_info[n].already_have)
        continue;

      if (!check_tx_semantic(tx_info[n].tx, kept_by_block))
      {
        set_semantics_failed(tx_info[n].tx_hash);
        tx_info[n].tvc.m_verifivation_failed = true;
        tx_info[n].result = false;
        continue;
      }

      if (!tx_info[n].tx.is_transfer())
        continue;
      const rct::rctSig &rv = tx_info[n].tx.rct_signatures;
      switch (rv.type) {
        case rct::RCTType::Null:
          // coinbase should not come here, so we reject for all other types
          MERROR_VER("Unexpected Null rctSig type");
          set_semantics_failed(tx_info[n].tx_hash);
          tx_info[n].tvc.m_verifivation_failed = true;
          tx_info[n].result = false;
          break;
        case rct::RCTType::Simple:
          if (!rct::verRctSemanticsSimple(rv))
          {
            MERROR_VER("rct signature semantics check failed");
            set_semantics_failed(tx_info[n].tx_hash);
            tx_info[n].tvc.m_verifivation_failed = true;
            tx_info[n].result = false;
            break;
          }
          break;
        case rct::RCTType::Full:
          if (!rct::verRct(rv, true))
          {
            MERROR_VER("rct signature semantics check failed");
            set_semantics_failed(tx_info[n].tx_hash);
            tx_info[n].tvc.m_verifivation_failed = true;
            tx_info[n].result = false;
            break;
          }
          break;
        case rct::RCTType::Bulletproof:
        case rct::RCTType::Bulletproof2:
        case rct::RCTType::CLSAG:
          if (!is_canonical_bulletproof_layout(rv.p.bulletproofs))
          {
            MERROR_VER("Bulletproof does not have canonical form");
            set_semantics_failed(tx_info[n].tx_hash);
            tx_info[n].tvc.m_verifivation_failed = true;
            tx_info[n].result = false;
            break;
          }
          rvv.push_back(&rv); // delayed batch verification
          break;
        default:
          MERROR_VER("Unknown rct type: " << (int)rv.type);
          set_semantics_failed(tx_info[n].tx_hash);
          tx_info[n].tvc.m_verifivation_failed = true;
          tx_info[n].result = false;
          break;
      }
    }
    if (!rvv.empty() && !rct::verRctSemanticsSimple(rvv))
    {
      LOG_PRINT_L1("One transaction among this group has bad semantics, verifying one at a time");
      const bool assumed_bad = rvv.size() == 1; // if there's only one tx, it must be the bad one
      for (size_t n = 0; n < tx_info.size(); ++n)
      {
        if (!tx_info[n].result || tx_info[n].already_have)
          continue;
        if (!rct::is_rct_bulletproof(tx_info[n].tx.rct_signatures.type))
          continue;
        if (assumed_bad || !rct::verRctSemanticsSimple(tx_info[n].tx.rct_signatures))
        {
          set_semantics_failed(tx_info[n].tx_hash);
          tx_info[n].tvc.m_verifivation_failed = true;
          tx_info[n].result = false;
        }
      }
    }
  }
  //-----------------------------------------------------------------------------------------------
  std::vector<core::tx_verification_batch_info> core::parse_incoming_txs(const std::vector<blobdata>& tx_blobs, const tx_pool_options &opts)
  {
    // Caller needs to do this around both this *and* handle_parsed_txs
    //auto lock = incoming_tx_lock();
    std::vector<tx_verification_batch_info> tx_info(tx_blobs.size());

    tools::threadpool& tpool = tools::threadpool::getInstance();
    tools::threadpool::waiter waiter;
    for (size_t i = 0; i < tx_blobs.size(); i++) {
      tx_info[i].blob = &tx_blobs[i];
      tpool.submit(&waiter, [this, &info = tx_info[i]] {
        try
        {
          parse_incoming_tx_pre(info);
        }
        catch (const std::exception &e)
        {
          MERROR_VER("Exception in handle_incoming_tx_pre: " << e.what());
          info.tvc.m_verifivation_failed = true;
        }
      });
    }
    waiter.wait(&tpool);

    for (auto &info : tx_info) {
      if (!info.result)
        continue;

      if(m_mempool.have_tx(info.tx_hash))
      {
        LOG_PRINT_L2("tx " << info.tx_hash << " already have transaction in tx_pool");
        info.already_have = true;
      }
      else if(m_blockchain_storage.have_tx(info.tx_hash))
      {
        LOG_PRINT_L2("tx " << info.tx_hash << " already have transaction in blockchain");
        info.already_have = true;
      }
    }


    parse_incoming_tx_accumulated_batch(tx_info, opts.kept_by_block);

    return tx_info;
  }

  bool core::handle_parsed_txs(std::vector<tx_verification_batch_info> &parsed_txs, const tx_pool_options &opts,
      uint64_t *blink_rollback_height)
  {
    // Caller needs to do this around both this *and* parse_incoming_txs
    //auto lock = incoming_tx_lock();
    uint8_t version      = m_blockchain_storage.get_current_hard_fork_version();
    bool ok              = true;
    bool tx_pool_changed = false;
    if (blink_rollback_height)
      *blink_rollback_height = 0;
    tx_pool_options tx_opts;
    for (size_t i = 0; i < parsed_txs.size(); i++) {
      auto &info = parsed_txs[i];
      if (!info.result)
      {
        ok = false; // Propagate failures (so this can be chained with parse_incoming_txs without an intermediate check)
        continue;
      }
      if (opts.kept_by_block)
        get_blockchain_storage().on_new_tx_from_block(info.tx);
      if (info.already_have)
        continue; // Not a failure

      const size_t weight = get_transaction_weight(info.tx, info.blob->size());
      const tx_pool_options *local_opts = &opts;
      if (blink_rollback_height && info.approved_blink)
      {
        // If this is an approved blink then pass a copy of the options with the flag added
        tx_opts = opts;
        tx_opts.approved_blink = true;
        local_opts = &tx_opts;
      }
      if (m_mempool.add_tx(info.tx, info.tx_hash, *info.blob, weight, info.tvc, *local_opts, version, blink_rollback_height))
      {
        tx_pool_changed |= info.tvc.m_added_to_pool;
        MDEBUG("tx added: " << info.tx_hash);
      }
      else
      {
        ok = false;
        if (info.tvc.m_verifivation_failed)
          MERROR_VER("Transaction verification failed: " << info.tx_hash);
        else if (info.tvc.m_verifivation_impossible)
          MERROR_VER("Transaction verification impossible: " << info.tx_hash);
      }
    }

    return ok;
  }
  //-----------------------------------------------------------------------------------------------
  std::vector<core::tx_verification_batch_info> core::handle_incoming_txs(const std::vector<blobdata>& tx_blobs, const tx_pool_options &opts)
  {
    auto lock = incoming_tx_lock();
    auto parsed = parse_incoming_txs(tx_blobs, opts);
    handle_parsed_txs(parsed, opts);
    return parsed;
  }
  //-----------------------------------------------------------------------------------------------
  bool core::handle_incoming_tx(const blobdata& tx_blob, tx_verification_context& tvc, const tx_pool_options &opts)
  {
    const std::vector<cryptonote::blobdata> tx_blobs{{tx_blob}};
    auto parsed = handle_incoming_txs(tx_blobs, opts);
    parsed[0].blob = &tx_blob; // Update pointer to the input rather than the copy in case the caller wants to use it for some reason
    tvc = parsed[0].tvc;
    return parsed[0].result && (parsed[0].already_have || tvc.m_added_to_pool);
  }
  //-----------------------------------------------------------------------------------------------
  std::pair<std::vector<std::shared_ptr<blink_tx>>, std::unordered_set<crypto::hash>>
  core::parse_incoming_blinks(const std::vector<serializable_blink_metadata> &blinks)
  {
    std::pair<std::vector<std::shared_ptr<blink_tx>>, std::unordered_set<crypto::hash>> results;
    auto &new_blinks = results.first;
    auto &missing_txs = results.second;

    if (m_blockchain_storage.get_current_hard_fork_version() < HF_VERSION_BLINK)
      return results;

    std::vector<uint8_t> want(blinks.size(), false); // Really bools, but std::vector<bool> is broken.
    size_t want_count = 0;
    // Step 1: figure out which referenced transactions we want to keep:
    // - unknown tx (typically an incoming blink)
    // - in mempool without blink sigs (it's possible to get the tx before the blink signatures)
    // - in a recent, still-mutable block with blink sigs (can happen when syncing blocks before
    // retrieving blink signatures)
    {
      std::vector<crypto::hash> hashes;
      hashes.reserve(blinks.size());
      for (auto &bm : blinks)
        hashes.emplace_back(bm.tx_hash);

      std::unique_lock<Blockchain> lock(m_blockchain_storage);

      auto tx_block_heights = m_blockchain_storage.get_transactions_heights(hashes);
      auto immutable_height = m_blockchain_storage.get_immutable_height();
      auto &db = m_blockchain_storage.get_db();
      for (size_t i = 0; i < blinks.size(); i++) {
        if (tx_block_heights[i] == 0 /*mempool or unknown*/ || tx_block_heights[i] > immutable_height /*mined but not yet immutable*/)
        {
          want[i] = true;
          want_count++;
        }
      }
    }

    MDEBUG("Want " << want_count << " of " << blinks.size() << " incoming blink signature sets after filtering out immutable txes");
    if (!want_count) return results;

    // Step 2: filter out any transactions for which we already have a blink signature
    {
      auto mempool_lock = m_mempool.blink_shared_lock();
      for (size_t i = 0; i < blinks.size(); i++)
      {
        if (want[i] && m_mempool.has_blink(blinks[i].tx_hash))
        {
          MDEBUG("Ignoring blink data for " << blinks[i].tx_hash << ": already have blink signatures");
          want[i] = false; // Already have it, move along
          want_count--;
        }
      }
    }

    MDEBUG("Want " << want_count << " of " << blinks.size() << " incoming blink signature sets after filtering out existing blink sigs");
    if (!want_count) return results;

    // Step 3: create new blink_tx objects for txes and add the blink signatures.  We can do all of
    // this without a lock since these are (for now) just local instances.
    new_blinks.reserve(want_count);

    std::unordered_map<uint64_t, std::shared_ptr<const service_nodes::quorum>> quorum_cache;
    for (size_t i = 0; i < blinks.size(); i++)
    {
      if (!want[i])
        continue;
      auto &bdata = blinks[i];
      new_blinks.push_back(std::make_shared<blink_tx>(bdata.height, bdata.tx_hash));
      auto &blink = *new_blinks.back();

      // Data structure checks (we have more stringent checks for validity later, but if these fail
      // now then there's no point of even trying to do signature validation.
      if (bdata.signature.size() != bdata.position.size() ||  // Each signature must have an associated quorum position
          bdata.signature.size() != bdata.quorum.size()   ||  // and quorum index
          bdata.signature.size() < service_nodes::BLINK_MIN_VOTES * tools::enum_count<blink_tx::subquorum> || // too few signatures for possible validity
          bdata.signature.size() > service_nodes::BLINK_SUBQUORUM_SIZE * tools::enum_count<blink_tx::subquorum> || // too many signatures
          blink_tx::quorum_height(bdata.height, blink_tx::subquorum::base) == 0 || // Height is too early (no blink quorum height)
          std::any_of(bdata.position.begin(), bdata.position.end(), [](const auto &p) { return p >= service_nodes::BLINK_SUBQUORUM_SIZE; }) || // invalid position
          std::any_of(bdata.quorum.begin(), bdata.quorum.end(), [](const auto &qi) { return qi >= tools::enum_count<blink_tx::subquorum>; }) // invalid quorum index
      ) {
        MINFO("Invalid blink tx " << bdata.tx_hash << ": invalid signature data");
        continue;
      }

      bool no_quorum = false;
      std::array<const std::vector<crypto::public_key> *, tools::enum_count<blink_tx::subquorum>> validators;
      for (uint8_t qi = 0; qi < tools::enum_count<blink_tx::subquorum>; qi++)
      {
        auto q_height = blink.quorum_height(static_cast<blink_tx::subquorum>(qi));
        auto &q = quorum_cache[q_height];
        if (!q)
          q = get_quorum(service_nodes::quorum_type::blink, q_height);
        if (!q)
        {
          MINFO("Don't have a quorum for height " << q_height << " (yet?), ignoring this blink");
          no_quorum = true;
          break;
        }
        validators[qi] = &q->validators;
      }
      if (no_quorum)
        continue;

      std::vector<std::pair<size_t, std::string>> failures;
      for (size_t s = 0; s < bdata.signature.size(); s++)
      {
        try {
          blink.add_signature(static_cast<blink_tx::subquorum>(bdata.quorum[s]), bdata.position[s], true /*approved*/, bdata.signature[s],
              validators[bdata.quorum[s]]->at(bdata.position[s]));
        } catch (const std::exception &e) {
          failures.emplace_back(s, e.what());
        }
      }
      if (blink.approved())
      {
        MINFO("Blink tx " << bdata.tx_hash << " blink signatures approved with " << failures.size() << " signature validation failures");
        for (auto &f : failures)
          MDEBUG("- failure for quorum " << int(bdata.quorum[f.first]) << ", position " << int(bdata.position[f.first]) << ": " << f.second);
      }
      else
      {
        std::ostringstream os;
        os << "Blink validation failed:";
        for (auto &f : failures)
          os << " [" << int(bdata.quorum[f.first]) << ":" << int(bdata.position[f.first]) << "]: " << f.second;
        MINFO("Invalid blink tx " << bdata.tx_hash << ": " << os.str());
      }
    }

    return results;
  }

  int core::add_blinks(const std::vector<std::shared_ptr<blink_tx>> &blinks)
  {
    int added = 0;
    if (blinks.empty())
      return added;

    auto lock = m_mempool.blink_unique_lock();

    for (auto &b : blinks)
      if (b->approved())
        if (m_mempool.add_existing_blink(b))
          added++;

    if (added)
    {
      MINFO("Added blink signatures for " << added << " blinks");
      long_poll_trigger(m_mempool);
    }

    return added;
  }

  //-----------------------------------------------------------------------------------------------
  std::future<std::pair<blink_result, std::string>> core::handle_blink_tx(const std::string &tx_blob)
  {
    return quorumnet_send_blink(*this, tx_blob);
  }
  //-----------------------------------------------------------------------------------------------
  bool core::check_tx_semantic(const transaction& tx, bool keeped_by_block) const
  {
    if (tx.is_transfer())
    {
      if (tx.vin.empty())
      {
        MERROR_VER("tx with empty inputs, rejected for tx id= " << get_transaction_hash(tx));
        return false;
      }
    }
    else
    {
      if (tx.vin.size() != 0)
      {
        MERROR_VER("tx type: " << tx.type << " must have 0 inputs, received: " << tx.vin.size() << ", rejected for tx id = " << get_transaction_hash(tx));
        return false;
      }
    }

    if(!check_inputs_types_supported(tx))
    {
      MERROR_VER("unsupported input types for tx id= " << get_transaction_hash(tx));
      return false;
    }

    if(!check_outs_valid(tx))
    {
      MERROR_VER("tx with invalid outputs, rejected for tx id= " << get_transaction_hash(tx));
      return false;
    }

    if (tx.version >= txversion::v2_ringct)
    {
      if (tx.rct_signatures.outPk.size() != tx.vout.size())
      {
        MERROR_VER("tx with mismatched vout/outPk count, rejected for tx id= " << get_transaction_hash(tx));
        return false;
      }
    }

    if(!check_money_overflow(tx))
    {
      MERROR_VER("tx has money overflow, rejected for tx id= " << get_transaction_hash(tx));
      return false;
    }

    if (tx.version == txversion::v1)
    {
      uint64_t amount_in = 0;
      get_inputs_money_amount(tx, amount_in);
      uint64_t amount_out = get_outs_money_amount(tx);

      if(amount_in <= amount_out)
      {
        MERROR_VER("tx with wrong amounts: ins " << amount_in << ", outs " << amount_out << ", rejected for tx id= " << get_transaction_hash(tx));
        return false;
      }
    }

    if(!keeped_by_block && get_transaction_weight(tx) >= m_blockchain_storage.get_current_cumulative_block_weight_limit() - CRYPTONOTE_COINBASE_BLOB_RESERVED_SIZE)
    {
      MERROR_VER("tx is too large " << get_transaction_weight(tx) << ", expected not bigger than " << m_blockchain_storage.get_current_cumulative_block_weight_limit() - CRYPTONOTE_COINBASE_BLOB_RESERVED_SIZE);
      return false;
    }

    if(!check_tx_inputs_keyimages_diff(tx))
    {
      MERROR_VER("tx uses a single key image more than once");
      return false;
    }

    if (!check_tx_inputs_ring_members_diff(tx))
    {
      MERROR_VER("tx uses duplicate ring members");
      return false;
    }

    if (!check_tx_inputs_keyimages_domain(tx))
    {
      MERROR_VER("tx uses key image not in the valid domain");
      return false;
    }

    return true;
  }
  //-----------------------------------------------------------------------------------------------
  bool core::check_service_node_time()
  {

    if(!is_active_sn()) {return true;}

    crypto::public_key pubkey = m_service_node_list.get_random_pubkey();
    crypto::x25519_public_key x_pkey{0};
    constexpr std::array<uint16_t, 3> MIN_TIMESTAMP_VERSION{9,1,0};
    std::array<uint16_t,3> proofversion;
    m_service_node_list.access_proof(pubkey, [&](auto &proof) {
      x_pkey = proof.pubkey_x25519;
      proofversion = proof.proof->version;
    });

    if (proofversion >= MIN_TIMESTAMP_VERSION && x_pkey) {
      m_omq->request(
        tools::view_guts(x_pkey),
        "quorum.timestamp",
        [this, pubkey](bool success, std::vector<std::string> data) {
          const time_t local_seconds = time(nullptr);
          MDEBUG("Timestamp message received: " << data[0] <<", local time is: " << local_seconds);
          if(success){
            int64_t received_seconds;
            if (tools::parse_int(data[0],received_seconds)){
              uint16_t variance;
              if (received_seconds > local_seconds + 65535 || received_seconds < local_seconds - 65535) {
                variance = 65535;
              } else {
                variance = std::abs(local_seconds - received_seconds);
              }
              std::lock_guard<std::mutex> lk(m_sn_timestamp_mutex);
              // Records the variance into the record of our performance (m_sn_times)
              service_nodes::timesync_entry entry{variance <= service_nodes::THRESHOLD_SECONDS_OUT_OF_SYNC};
              m_sn_times.add(entry);

              // Counts the number of times we have been out of sync
              uint8_t num_sn_out_of_sync = std::count_if(m_sn_times.begin(), m_sn_times.end(),
                [](const service_nodes::timesync_entry entry) { return !entry.in_sync; });
              if (num_sn_out_of_sync > (m_sn_times.array.size() * service_nodes::MAXIMUM_EXTERNAL_OUT_OF_SYNC/100)) {
                MWARNING("service node time might be out of sync");
                // If we are out of sync record the other service node as in sync
                m_service_node_list.record_timesync_status(pubkey, true);
              } else {
                m_service_node_list.record_timesync_status(pubkey, variance <= service_nodes::THRESHOLD_SECONDS_OUT_OF_SYNC);
              }
            } else {
              success = false;
            }
          }
          m_service_node_list.record_timestamp_participation(pubkey, success);
        });
    }
    return true;
  }
  //-----------------------------------------------------------------------------------------------
  bool core::is_key_image_spent(const crypto::key_image &key_image) const
  {
    return m_blockchain_storage.have_tx_keyimg_as_spent(key_image);
  }
  //-----------------------------------------------------------------------------------------------
  bool core::are_key_images_spent(const std::vector<crypto::key_image>& key_im, std::vector<bool> &spent) const
  {
    spent.clear();
    for(auto& ki: key_im)
    {
      spent.push_back(m_blockchain_storage.have_tx_keyimg_as_spent(ki));
    }
    return true;
  }
  //-----------------------------------------------------------------------------------------------
  size_t core::get_block_sync_size(uint64_t height) const
  {
    if (block_sync_size > 0)
      return block_sync_size;
    return BLOCKS_SYNCHRONIZING_DEFAULT_COUNT;
  }
  //-----------------------------------------------------------------------------------------------
  bool core::are_key_images_spent_in_pool(const std::vector<crypto::key_image>& key_im, std::vector<bool> &spent) const
  {
    spent.clear();

    return m_mempool.check_for_key_images(key_im, spent);
  }
  //-----------------------------------------------------------------------------------------------
  std::optional<std::tuple<uint64_t, uint64_t, uint64_t>> core::get_coinbase_tx_sum(uint64_t start_offset, size_t count)
  {
    std::tuple<uint64_t, uint64_t, uint64_t> result{0, 0, 0};
    if (count == 0)
      return result;

    auto& [emission_amount, total_fee_amount, burnt_oxen] = result;

    // Caching.
    //
    // Requesting this value from the beginning of the chain is very slow, so we cache it.  That
    // still means the first request will be slow, but that's okay.  To prevent a bunch of threads
    // getting backed up trying to calculate this, we lock out more than one thread building the
    // cache at a time if we're requesting a large number of block values at once.  Any other thread
    // requesting will get a nullopt back.

    constexpr uint64_t CACHE_LAG = 30; // We cache the values up to this many blocks ago; we lag so that we don't have to worry about small reorgs
    constexpr uint64_t CACHE_EXCLUSIVE = 1000; // If we need to load more than this, we block out other threads

    // Check if we have a cacheable from-the-beginning result
    uint64_t cache_to = 0;
    std::chrono::steady_clock::time_point cache_build_started;
    if (start_offset == 0) {
      uint64_t height = m_blockchain_storage.get_current_blockchain_height();
      if (count > height) count = height;
      cache_to = height - std::min(CACHE_LAG, height);
      {
        std::shared_lock lock{m_coinbase_cache.mutex};
        if (m_coinbase_cache.height && count >= m_coinbase_cache.height) {
          emission_amount = m_coinbase_cache.emissions;
          total_fee_amount = m_coinbase_cache.fees;
          burnt_oxen = m_coinbase_cache.burnt;
          start_offset = m_coinbase_cache.height + 1;
          count -= m_coinbase_cache.height;
        }
        // else don't change anything; we need a subset of blocks that ends before the cache.

        if (cache_to <= m_coinbase_cache.height)
          cache_to = 0; // Cache doesn't need updating
      }

      // If we're loading a lot then acquire an exclusive lock, recheck our variables, and block out
      // other threads until we're done.  (We don't do this if we're only loading a few because even
      // if we have some competing cache updates they don't hurt anything).
      if (cache_to > 0 && count > CACHE_EXCLUSIVE) {
        std::unique_lock lock{m_coinbase_cache.mutex};
        if (m_coinbase_cache.building)
          return std::nullopt; // Another thread is already updating the cache

        if (m_coinbase_cache.height && m_coinbase_cache.height >= start_offset) {
          // Someone else updated the cache while we were acquiring the unique lock, so update our variables
          if (m_coinbase_cache.height >= start_offset + count) {
            // The cache is now *beyond* us, which means we can't use it, so reset start/count back
            // to what they were originally.
            count += start_offset - 1;
            start_offset = 0;
            cache_to = 0;
          } else {
            // The cache is updated and we can still use it, so update our variables.
            emission_amount = m_coinbase_cache.emissions;
            total_fee_amount = m_coinbase_cache.fees;
            burnt_oxen = m_coinbase_cache.burnt;
            count -= m_coinbase_cache.height - start_offset + 1;
            start_offset = m_coinbase_cache.height + 1;
          }
        }
        if (cache_to > 0 && count > CACHE_EXCLUSIVE) {
          cache_build_started = std::chrono::steady_clock::now();
          m_coinbase_cache.building = true; // Block out other threads until we're done
          MINFO("Starting slow cache build request for get_coinbase_tx_sum(" << start_offset << ", " << count << ")");
        }
      }
    }

    const uint64_t end = start_offset + count - 1;
    m_blockchain_storage.for_blocks_range(start_offset, end,
      [this, &cache_to, &result, &cache_build_started](uint64_t height, const crypto::hash& hash, const block& b){
      auto& [emission_amount, total_fee_amount, burnt_oxen] = result;
      std::vector<transaction> txs;
      std::vector<crypto::hash> missed_txs;
      uint64_t coinbase_amount = get_outs_money_amount(b.miner_tx);
      get_transactions(b.tx_hashes, txs, missed_txs);
      uint64_t tx_fee_amount = 0;
      for(const auto& tx: txs)
      {
        tx_fee_amount += get_tx_miner_fee(tx, b.major_version >= HF_VERSION_FEE_BURNING);
        if(b.major_version >= HF_VERSION_FEE_BURNING)
        {
          burnt_oxen += get_burned_amount_from_tx_extra(tx.extra);
        }
      }

      emission_amount += coinbase_amount - tx_fee_amount;
      total_fee_amount += tx_fee_amount;
      if (cache_to && cache_to == height)
      {
        std::unique_lock lock{m_coinbase_cache.mutex};
        if (m_coinbase_cache.height < height)
        {
          m_coinbase_cache.height = height;
          m_coinbase_cache.emissions = emission_amount;
          m_coinbase_cache.fees = total_fee_amount;
          m_coinbase_cache.burnt = burnt_oxen;
        }
        if (m_coinbase_cache.building)
        {
          m_coinbase_cache.building = false;
          MINFO("Finishing cache build for get_coinbase_tx_sum in " <<
              std::chrono::duration<double>{std::chrono::steady_clock::now() - cache_build_started}.count() << "s");
        }
        cache_to = 0;
      }
      return true;
    });

    return result;
  }
  //-----------------------------------------------------------------------------------------------
  bool core::check_tx_inputs_keyimages_diff(const transaction& tx) const
  {
    std::unordered_set<crypto::key_image> ki;
    for(const auto& in: tx.vin)
    {
      CHECKED_GET_SPECIFIC_VARIANT(in, txin_to_key, tokey_in, false);
      if(!ki.insert(tokey_in.k_image).second)
        return false;
    }
    return true;
  }
  //-----------------------------------------------------------------------------------------------
  bool core::check_tx_inputs_ring_members_diff(const transaction& tx) const
  {
    const uint8_t version = m_blockchain_storage.get_current_hard_fork_version();
    if (version >= 6)
    {
      for(const auto& in: tx.vin)
      {
        CHECKED_GET_SPECIFIC_VARIANT(in, txin_to_key, tokey_in, false);
        for (size_t n = 1; n < tokey_in.key_offsets.size(); ++n)
          if (tokey_in.key_offsets[n] == 0)
            return false;
      }
    }
    return true;
  }
  //-----------------------------------------------------------------------------------------------
  bool core::check_tx_inputs_keyimages_domain(const transaction& tx) const
  {
    std::unordered_set<crypto::key_image> ki;
    for(const auto& in: tx.vin)
    {
      CHECKED_GET_SPECIFIC_VARIANT(in, txin_to_key, tokey_in, false);
      if (!(rct::scalarmultKey(rct::ki2rct(tokey_in.k_image), rct::curveOrder()) == rct::identity()))
        return false;
    }
    return true;
  }
  //-----------------------------------------------------------------------------------------------
  size_t core::get_blockchain_total_transactions() const
  {
    return m_blockchain_storage.get_total_transactions();
  }
  //-----------------------------------------------------------------------------------------------
  bool core::relay_txpool_transactions()
  {
    // we attempt to relay txes that should be relayed, but were not
    std::vector<std::pair<crypto::hash, cryptonote::blobdata>> txs;
    if (m_mempool.get_relayable_transactions(txs) && !txs.empty())
    {
      cryptonote_connection_context fake_context{};
      tx_verification_context tvc{};
      NOTIFY_NEW_TRANSACTIONS::request r{};
      for (auto it = txs.begin(); it != txs.end(); ++it)
      {
        r.txs.push_back(it->second);
      }
      get_protocol()->relay_transactions(r, fake_context);
      m_mempool.set_relayed(txs);
    }
    return true;
  }
  //-----------------------------------------------------------------------------------------------
  bool core::submit_uptime_proof()
  {
    if (!m_service_node)
      return true;

    cryptonote_connection_context fake_context{};
    bool relayed;
    auto height = get_current_blockchain_height();
    auto hf_version = get_hard_fork_version(height);
    //TODO: remove after HF18
    if (hf_version < HF_VERSION_PROOF_BTENC) {
      NOTIFY_UPTIME_PROOF::request req = m_service_node_list.generate_uptime_proof(m_sn_public_ip, storage_https_port(), storage_omq_port(), m_quorumnet_port);
      relayed = get_protocol()->relay_uptime_proof(req, fake_context);
    } else {
      auto proof = m_service_node_list.generate_uptime_proof(m_sn_public_ip, storage_https_port(), storage_omq_port(), ss_version, m_quorumnet_port, lokinet_version);
      NOTIFY_BTENCODED_UPTIME_PROOF::request req = proof.generate_request();
      relayed = get_protocol()->relay_btencoded_uptime_proof(req, fake_context);
    }
    if (relayed)
      MGINFO("Submitted uptime-proof for Service Node (yours): " << m_service_keys.pub);

    return true;
  }
  //-----------------------------------------------------------------------------------------------
  bool core::handle_uptime_proof(const NOTIFY_UPTIME_PROOF::request &proof, bool &my_uptime_proof_confirmation)
  {
    crypto::x25519_public_key pkey = {};
    bool result = m_service_node_list.handle_uptime_proof(proof, my_uptime_proof_confirmation, pkey);
    if (result && m_service_node_list.is_service_node(proof.pubkey, true /*require_active*/) && pkey)
    {
      oxenmq::pubkey_set added;
<<<<<<< HEAD
=======
      added.insert(tools::copy_guts(pkey));
      m_omq->update_active_sns(added, {} /*removed*/);
    }
    return result;
  }
  //-----------------------------------------------------------------------------------------------
  bool core::handle_btencoded_uptime_proof(const NOTIFY_BTENCODED_UPTIME_PROOF::request &req, bool &my_uptime_proof_confirmation)
  {
    crypto::x25519_public_key pkey = {};
    auto proof = std::make_unique<uptime_proof::Proof>(req.proof);
    proof->sig = tools::make_from_guts<crypto::signature>(req.sig);
    proof->sig_ed25519 = tools::make_from_guts<crypto::ed25519_signature>(req.ed_sig);
    auto pubkey = proof->pubkey;
    bool result = m_service_node_list.handle_btencoded_uptime_proof(std::move(proof), my_uptime_proof_confirmation, pkey);
    if (result && m_service_node_list.is_service_node(pubkey, true /*require_active*/) && pkey)
    {
      oxenmq::pubkey_set added;
>>>>>>> 422d82e2
      added.insert(tools::copy_guts(pkey));
      m_omq->update_active_sns(added, {} /*removed*/);
    }
    return result;
  }
  //-----------------------------------------------------------------------------------------------
  crypto::hash core::on_transaction_relayed(const cryptonote::blobdata& tx_blob)
  {
    std::vector<std::pair<crypto::hash, cryptonote::blobdata>> txs;
    cryptonote::transaction tx;
    crypto::hash tx_hash;
    if (!parse_and_validate_tx_from_blob(tx_blob, tx, tx_hash))
    {
      LOG_ERROR("Failed to parse relayed transaction");
      return crypto::null_hash;
    }
    txs.push_back(std::make_pair(tx_hash, std::move(tx_blob)));
    m_mempool.set_relayed(txs);
    return tx_hash;
  }
  //-----------------------------------------------------------------------------------------------
  bool core::relay_service_node_votes()
  {
    auto height = get_current_blockchain_height();
    auto hf_version = get_hard_fork_version(height);

    auto quorum_votes = m_quorum_cop.get_relayable_votes(height, hf_version, true);
    auto p2p_votes    = m_quorum_cop.get_relayable_votes(height, hf_version, false);
    if (!quorum_votes.empty() && m_quorumnet_state && m_service_node)
      quorumnet_relay_obligation_votes(m_quorumnet_state, quorum_votes);

    if (!p2p_votes.empty())
    {
      NOTIFY_NEW_SERVICE_NODE_VOTE::request req{};
      req.votes = std::move(p2p_votes);
      cryptonote_connection_context fake_context{};
      get_protocol()->relay_service_node_votes(req, fake_context);
    }

    return true;
  }
  void core::set_service_node_votes_relayed(const std::vector<service_nodes::quorum_vote_t> &votes)
  {
    m_quorum_cop.set_votes_relayed(votes);
  }
  //-----------------------------------------------------------------------------------------------
  bool core::create_next_miner_block_template(block& b, const account_public_address& adr, difficulty_type& diffic, uint64_t& height, uint64_t& expected_reward, const blobdata& ex_nonce)
  {
    return m_blockchain_storage.create_next_miner_block_template(b, adr, diffic, height, expected_reward, ex_nonce);
  }
  //-----------------------------------------------------------------------------------------------
  bool core::create_miner_block_template(block& b, const crypto::hash *prev_block, const account_public_address& adr, difficulty_type& diffic, uint64_t& height, uint64_t& expected_reward, const blobdata& ex_nonce)
  {
    return m_blockchain_storage.create_miner_block_template(b, prev_block, adr, diffic, height, expected_reward, ex_nonce);
  }
  //-----------------------------------------------------------------------------------------------
  bool core::find_blockchain_supplement(const std::list<crypto::hash>& qblock_ids, NOTIFY_RESPONSE_CHAIN_ENTRY::request& resp) const
  {
    return m_blockchain_storage.find_blockchain_supplement(qblock_ids, resp);
  }
  //-----------------------------------------------------------------------------------------------
  bool core::find_blockchain_supplement(const uint64_t req_start_block, const std::list<crypto::hash>& qblock_ids, std::vector<std::pair<std::pair<cryptonote::blobdata, crypto::hash>, std::vector<std::pair<crypto::hash, cryptonote::blobdata> > > >& blocks, uint64_t& total_height, uint64_t& start_height, bool pruned, bool get_miner_tx_hash, size_t max_count) const
  {
    return m_blockchain_storage.find_blockchain_supplement(req_start_block, qblock_ids, blocks, total_height, start_height, pruned, get_miner_tx_hash, max_count);
  }
  //-----------------------------------------------------------------------------------------------
  bool core::get_outs(const rpc::GET_OUTPUTS_BIN::request& req, rpc::GET_OUTPUTS_BIN::response& res) const
  {
    return m_blockchain_storage.get_outs(req, res);
  }
  //-----------------------------------------------------------------------------------------------
  bool core::get_output_distribution(uint64_t amount, uint64_t from_height, uint64_t to_height, uint64_t &start_height, std::vector<uint64_t> &distribution, uint64_t &base) const
  {
    return m_blockchain_storage.get_output_distribution(amount, from_height, to_height, start_height, distribution, base);
  }
  //-----------------------------------------------------------------------------------------------
  void core::get_output_blacklist(std::vector<uint64_t> &blacklist) const
  {
    m_blockchain_storage.get_output_blacklist(blacklist);
  }
  //-----------------------------------------------------------------------------------------------
  bool core::get_tx_outputs_gindexs(const crypto::hash& tx_id, std::vector<uint64_t>& indexs) const
  {
    return m_blockchain_storage.get_tx_outputs_gindexs(tx_id, indexs);
  }
  //-----------------------------------------------------------------------------------------------
  bool core::get_tx_outputs_gindexs(const crypto::hash& tx_id, size_t n_txes, std::vector<std::vector<uint64_t>>& indexs) const
  {
    return m_blockchain_storage.get_tx_outputs_gindexs(tx_id, n_txes, indexs);
  }
  //-----------------------------------------------------------------------------------------------
  void core::pause_mine()
  {
    m_miner.pause();
  }
  //-----------------------------------------------------------------------------------------------
  void core::resume_mine()
  {
    m_miner.resume();
  }
  //-----------------------------------------------------------------------------------------------
  block_complete_entry get_block_complete_entry(block& b, tx_memory_pool &pool)
  {
    block_complete_entry bce = {};
    bce.block                = cryptonote::block_to_blob(b);
    for (const auto &tx_hash: b.tx_hashes)
    {
      cryptonote::blobdata txblob;
      CHECK_AND_ASSERT_THROW_MES(pool.get_transaction(tx_hash, txblob), "Transaction not found in pool");
      bce.txs.push_back(txblob);
    }
    return bce;
  }
  //-----------------------------------------------------------------------------------------------
  bool core::handle_block_found(block& b, block_verification_context &bvc)
  {
    bvc = {};
    std::vector<block_complete_entry> blocks;
    m_miner.pause();
    {
      OXEN_DEFER { m_miner.resume(); };
      try
      {
        blocks.push_back(get_block_complete_entry(b, m_mempool));
      }
      catch (const std::exception &e)
      {
        return false;
      }
      std::vector<block> pblocks;
      if (!prepare_handle_incoming_blocks(blocks, pblocks))
      {
        MERROR("Block found, but failed to prepare to add");
        return false;
      }
      add_new_block(b, bvc, nullptr /*checkpoint*/);
      cleanup_handle_incoming_blocks(true);
      m_miner.on_block_chain_update();
    }

    if (bvc.m_verifivation_failed)
    {
      bool pulse = cryptonote::block_has_pulse_components(b);
      MERROR_VER((pulse ? "Pulse" : "Mined") << " block failed verification\n" << cryptonote::obj_to_json_str(b));
      return false;
    }
    else if(bvc.m_added_to_main_chain)
    {
      std::vector<crypto::hash> missed_txs;
      std::vector<cryptonote::blobdata> txs;
      m_blockchain_storage.get_transactions_blobs(b.tx_hashes, txs, missed_txs);
      if(missed_txs.size() &&  m_blockchain_storage.get_block_id_by_height(get_block_height(b)) != get_block_hash(b))
      {
        LOG_PRINT_L1("Block found but, seems that reorganize just happened after that, do not relay this block");
        return true;
      }
      CHECK_AND_ASSERT_MES(txs.size() == b.tx_hashes.size() && !missed_txs.size(), false, "can't find some transactions in found block:" << get_block_hash(b) << " txs.size()=" << txs.size()
        << ", b.tx_hashes.size()=" << b.tx_hashes.size() << ", missed_txs.size()" << missed_txs.size());

      cryptonote_connection_context exclude_context{};
      NOTIFY_NEW_FLUFFY_BLOCK::request arg{};
      arg.current_blockchain_height                 = m_blockchain_storage.get_current_blockchain_height();
      arg.b                                         = blocks[0];

      m_pprotocol->relay_block(arg, exclude_context);
    }
    return true;
  }
  //-----------------------------------------------------------------------------------------------
  void core::on_synchronized()
  {
    m_miner.on_synchronized();
  }
  //-----------------------------------------------------------------------------------------------
  void core::safesyncmode(const bool onoff)
  {
    m_blockchain_storage.safesyncmode(onoff);
  }
  //-----------------------------------------------------------------------------------------------
  bool core::add_new_block(const block& b, block_verification_context& bvc, checkpoint_t const *checkpoint)
  {
    bool result = m_blockchain_storage.add_new_block(b, bvc, checkpoint);
    if (result)
      relay_service_node_votes(); // NOTE: nop if synchronising due to not accepting votes whilst syncing
    return result;
  }
  //-----------------------------------------------------------------------------------------------
  bool core::prepare_handle_incoming_blocks(const std::vector<block_complete_entry> &blocks_entry, std::vector<block> &blocks)
  {
    m_incoming_tx_lock.lock();
    if (!m_blockchain_storage.prepare_handle_incoming_blocks(blocks_entry, blocks))
    {
      cleanup_handle_incoming_blocks(false);
      return false;
    }
    return true;
  }

  //-----------------------------------------------------------------------------------------------
  bool core::cleanup_handle_incoming_blocks(bool force_sync)
  {
    bool success = false;
    try {
      success = m_blockchain_storage.cleanup_handle_incoming_blocks(force_sync);
    }
    catch (...) {}
    m_incoming_tx_lock.unlock();
    return success;
  }

  //-----------------------------------------------------------------------------------------------
  bool core::handle_incoming_block(const blobdata& block_blob, const block *b, block_verification_context& bvc, checkpoint_t *checkpoint, bool update_miner_blocktemplate)
  {
    TRY_ENTRY();
    bvc = {};

    if (!check_incoming_block_size(block_blob))
    {
      bvc.m_verifivation_failed = true;
      return false;
    }

    if (((size_t)-1) <= 0xffffffff && block_blob.size() >= 0x3fffffff)
      MWARNING("This block's size is " << block_blob.size() << ", closing on the 32 bit limit");

    CHECK_AND_ASSERT_MES(update_checkpoints_from_json_file(), false, "One or more checkpoints loaded from json conflicted with existing checkpoints.");

    block lb;
    if (!b)
    {
      crypto::hash block_hash;
      if(!parse_and_validate_block_from_blob(block_blob, lb, block_hash))
      {
        LOG_PRINT_L1("Failed to parse and validate new block");
        bvc.m_verifivation_failed = true;
        return false;
      }
      b = &lb;
    }

    add_new_block(*b, bvc, checkpoint);
    if(update_miner_blocktemplate && bvc.m_added_to_main_chain)
       m_miner.on_block_chain_update();
    return true;

    CATCH_ENTRY_L0("core::handle_incoming_block()", false);
  }
  //-----------------------------------------------------------------------------------------------
  // Used by the RPC server to check the size of an incoming
  // block_blob
  bool core::check_incoming_block_size(const blobdata& block_blob) const
  {
    // note: we assume block weight is always >= block blob size, so we check incoming
    // blob size against the block weight limit, which acts as a sanity check without
    // having to parse/weigh first; in fact, since the block blob is the block header
    // plus the tx hashes, the weight will typically be much larger than the blob size
    if(block_blob.size() > m_blockchain_storage.get_current_cumulative_block_weight_limit() + BLOCK_SIZE_SANITY_LEEWAY)
    {
      LOG_PRINT_L1("WRONG BLOCK BLOB, sanity check failed on size " << block_blob.size() << ", rejected");
      return false;
    }
    return true;
  }

  void core::update_omq_sns()
  {
    // TODO: let callers (e.g. lokinet, ss) subscribe to callbacks when this fires
    oxenmq::pubkey_set active_sns;
    m_service_node_list.copy_active_x25519_pubkeys(std::inserter(active_sns, active_sns.end()));
    m_omq->set_active_sns(std::move(active_sns));
  }
  //-----------------------------------------------------------------------------------------------
  crypto::hash core::get_tail_id() const
  {
    return m_blockchain_storage.get_tail_id();
  }
  //-----------------------------------------------------------------------------------------------
  difficulty_type core::get_block_cumulative_difficulty(uint64_t height) const
  {
    return m_blockchain_storage.get_db().get_block_cumulative_difficulty(height);
  }
  //-----------------------------------------------------------------------------------------------
  bool core::have_block(const crypto::hash& id) const
  {
    return m_blockchain_storage.have_block(id);
  }
  //-----------------------------------------------------------------------------------------------
  crypto::hash core::get_block_id_by_height(uint64_t height) const
  {
    return m_blockchain_storage.get_block_id_by_height(height);
  }
  //-----------------------------------------------------------------------------------------------
  bool core::get_block_by_hash(const crypto::hash &h, block &blk, bool *orphan) const
  {
    return m_blockchain_storage.get_block_by_hash(h, blk, orphan);
  }
  //-----------------------------------------------------------------------------------------------
  bool core::get_block_by_height(uint64_t height, block &blk) const
  {
    return m_blockchain_storage.get_block_by_height(height, blk);
  }
  //-----------------------------------------------------------------------------------------------
  static bool check_external_ping(time_t last_ping, std::chrono::seconds lifetime, std::string_view what)
  {
    const std::chrono::seconds elapsed{std::time(nullptr) - last_ping};
    if (elapsed > lifetime)
    {
      MWARNING("Have not heard from " << what << " " <<
              (!last_ping ? "since starting" :
               "since more than " + tools::get_human_readable_timespan(elapsed) + " ago"));
      return false;
    }
    return true;
  }
  void core::reset_proof_interval()
  {
    m_check_uptime_proof_interval.reset();
  }
  //-----------------------------------------------------------------------------------------------
  void core::do_uptime_proof_call()
  {
    std::vector<service_nodes::service_node_pubkey_info> const states = get_service_node_list_state({ m_service_keys.pub });

    // wait one block before starting uptime proofs.
    if (!states.empty() && (states[0].info->registration_height + 1) < get_current_blockchain_height())
    {
      m_check_uptime_proof_interval.do_call([this]() {
        // This timer is not perfectly precise and can leak seconds slightly, so send the uptime
        // proof if we are within half a tick of the target time.  (Essentially our target proof
        // window becomes the first time this triggers in the 59.75-60.25 minute window).
        uint64_t next_proof_time = 0;
        m_service_node_list.access_proof(m_service_keys.pub, [&](auto &proof) { next_proof_time = proof.timestamp; });
        auto& netconf = get_net_config();
        next_proof_time += std::chrono::seconds{
            netconf.UPTIME_PROOF_FREQUENCY - netconf.UPTIME_PROOF_CHECK_INTERVAL/2}.count();

        if ((uint64_t) std::time(nullptr) < next_proof_time)
          return;

        auto pubkey = m_service_node_list.get_pubkey_from_x25519(m_service_keys.pub_x25519);
        if (pubkey != crypto::null_pkey && pubkey != m_service_keys.pub && m_service_node_list.is_service_node(pubkey, false /*don't require active*/))
        {
          MGINFO_RED(
              "Failed to submit uptime proof: another service node on the network is using the same ed/x25519 keys as "
              "this service node. This typically means both have the same 'key_ed25519' private key file.");
          return;
        }

        {
          std::vector<crypto::public_key> sn_pks;
          auto sns = m_service_node_list.get_service_node_list_state();
          sn_pks.reserve(sns.size());
          for (const auto& sni : sns)
            sn_pks.push_back(sni.pubkey);

          m_service_node_list.for_each_service_node_info_and_proof(sn_pks.begin(), sn_pks.end(), [&](auto& pk, auto& sni, auto& proof) {
            if (pk != m_service_keys.pub && proof.proof->public_ip == m_sn_public_ip &&
                (proof.proof->qnet_port == m_quorumnet_port || proof.proof->storage_https_port == storage_https_port() || proof.proof->storage_omq_port == storage_omq_port()))
            MGINFO_RED(
                "Another service node (" << pk << ") is broadcasting the same public IP and ports as this service node (" <<
                epee::string_tools::get_ip_string_from_int32(m_sn_public_ip) << ":" << proof.proof->qnet_port << "[qnet], :" <<
                proof.proof->storage_https_port << "[SS-HTTP], :" << proof.proof->storage_omq_port << "[SS-LMQ]). "
                "This will lead to deregistration of one or both service nodes if not corrected. "
                "(Do both service nodes have the correct IP for the service-node-public-ip setting?)");
          });
        }

        if (m_nettype != DEVNET)
        {
          if (!check_external_ping(m_last_storage_server_ping, get_net_config().UPTIME_PROOF_FREQUENCY, "the storage server"))
          {
            MGINFO_RED(
                "Failed to submit uptime proof: have not heard from the storage server recently. Make sure that it "
                "is running! It is required to run alongside the Loki daemon");
            return;
          }
          if (!check_external_ping(m_last_lokinet_ping, get_net_config().UPTIME_PROOF_FREQUENCY, "Lokinet"))
          {
            MGINFO_RED(
                "Failed to submit uptime proof: have not heard from lokinet recently. Make sure that it "
                "is running! It is required to run alongside the Loki daemon");
            return;
          }
        }

        submit_uptime_proof();
      });
    }
    else
    {
      // reset the interval so that we're ready when we register, OR if we get deregistered this primes us up for re-registration in the same session
      m_check_uptime_proof_interval.reset();
    }
  }
  //-----------------------------------------------------------------------------------------------
  bool core::on_idle()
  {
    if(!m_starter_message_showed)
    {
      std::string main_message;
      if (m_offline)
        main_message = "The daemon is running offline and will not attempt to sync to the Loki network.";
      else
        main_message = "The daemon will start synchronizing with the network. This may take a long time to complete.";
      MGINFO_YELLOW("\n**********************************************************************\n"
        << main_message << "\n"
        << "\n"
        << "You can set the level of process detailization through \"set_log <level|categories>\" command,\n"
        << "where <level> is between 0 (no details) and 4 (very verbose), or custom category based levels (eg, *:WARNING).\n"
        << "\n"
        << "Use the \"help\" command to see the list of available commands.\n"
        << "Use \"help <command>\" to see a command's documentation.\n"
        << "**********************************************************************\n");
      m_starter_message_showed = true;
    }

    m_fork_moaner.do_call([this] { return check_fork_time(); });
    m_txpool_auto_relayer.do_call([this] { return relay_txpool_transactions(); });
    m_service_node_vote_relayer.do_call([this] { return relay_service_node_votes(); });
    m_check_disk_space_interval.do_call([this] { return check_disk_space(); });
    m_block_rate_interval.do_call([this] { return check_block_rate(); });
    m_sn_proof_cleanup_interval.do_call([&snl=m_service_node_list] { snl.cleanup_proofs(); return true; });

    std::chrono::seconds lifetime{time(nullptr) - get_start_time()};
    if (m_service_node && lifetime > get_net_config().UPTIME_PROOF_STARTUP_DELAY) // Give us some time to connect to peers before sending uptimes
    {
      do_uptime_proof_call();
    }

    m_blockchain_pruning_interval.do_call([this] { return update_blockchain_pruning(); });
    m_miner.on_idle();
    m_mempool.on_idle();

#if defined(OXEN_ENABLE_INTEGRATION_TEST_HOOKS)
    integration_test::state.core_is_idle = true;
#endif

#ifdef ENABLE_SYSTEMD
    m_systemd_notify_interval.do_call([this] { sd_notify(0, ("WATCHDOG=1\nSTATUS=" + get_status_string()).c_str()); });
#endif

    return true;
  }
  //-----------------------------------------------------------------------------------------------
  bool core::check_fork_time()
  {
    if (m_nettype == FAKECHAIN)
      return true;

    HardFork::State state = m_blockchain_storage.get_hard_fork_state();
    const el::Level level = el::Level::Warning;
    switch (state) {
      case HardFork::LikelyForked:
        MCLOG_RED(level, "global", "**********************************************************************");
        MCLOG_RED(level, "global", "Last scheduled hard fork is too far in the past.");
        MCLOG_RED(level, "global", "We are most likely forked from the network. Daemon update needed now.");
        MCLOG_RED(level, "global", "**********************************************************************");
        break;
      case HardFork::UpdateNeeded:
        break;
      default:
        break;
    }
    return true;
  }
  //-----------------------------------------------------------------------------------------------
  uint8_t core::get_ideal_hard_fork_version() const
  {
    return get_blockchain_storage().get_ideal_hard_fork_version();
  }
  //-----------------------------------------------------------------------------------------------
  uint8_t core::get_ideal_hard_fork_version(uint64_t height) const
  {
    return get_blockchain_storage().get_ideal_hard_fork_version(height);
  }
  //-----------------------------------------------------------------------------------------------
  uint8_t core::get_hard_fork_version(uint64_t height) const
  {
    return get_blockchain_storage().get_hard_fork_version(height);
  }
  //-----------------------------------------------------------------------------------------------
  uint64_t core::get_earliest_ideal_height_for_version(uint8_t version) const
  {
    return get_blockchain_storage().get_earliest_ideal_height_for_version(version);
  }
  //-----------------------------------------------------------------------------------------------
  bool core::check_disk_space()
  {
    uint64_t free_space = get_free_space();
    if (free_space < 1ull * 1024 * 1024 * 1024) // 1 GB
    {
      const el::Level level = el::Level::Warning;
      MCLOG_RED(level, "global", "Free space is below 1 GB on " << m_config_folder);
    }
    return true;
  }
  //-----------------------------------------------------------------------------------------------
  double factorial(unsigned int n)
  {
    if (n <= 1)
      return 1.0;
    double f = n;
    while (n-- > 1)
      f *= n;
    return f;
  }
  //-----------------------------------------------------------------------------------------------
  static double probability1(unsigned int blocks, unsigned int expected)
  {
    // https://www.umass.edu/wsp/resources/poisson/#computing
    return pow(expected, blocks) / (factorial(blocks) * exp(expected));
  }
  //-----------------------------------------------------------------------------------------------
  static double probability(unsigned int blocks, unsigned int expected)
  {
    double p = 0.0;
    if (blocks <= expected)
    {
      for (unsigned int b = 0; b <= blocks; ++b)
        p += probability1(b, expected);
    }
    else if (blocks > expected)
    {
      for (unsigned int b = blocks; b <= expected * 3 /* close enough */; ++b)
        p += probability1(b, expected);
    }
    return p;
  }
  //-----------------------------------------------------------------------------------------------
  bool core::check_block_rate()
  {
    if (m_offline || m_nettype == FAKECHAIN || m_target_blockchain_height > get_current_blockchain_height() || m_target_blockchain_height == 0)
    {
      MDEBUG("Not checking block rate, offline or syncing");
      return true;
    }

#if defined(OXEN_ENABLE_INTEGRATION_TEST_HOOKS)
    MDEBUG("Not checking block rate, integration test mode");
    return true;
#endif

    static constexpr double threshold = 1. / ((24h * 10) / TARGET_BLOCK_TIME); // one false positive every 10 days
    static constexpr unsigned int max_blocks_checked = 150;

    const time_t now = time(NULL);
    const std::vector<time_t> timestamps = m_blockchain_storage.get_last_block_timestamps(max_blocks_checked);

    static const unsigned int seconds[] = { 5400, 3600, 1800, 1200, 600 };
    for (size_t n = 0; n < sizeof(seconds)/sizeof(seconds[0]); ++n)
    {
      unsigned int b = 0;
      const time_t time_boundary = now - static_cast<time_t>(seconds[n]);
      for (time_t ts: timestamps) b += ts >= time_boundary;
      const double p = probability(b, seconds[n] / tools::to_seconds(TARGET_BLOCK_TIME));
      MDEBUG("blocks in the last " << seconds[n] / 60 << " minutes: " << b << " (probability " << p << ")");
      if (p < threshold)
      {
        MWARNING("There were " << b << (b == max_blocks_checked ? " or more" : "") << " blocks in the last " << seconds[n] / 60 << " minutes, there might be large hash rate changes, or we might be partitioned, cut off from the Loki network or under attack, or your computer's time is off. Or it could be just sheer bad luck.");

        std::shared_ptr<tools::Notify> block_rate_notify = m_block_rate_notify;
        if (block_rate_notify)
        {
          auto expected = seconds[n] / tools::to_seconds(TARGET_BLOCK_TIME);
          block_rate_notify->notify("%t", std::to_string(seconds[n] / 60).c_str(), "%b", std::to_string(b).c_str(), "%e", std::to_string(expected).c_str(), NULL);
        }

        break; // no need to look further
      }
    }

    return true;
  }
  //-----------------------------------------------------------------------------------------------
  bool core::set_storage_server_peer_reachable(crypto::public_key const &pubkey, bool value)
  {
    return m_service_node_list.set_storage_server_peer_reachable(pubkey, value);
  }
  //-----------------------------------------------------------------------------------------------
  void core::flush_bad_txs_cache()
  {
    bad_semantics_txes_lock.lock();
    for (int idx = 0; idx < 2; ++idx)
      bad_semantics_txes[idx].clear();
    bad_semantics_txes_lock.unlock();
  }
  //-----------------------------------------------------------------------------------------------
  void core::flush_invalid_blocks()
  {
    m_blockchain_storage.flush_invalid_blocks();
  }
  bool core::update_blockchain_pruning()
  {
    return m_blockchain_storage.update_blockchain_pruning();
  }
  //-----------------------------------------------------------------------------------------------
  bool core::check_blockchain_pruning()
  {
    return m_blockchain_storage.check_blockchain_pruning();
  }
  //-----------------------------------------------------------------------------------------------
  void core::set_target_blockchain_height(uint64_t target_blockchain_height)
  {
    m_target_blockchain_height = target_blockchain_height;
  }
  //-----------------------------------------------------------------------------------------------
  uint64_t core::get_target_blockchain_height() const
  {
    return m_target_blockchain_height;
  }
  //-----------------------------------------------------------------------------------------------
  uint64_t core::prevalidate_block_hashes(uint64_t height, const std::vector<crypto::hash> &hashes)
  {
    return get_blockchain_storage().prevalidate_block_hashes(height, hashes);
  }
  //-----------------------------------------------------------------------------------------------
  uint64_t core::get_free_space() const
  {
    return fs::space(m_config_folder).available;
  }
  //-----------------------------------------------------------------------------------------------
  std::shared_ptr<const service_nodes::quorum> core::get_quorum(service_nodes::quorum_type type, uint64_t height, bool include_old, std::vector<std::shared_ptr<const service_nodes::quorum>> *alt_states) const
  {
    return m_service_node_list.get_quorum(type, height, include_old, alt_states);
  }
  //-----------------------------------------------------------------------------------------------
  bool core::is_service_node(const crypto::public_key& pubkey, bool require_active) const
  {
    return m_service_node_list.is_service_node(pubkey, require_active);
  }
  //-----------------------------------------------------------------------------------------------
  const std::vector<service_nodes::key_image_blacklist_entry> &core::get_service_node_blacklisted_key_images() const
  {
    return m_service_node_list.get_blacklisted_key_images();
  }
  //-----------------------------------------------------------------------------------------------
  std::vector<service_nodes::service_node_pubkey_info> core::get_service_node_list_state(const std::vector<crypto::public_key> &service_node_pubkeys) const
  {
    return m_service_node_list.get_service_node_list_state(service_node_pubkeys);
  }
  //-----------------------------------------------------------------------------------------------
  bool core::add_service_node_vote(const service_nodes::quorum_vote_t& vote, vote_verification_context &vvc)
  {
    return m_quorum_cop.handle_vote(vote, vvc);
  }
  //-----------------------------------------------------------------------------------------------
  uint32_t core::get_blockchain_pruning_seed() const
  {
    return get_blockchain_storage().get_blockchain_pruning_seed();
  }
  //-----------------------------------------------------------------------------------------------
  bool core::prune_blockchain(uint32_t pruning_seed)
  {
    return get_blockchain_storage().prune_blockchain(pruning_seed);
  }
  //-----------------------------------------------------------------------------------------------
  std::time_t core::get_start_time() const
  {
    return start_time;
  }
  //-----------------------------------------------------------------------------------------------
  void core::graceful_exit()
  {
    raise(SIGTERM);
  }
}<|MERGE_RESOLUTION|>--- conflicted
+++ resolved
@@ -1001,15 +1001,9 @@
     }
   }
 
-<<<<<<< HEAD
-  oxenmq::AuthLevel core::lmq_check_access(const crypto::x25519_public_key& pubkey) const {
-    auto it = m_lmq_auth.find(pubkey);
-    if (it != m_lmq_auth.end())
-=======
   oxenmq::AuthLevel core::omq_check_access(const crypto::x25519_public_key& pubkey) const {
     auto it = m_omq_auth.find(pubkey);
     if (it != m_omq_auth.end())
->>>>>>> 422d82e2
       return it->second;
     return oxenmq::AuthLevel::denied;
   }
@@ -1025,11 +1019,7 @@
   // check_sn is whether we check an incoming key against known service nodes (and thus return
   // "true" for the service node access if it checks out).
   //
-<<<<<<< HEAD
-  oxenmq::AuthLevel core::lmq_allow(std::string_view ip, std::string_view x25519_pubkey_str, oxenmq::AuthLevel default_auth) {
-=======
   oxenmq::AuthLevel core::omq_allow(std::string_view ip, std::string_view x25519_pubkey_str, oxenmq::AuthLevel default_auth) {
->>>>>>> 422d82e2
     using namespace oxenmq;
     AuthLevel auth = default_auth;
     if (x25519_pubkey_str.size() == sizeof(crypto::x25519_public_key)) {
@@ -1053,11 +1043,7 @@
   void core::init_oxenmq(const boost::program_options::variables_map& vm) {
     using namespace oxenmq;
     MGINFO("Starting oxenmq");
-<<<<<<< HEAD
-    m_lmq = std::make_unique<OxenMQ>(
-=======
     m_omq = std::make_unique<OxenMQ>(
->>>>>>> 422d82e2
         tools::copy_guts(m_service_keys.pub_x25519),
         tools::copy_guts(m_service_keys.key_x25519),
         m_service_node,
@@ -1098,11 +1084,7 @@
   }
 
   void core::start_oxenmq() {
-<<<<<<< HEAD
-      update_lmq_sns(); // Ensure we have SNs set for the current block before starting
-=======
       update_omq_sns(); // Ensure we have SNs set for the current block before starting
->>>>>>> 422d82e2
 
       if (m_service_node)
       {
@@ -1969,8 +1951,6 @@
     if (result && m_service_node_list.is_service_node(proof.pubkey, true /*require_active*/) && pkey)
     {
       oxenmq::pubkey_set added;
-<<<<<<< HEAD
-=======
       added.insert(tools::copy_guts(pkey));
       m_omq->update_active_sns(added, {} /*removed*/);
     }
@@ -1988,7 +1968,6 @@
     if (result && m_service_node_list.is_service_node(pubkey, true /*require_active*/) && pkey)
     {
       oxenmq::pubkey_set added;
->>>>>>> 422d82e2
       added.insert(tools::copy_guts(pkey));
       m_omq->update_active_sns(added, {} /*removed*/);
     }
