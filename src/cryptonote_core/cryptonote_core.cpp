// Copyright (c) 2014-2019, The Monero Project
// Copyright (c)      2018, The Loki Project
//
// All rights reserved.
//
// Redistribution and use in source and binary forms, with or without modification, are
// permitted provided that the following conditions are met:
//
// 1. Redistributions of source code must retain the above copyright notice, this list of
//    conditions and the following disclaimer.
//
// 2. Redistributions in binary form must reproduce the above copyright notice, this list
//    of conditions and the following disclaimer in the documentation and/or other
//    materials provided with the distribution.
//
// 3. Neither the name of the copyright holder nor the names of its contributors may be
//    used to endorse or promote products derived from this software without specific
//    prior written permission.
//
// THIS SOFTWARE IS PROVIDED BY THE COPYRIGHT HOLDERS AND CONTRIBUTORS "AS IS" AND ANY
// EXPRESS OR IMPLIED WARRANTIES, INCLUDING, BUT NOT LIMITED TO, THE IMPLIED WARRANTIES OF
// MERCHANTABILITY AND FITNESS FOR A PARTICULAR PURPOSE ARE DISCLAIMED. IN NO EVENT SHALL
// THE COPYRIGHT HOLDER OR CONTRIBUTORS BE LIABLE FOR ANY DIRECT, INDIRECT, INCIDENTAL,
// SPECIAL, EXEMPLARY, OR CONSEQUENTIAL DAMAGES (INCLUDING, BUT NOT LIMITED TO,
// PROCUREMENT OF SUBSTITUTE GOODS OR SERVICES; LOSS OF USE, DATA, OR PROFITS; OR BUSINESS
// INTERRUPTION) HOWEVER CAUSED AND ON ANY THEORY OF LIABILITY, WHETHER IN CONTRACT,
// STRICT LIABILITY, OR TORT (INCLUDING NEGLIGENCE OR OTHERWISE) ARISING IN ANY WAY OUT OF
// THE USE OF THIS SOFTWARE, EVEN IF ADVISED OF THE POSSIBILITY OF SUCH DAMAGE.
//
// Parts of this file are originally copyright (c) 2012-2013 The Cryptonote developers

#include <boost/algorithm/string.hpp>

#include "epee/string_tools.h"

#include <unordered_set>
#include <sstream>
#include <iomanip>
#include <oxenc/base32z.h>

extern "C" {
#include <sodium.h>
#ifdef ENABLE_SYSTEMD
#  include <systemd/sd-daemon.h>
#endif
}

#include <sqlite3.h>

#include "cryptonote_core.h"
#include "uptime_proof.h"
#include "common/file.h"
#include "common/sha256sum.h"
#include "common/threadpool.h"
#include "common/command_line.h"
#include "common/hex.h"
#include "common/base58.h"
#include "epee/warnings.h"
#include "crypto/crypto.h"
#include "cryptonote_config.h"
#include "cryptonote_basic/hardfork.h"
#include <csignal>
#include "checkpoints/checkpoints.h"
#include "ringct/rctTypes.h"
#include "blockchain_db/blockchain_db.h"
#include "blockchain_db/sqlite/db_sqlite.h"
#include "ringct/rctSigs.h"
#include "common/notify.h"
#include "version.h"
#include "epee/memwipe.h"
#include "common/i18n.h"
#include "epee/net/local_ip.h"

#undef OXEN_DEFAULT_LOG_CATEGORY
#define OXEN_DEFAULT_LOG_CATEGORY "cn"

DISABLE_VS_WARNINGS(4355)

#define MERROR_VER(x) MCERROR("verify", x)

#define BAD_SEMANTICS_TXES_MAX_SIZE 100

// basically at least how many bytes the block itself serializes to without the miner tx
#define BLOCK_SIZE_SANITY_LEEWAY 100

namespace cryptonote
{
  const command_line::arg_descriptor<bool, false> arg_testnet_on  = {
    "testnet"
  , "Run on testnet. The wallet must be launched with --testnet flag."
  , false
  };
  const command_line::arg_descriptor<bool, false> arg_devnet_on  = {
    "devnet"
  , "Run on devnet. The wallet must be launched with --devnet flag."
  , false
  };
  const command_line::arg_descriptor<bool> arg_regtest_on  = {
    "regtest"
  , "Run in a regression testing mode."
  , false
  };
  const command_line::arg_descriptor<bool> arg_keep_fakechain = {
    "keep-fakechain"
  , "Don't delete any existing database when in fakechain mode."
  , false
  };
  const command_line::arg_descriptor<difficulty_type> arg_fixed_difficulty  = {
    "fixed-difficulty"
  , "Fixed difficulty used for testing."
  , 0
  };
  const command_line::arg_descriptor<bool> arg_dev_allow_local  = {
    "dev-allow-local-ips"
  , "Allow a local IPs for local and received service node public IP (for local testing only)"
  , false
  };
  const command_line::arg_descriptor<std::string, false, true, 2> arg_data_dir = {
    "data-dir"
  , "Specify data directory"
  , tools::get_default_data_dir().u8string()
  , {{ &arg_testnet_on, &arg_devnet_on }}
  , [](std::array<bool, 2> testnet_devnet, bool defaulted, std::string val)->std::string {
      if (testnet_devnet[0])
        return (fs::u8path(val) / "testnet").u8string();
      else if (testnet_devnet[1])
        return (fs::u8path(val) / "devnet").u8string();
      return val;
    }
  };
  const command_line::arg_descriptor<bool> arg_offline = {
    "offline"
  , "Do not listen for peers, nor connect to any"
  };
  const command_line::arg_descriptor<size_t> arg_block_download_max_size  = {
    "block-download-max-size"
  , "Set maximum size of block download queue in bytes (0 for default)"
  , 0
  };

  static const command_line::arg_descriptor<bool> arg_test_drop_download = {
    "test-drop-download"
  , "For net tests: in download, discard ALL blocks instead checking/saving them (very fast)"
  };
  static const command_line::arg_descriptor<uint64_t> arg_test_drop_download_height = {
    "test-drop-download-height"
  , "Like test-drop-download but discards only after around certain height"
  , 0
  };
  static const command_line::arg_descriptor<uint64_t> arg_fast_block_sync = {
    "fast-block-sync"
  , "Sync up most of the way by using embedded, known block hashes."
  , 1
  };
  static const command_line::arg_descriptor<uint64_t> arg_prep_blocks_threads = {
    "prep-blocks-threads"
  , "Max number of threads to use when preparing block hashes in groups."
  , 4
  };
  static const command_line::arg_descriptor<uint64_t> arg_show_time_stats  = {
    "show-time-stats"
  , "Show time-stats when processing blocks/txs and disk synchronization."
  , 0
  };
  static const command_line::arg_descriptor<size_t> arg_block_sync_size  = {
    "block-sync-size"
  , "How many blocks to sync at once during chain synchronization (0 = adaptive)."
  , 0
  };
  static const command_line::arg_descriptor<bool> arg_pad_transactions  = {
    "pad-transactions"
  , "Pad relayed transactions to help defend against traffic volume analysis"
  , false
  };
  static const command_line::arg_descriptor<size_t> arg_max_txpool_weight  = {
    "max-txpool-weight"
  , "Set maximum txpool weight in bytes."
  , DEFAULT_MEMPOOL_MAX_WEIGHT
  };
  static const command_line::arg_descriptor<bool> arg_service_node  = {
    "service-node"
  , "Run as a service node, option 'service-node-public-ip' must be set"
  };
  static const command_line::arg_descriptor<std::string> arg_public_ip = {
    "service-node-public-ip"
  , "Public IP address on which this service node's services (such as the Loki "
    "storage server) are accessible. This IP address will be advertised to the "
    "network via the service node uptime proofs. Required if operating as a "
    "service node."
  };
  static const command_line::arg_descriptor<uint16_t> arg_storage_server_port = {
    "storage-server-port", "Deprecated option, ignored.", 0};
  static const command_line::arg_descriptor<uint16_t, false, true, 2> arg_quorumnet_port = {
    "quorumnet-port"
  , "The port on which this service node listen for direct connections from other "
    "service nodes for quorum messages.  The port must be publicly reachable "
    "on the `--service-node-public-ip' address and binds to the p2p IP address."
    " Only applies when running as a service node."
  , config::QNET_DEFAULT_PORT
  , {{ &cryptonote::arg_testnet_on, &cryptonote::arg_devnet_on }}
  , [](std::array<bool, 2> testnet_devnet, bool defaulted, uint16_t val) -> uint16_t {
      return defaulted && testnet_devnet[0] ? config::testnet::QNET_DEFAULT_PORT :
             defaulted && testnet_devnet[1] ? config::devnet::QNET_DEFAULT_PORT :
             val;
    }
  };
  static const command_line::arg_descriptor<bool> arg_omq_quorumnet_public{
    "lmq-public-quorumnet",
    "Allow the curve-enabled quorumnet address (for a Service Node) to be used for public RPC commands as if passed to --lmq-curve-public. "
      "Note that even without this option the quorumnet port can be used for RPC commands by --lmq-admin and --lmq-user pubkeys.",
    false};
  static const command_line::arg_descriptor<std::string> arg_block_notify = {
    "block-notify"
  , "Run a program for each new block, '%s' will be replaced by the block hash"
  , ""
  };
  static const command_line::arg_descriptor<bool> arg_prune_blockchain  = {
    "prune-blockchain"
  , "Prune blockchain"
  , false
  };
  static const command_line::arg_descriptor<std::string> arg_reorg_notify = {
    "reorg-notify"
  , "Run a program for each reorg, '%s' will be replaced by the split height, "
    "'%h' will be replaced by the new blockchain height, and '%n' will be "
    "replaced by the number of new blocks in the new chain"
  , ""
  };
  static const command_line::arg_descriptor<std::string> arg_block_rate_notify = {
    "block-rate-notify"
  , "Run a program when the block rate undergoes large fluctuations. This might "
    "be a sign of large amounts of hash rate going on and off the Loki network, "
    "or could be a sign that oxend is not properly synchronizing with the network. %t will be replaced "
    "by the number of minutes for the observation window, %b by the number of "
    "blocks observed within that window, and %e by the number of blocks that was "
    "expected in that window."
  , ""
  };
  static const command_line::arg_descriptor<bool> arg_keep_alt_blocks  = {
    "keep-alt-blocks"
  , "Keep alternative blocks on restart"
  , false
  };

  static const command_line::arg_descriptor<uint64_t> arg_store_quorum_history = {
    "store-quorum-history",
    "Store the service node quorum history for the last N blocks to allow historic quorum lookups "
    "(e.g. by a block explorer).  Specify the number of blocks of history to store, or 1 to store "
    "the entire history.  Requires considerably more memory and block chain storage.",
    0};

  // Loads stubs that fail if invoked.  The stubs are replaced in the cryptonote_protocol/quorumnet.cpp glue code.
  [[noreturn]] static void need_core_init(std::string_view stub_name) {
      throw std::logic_error("Internal error: core callback initialization was not performed for "s + std::string(stub_name));
  }

  void (*long_poll_trigger)(tx_memory_pool& pool) = [](tx_memory_pool&) { need_core_init("long_poll_trigger"sv); };
  quorumnet_new_proc *quorumnet_new = [](core&) -> void* { need_core_init("quorumnet_new"sv); };
  quorumnet_init_proc *quorumnet_init = [](core&, void*) { need_core_init("quorumnet_init"sv); };
  quorumnet_delete_proc *quorumnet_delete = [](void*&) { need_core_init("quorumnet_delete"sv); };
  quorumnet_relay_obligation_votes_proc *quorumnet_relay_obligation_votes = [](void*, const std::vector<service_nodes::quorum_vote_t>&) { need_core_init("quorumnet_relay_obligation_votes"sv); };
  quorumnet_send_blink_proc *quorumnet_send_blink = [](core&, const std::string&) -> std::future<std::pair<blink_result, std::string>> { need_core_init("quorumnet_send_blink"sv); };
  quorumnet_pulse_relay_message_to_quorum_proc *quorumnet_pulse_relay_message_to_quorum = [](void *, pulse::message const &, service_nodes::quorum const &, bool) -> void { need_core_init("quorumnet_pulse_relay_message_to_quorum"sv); };

  //-----------------------------------------------------------------------------------------------
  core::core()
  : m_mempool(m_blockchain_storage)
  , m_service_node_list(m_blockchain_storage)
  , m_blockchain_storage(m_mempool, m_service_node_list)
  , m_quorum_cop(*this)
  , m_miner(this, [this](const cryptonote::block &b, uint64_t height, unsigned int threads, crypto::hash &hash) {
    hash = cryptonote::get_block_longhash_w_blockchain(m_nettype, &m_blockchain_storage, b, height, threads);
    return true;
  })
  , m_pprotocol(&m_protocol_stub)
  , m_starter_message_showed(false)
  , m_target_blockchain_height(0)
  , m_last_json_checkpoints_update(0)
  , m_nettype(network_type::UNDEFINED)
  , m_last_storage_server_ping(0)
  , m_last_lokinet_ping(0)
  , m_pad_transactions(false)
  , ss_version{0}
  , lokinet_version{0}
  {
    m_checkpoints_updating.clear();
  }
  void core::set_cryptonote_protocol(i_cryptonote_protocol* pprotocol)
  {
    if(pprotocol)
      m_pprotocol = pprotocol;
    else
      m_pprotocol = &m_protocol_stub;
  }
  //-----------------------------------------------------------------------------------------------
  bool core::update_checkpoints_from_json_file()
  {
    if (m_checkpoints_updating.test_and_set()) return true;

    // load json checkpoints every 10min and verify them with respect to what blocks we already have
    bool res = true;
    if (time(NULL) - m_last_json_checkpoints_update >= 600)
    {
      res = m_blockchain_storage.update_checkpoints_from_json_file(m_checkpoints_path);
      m_last_json_checkpoints_update = time(NULL);
    }
    m_checkpoints_updating.clear();

    // if anything fishy happened getting new checkpoints, bring down the house
    if (!res)
    {
      graceful_exit();
    }
    return res;
  }
  //-----------------------------------------------------------------------------------
  void core::stop()
  {
    m_miner.stop();
    m_blockchain_storage.cancel();
  }
  //-----------------------------------------------------------------------------------
  void core::init_options(boost::program_options::options_description& desc)
  {
    command_line::add_arg(desc, arg_data_dir);

    command_line::add_arg(desc, arg_test_drop_download);
    command_line::add_arg(desc, arg_test_drop_download_height);

    command_line::add_arg(desc, arg_testnet_on);
    command_line::add_arg(desc, arg_devnet_on);
    command_line::add_arg(desc, arg_regtest_on);
    command_line::add_arg(desc, arg_keep_fakechain);
    command_line::add_arg(desc, arg_fixed_difficulty);
    command_line::add_arg(desc, arg_dev_allow_local);
    command_line::add_arg(desc, arg_prep_blocks_threads);
    command_line::add_arg(desc, arg_fast_block_sync);
    command_line::add_arg(desc, arg_show_time_stats);
    command_line::add_arg(desc, arg_block_sync_size);
    command_line::add_arg(desc, arg_offline);
    command_line::add_arg(desc, arg_block_download_max_size);
    command_line::add_arg(desc, arg_max_txpool_weight);
    command_line::add_arg(desc, arg_service_node);
    command_line::add_arg(desc, arg_public_ip);
    command_line::add_arg(desc, arg_storage_server_port);
    command_line::add_arg(desc, arg_quorumnet_port);

    command_line::add_arg(desc, arg_pad_transactions);
    command_line::add_arg(desc, arg_block_notify);
#if 0 // TODO(oxen): Pruning not supported because of Service Node List
    command_line::add_arg(desc, arg_prune_blockchain);
#endif
    command_line::add_arg(desc, arg_reorg_notify);
    command_line::add_arg(desc, arg_block_rate_notify);
    command_line::add_arg(desc, arg_keep_alt_blocks);

    command_line::add_arg(desc, arg_store_quorum_history);
    command_line::add_arg(desc, arg_omq_quorumnet_public);

    miner::init_options(desc);
    BlockchainDB::init_options(desc);
  }
  //-----------------------------------------------------------------------------------------------
  bool core::handle_command_line(const boost::program_options::variables_map& vm)
  {
    if (m_nettype != network_type::FAKECHAIN)
    {
      const bool testnet = command_line::get_arg(vm, arg_testnet_on);
      const bool devnet = command_line::get_arg(vm, arg_devnet_on);
      m_nettype = testnet ? network_type::TESTNET : devnet ? network_type::DEVNET : network_type::MAINNET;
    }
    m_check_uptime_proof_interval.interval(get_net_config().UPTIME_PROOF_CHECK_INTERVAL);

    m_config_folder = fs::u8path(command_line::get_arg(vm, arg_data_dir));

    test_drop_download_height(command_line::get_arg(vm, arg_test_drop_download_height));
    m_pad_transactions = get_arg(vm, arg_pad_transactions);
    m_offline = get_arg(vm, arg_offline);
    if (command_line::get_arg(vm, arg_test_drop_download) == true)
      test_drop_download();


    if (command_line::get_arg(vm, arg_dev_allow_local))
      m_service_node_list.debug_allow_local_ips = true;

    m_service_node = command_line::get_arg(vm, arg_service_node);

    if (m_service_node) {
      /// TODO: parse these options early, before we start p2p server etc?
      m_quorumnet_port = command_line::get_arg(vm, arg_quorumnet_port);

      bool args_okay = true;
      if (m_quorumnet_port == 0) {
        MFATAL("Quorumnet port cannot be 0; please specify a valid port to listen on with: '--" << arg_quorumnet_port.name << " <port>'");
        args_okay = false;
      }

      const std::string pub_ip = command_line::get_arg(vm, arg_public_ip);
      if (pub_ip.size())
      {
        if (!epee::string_tools::get_ip_int32_from_string(m_sn_public_ip, pub_ip)) {
          MFATAL("Unable to parse IPv4 public address from: " << pub_ip);
          args_okay = false;
        }

        if (!epee::net_utils::is_ip_public(m_sn_public_ip)) {
          if (m_service_node_list.debug_allow_local_ips) {
            MWARNING("Address given for public-ip is not public; allowing it because dev-allow-local-ips was specified. This service node WILL NOT WORK ON THE PUBLIC OXEN NETWORK!");
          } else {
            MFATAL("Address given for public-ip is not public: " << epee::string_tools::get_ip_string_from_int32(m_sn_public_ip));
            args_okay = false;
          }
        }
      }
      else
      {
        MFATAL("Please specify an IPv4 public address which the service node & storage server is accessible from with: '--" << arg_public_ip.name << " <ip address>'");
        args_okay = false;
      }

      if (!args_okay) {
        MFATAL("IMPORTANT: One or more required service node-related configuration settings/options were omitted or invalid; "
                << "please fix them and restart oxend.");
        return false;
      }
    }

    return true;
  }
  //-----------------------------------------------------------------------------------------------
  uint64_t core::get_current_blockchain_height() const
  {
    return m_blockchain_storage.get_current_blockchain_height();
  }
  //-----------------------------------------------------------------------------------------------
  std::pair<uint64_t, crypto::hash> core::get_blockchain_top() const
  {
    std::pair<uint64_t, crypto::hash> result;
    result.second = m_blockchain_storage.get_tail_id(result.first);
    return result;
  }
  //-----------------------------------------------------------------------------------------------
  bool core::get_blocks(uint64_t start_offset, size_t count, std::vector<std::pair<std::string,block>>& blocks, std::vector<std::string>& txs) const
  {
    return m_blockchain_storage.get_blocks(start_offset, count, blocks, txs);
  }
  //-----------------------------------------------------------------------------------------------
  bool core::get_blocks(uint64_t start_offset, size_t count, std::vector<std::pair<std::string,block>>& blocks) const
  {
    return m_blockchain_storage.get_blocks(start_offset, count, blocks);
  }
  //-----------------------------------------------------------------------------------------------
  bool core::get_blocks(uint64_t start_offset, size_t count, std::vector<block>& blocks) const
  {
    return m_blockchain_storage.get_blocks_only(start_offset, count, blocks);
  }
  //-----------------------------------------------------------------------------------------------
  bool core::get_blocks(const std::vector<crypto::hash>& block_ids, std::vector<std::pair<std::string, block>> blocks, std::unordered_set<crypto::hash>* missed_bs) const
  {
    return m_blockchain_storage.get_blocks(block_ids, blocks, missed_bs);
  }
  //-----------------------------------------------------------------------------------------------
  bool core::get_transactions(const std::vector<crypto::hash>& txs_ids, std::vector<std::string>& txs, std::unordered_set<crypto::hash>* missed_txs) const
  {
    return m_blockchain_storage.get_transactions_blobs(txs_ids, txs, missed_txs);
  }
  //-----------------------------------------------------------------------------------------------
  bool core::get_split_transactions_blobs(const std::vector<crypto::hash>& txs_ids, std::vector<std::tuple<crypto::hash, std::string, crypto::hash, std::string>>& txs, std::unordered_set<crypto::hash>* missed_txs) const
  {
    return m_blockchain_storage.get_split_transactions_blobs(txs_ids, txs, missed_txs);
  }
  //-----------------------------------------------------------------------------------------------
  bool core::get_transactions(const std::vector<crypto::hash>& txs_ids, std::vector<transaction>& txs, std::unordered_set<crypto::hash>* missed_txs) const
  {
    return m_blockchain_storage.get_transactions(txs_ids, txs, missed_txs);
  }
  //-----------------------------------------------------------------------------------------------
  bool core::get_alternative_blocks(std::vector<block>& blocks) const
  {
    return m_blockchain_storage.get_alternative_blocks(blocks);
  }
  //-----------------------------------------------------------------------------------------------
  size_t core::get_alternative_blocks_count() const
  {
    return m_blockchain_storage.get_alternative_blocks_count();
  }

  static std::string time_ago_str(time_t now, time_t then) {
    if (then >= now)
      return "now"s;
    if (then == 0)
      return "never"s;
    int seconds = now - then;
    if (seconds >= 60)
      return std::to_string(seconds / 60) + "m" + std::to_string(seconds % 60) + "s";
    return std::to_string(seconds % 60) + "s";
  }

  // Returns a bool on whether the service node is currently active
  bool core::is_active_sn() const
  {
    auto info = get_my_sn_info();
    return (info && info->is_active());
  }

  // Returns the service nodes info
  std::shared_ptr<const service_nodes::service_node_info> core::get_my_sn_info() const
  {
    auto& snl = get_service_node_list();
    const auto& pubkey = get_service_keys().pub;
    auto states = snl.get_service_node_list_state({ pubkey });
    if (states.empty())
      return nullptr;
    else
    {
      return states[0].info;
    }
  }

  // Returns a string for systemd status notifications such as:
  // Height: 1234567, SN: active, proof: 55m12s, storage: 4m48s, lokinet: 47s
  std::string core::get_status_string() const
  {
    std::string s;
    s.reserve(128);
    s += 'v'; s += OXEN_VERSION_STR;
    s += "; Height: ";
    s += std::to_string(get_blockchain_storage().get_current_blockchain_height());
    s += ", SN: ";
    if (!service_node())
      s += "no";
    else
    {
      auto& snl = get_service_node_list();
      const auto& pubkey = get_service_keys().pub;
      auto states = snl.get_service_node_list_state({ pubkey });
      if (states.empty())
        s += "not registered";
      else
      {
        auto &info = *states[0].info;
        if (!info.is_fully_funded())
          s += "awaiting contr.";
        else if (info.is_active())
          s += "active";
        else if (info.is_decommissioned())
          s += "decomm.";

        uint64_t last_proof = 0;
        snl.access_proof(pubkey, [&](auto& proof) { last_proof = proof.timestamp; });
        s += ", proof: ";
        time_t now = std::time(nullptr);
        s += time_ago_str(now, last_proof);
        s += ", storage: ";
        s += time_ago_str(now, m_last_storage_server_ping);
        s += ", lokinet: ";
        s += time_ago_str(now, m_last_lokinet_ping);
      }
    }
    return s;
  }

  //-----------------------------------------------------------------------------------------------
  bool core::init(const boost::program_options::variables_map& vm, const cryptonote::test_options *test_options, const GetCheckpointsCallback& get_checkpoints/* = nullptr */)
  {
    start_time = std::time(nullptr);

    const bool regtest = command_line::get_arg(vm, arg_regtest_on);
    if (test_options != NULL || regtest)
    {
      m_nettype = network_type::FAKECHAIN;
    }

    bool r = handle_command_line(vm);
    /// Currently terminating before blockchain is initialized results in a crash
    /// during deinitialization... TODO: fix that
    CHECK_AND_ASSERT_MES(r, false, "Failed to apply command line options.");

    std::string db_sync_mode = command_line::get_arg(vm, cryptonote::arg_db_sync_mode);
    bool db_salvage = command_line::get_arg(vm, cryptonote::arg_db_salvage) != 0;
    bool fast_sync = command_line::get_arg(vm, arg_fast_block_sync) != 0;
    uint64_t blocks_threads = command_line::get_arg(vm, arg_prep_blocks_threads);
    size_t max_txpool_weight = command_line::get_arg(vm, arg_max_txpool_weight);
    bool const prune_blockchain = false; /* command_line::get_arg(vm, arg_prune_blockchain); */
    bool keep_alt_blocks = command_line::get_arg(vm, arg_keep_alt_blocks);
    bool keep_fakechain = command_line::get_arg(vm, arg_keep_fakechain);

    r = init_service_keys();
    CHECK_AND_ASSERT_MES(r, false, "Failed to create or load service keys");
    if (m_service_node)
    {
      // Only use our service keys for our service node if we are running in SN mode:
      m_service_node_list.set_my_service_node_keys(&m_service_keys);
    }

    auto folder = m_config_folder;
    if (m_nettype == network_type::FAKECHAIN)
      folder /= "fake";

    // make sure the data directory exists, and try to lock it
    if (std::error_code ec; !fs::is_directory(folder, ec) && !fs::create_directories(folder, ec) && ec)
    {
      MFATAL("Failed to create directory " + folder.u8string() + (ec ? ": " + ec.message() : ""s));
      return false;
    }

    std::unique_ptr<BlockchainDB> db(new_db());
    if (!db)
    {
      LOG_ERROR("Failed to initialize a database");
      return false;
    }

    auto ons_db_file_path = folder / "ons.db";
    if(fs::exists(folder / "lns.db"))
      ons_db_file_path = folder / "lns.db";

    auto sqlite_db_file_path = folder / "sqlite.db";
    if (m_nettype == network_type::FAKECHAIN)
    {
      sqlite_db_file_path = ":memory:";
    }
    auto sqliteDB = std::make_shared<cryptonote::BlockchainSQLite>(m_nettype, sqlite_db_file_path);

    folder /= db->get_db_name();
    MGINFO("Loading blockchain from folder " << folder << " ...");

    // default to fast:async:1 if overridden
    blockchain_db_sync_mode sync_mode = db_defaultsync;
    bool sync_on_blocks = true;
    uint64_t sync_threshold = 1;

    if (m_nettype == network_type::FAKECHAIN && !keep_fakechain)
    {
      // reset the db by removing the database file before opening it
      if (!db->remove_data_file(folder))
      {
        MFATAL("Failed to remove data file in " << folder);
        return false;
      }
      fs::remove(ons_db_file_path);
    }

    try
    {
      uint64_t db_flags = 0;

      std::vector<std::string> options;
      boost::trim(db_sync_mode);
      boost::split(options, db_sync_mode, boost::is_any_of(" :"));
      const bool db_sync_mode_is_default = command_line::is_arg_defaulted(vm, cryptonote::arg_db_sync_mode);

      for(const auto &option : options)
        MDEBUG("option: " << option);

      // default to fast:async:1
      uint64_t DEFAULT_FLAGS = DBF_FAST;

      if(options.size() == 0)
      {
        // default to fast:async:1
        db_flags = DEFAULT_FLAGS;
      }

      bool safemode = false;
      if(options.size() >= 1)
      {
        if(options[0] == "safe")
        {
          safemode = true;
          db_flags = DBF_SAFE;
          sync_mode = db_sync_mode_is_default ? db_defaultsync : db_nosync;
        }
        else if(options[0] == "fast")
        {
          db_flags = DBF_FAST;
          sync_mode = db_sync_mode_is_default ? db_defaultsync : db_async;
        }
        else if(options[0] == "fastest")
        {
          db_flags = DBF_FASTEST;
          sync_threshold = 1000; // default to fastest:async:1000
          sync_mode = db_sync_mode_is_default ? db_defaultsync : db_async;
        }
        else
          db_flags = DEFAULT_FLAGS;
      }

      if(options.size() >= 2 && !safemode)
      {
        if(options[1] == "sync")
          sync_mode = db_sync_mode_is_default ? db_defaultsync : db_sync;
        else if(options[1] == "async")
          sync_mode = db_sync_mode_is_default ? db_defaultsync : db_async;
      }

      if(options.size() >= 3 && !safemode)
      {
        char *endptr;
        uint64_t threshold = strtoull(options[2].c_str(), &endptr, 0);
        if (*endptr == '\0' || !strcmp(endptr, "blocks"))
        {
          sync_on_blocks = true;
          sync_threshold = threshold;
        }
        else if (!strcmp(endptr, "bytes"))
        {
          sync_on_blocks = false;
          sync_threshold = threshold;
        }
        else
        {
          LOG_ERROR("Invalid db sync mode: " << options[2]);
          return false;
        }
      }

      if (db_salvage)
        db_flags |= DBF_SALVAGE;

      db->open(folder, m_nettype, db_flags);
      if(!db->m_open)
        return false;
    }
    catch (const DB_ERROR& e)
    {
      LOG_ERROR("Error opening database: " << e.what());
      return false;
    }

    m_blockchain_storage.set_user_options(blocks_threads,
        sync_on_blocks, sync_threshold, sync_mode, fast_sync);

    try
    {
      if (!command_line::is_arg_defaulted(vm, arg_block_notify))
        m_blockchain_storage.set_block_notify(std::shared_ptr<tools::Notify>(new tools::Notify(command_line::get_arg(vm, arg_block_notify).c_str())));
    }
    catch (const std::exception &e)
    {
      MERROR("Failed to parse block notify spec");
    }

    try
    {
      if (!command_line::is_arg_defaulted(vm, arg_reorg_notify))
        m_blockchain_storage.set_reorg_notify(std::shared_ptr<tools::Notify>(new tools::Notify(command_line::get_arg(vm, arg_reorg_notify).c_str())));
    }
    catch (const std::exception &e)
    {
      MERROR("Failed to parse reorg notify spec");
    }

    try
    {
      if (!command_line::is_arg_defaulted(vm, arg_block_rate_notify))
        m_block_rate_notify.reset(new tools::Notify(command_line::get_arg(vm, arg_block_rate_notify).c_str()));
    }
    catch (const std::exception &e)
    {
      MERROR("Failed to parse block rate notify spec");
    }

    
    cryptonote::test_options regtest_test_options{};
    for (auto [it, end] = get_hard_forks(network_type::MAINNET);
        it != end;
        it++) {
      regtest_test_options.hard_forks.push_back(hard_fork{
        it->version, it->snode_revision, regtest_test_options.hard_forks.size(), std::time(nullptr)});
    }

    // Service Nodes
    {
      m_service_node_list.set_quorum_history_storage(command_line::get_arg(vm, arg_store_quorum_history));

      // NOTE: Implicit dependency. Service node list needs to be hooked before checkpoints.
      m_blockchain_storage.hook_blockchain_detached(m_service_node_list);
      m_blockchain_storage.hook_init(m_service_node_list);
      m_blockchain_storage.hook_validate_miner_tx(m_service_node_list);
      m_blockchain_storage.hook_alt_block_added(m_service_node_list);

      // NOTE: There is an implicit dependency on service node lists being hooked first!
      m_blockchain_storage.hook_init(m_quorum_cop);
      m_blockchain_storage.hook_block_added(m_quorum_cop);
      m_blockchain_storage.hook_blockchain_detached(m_quorum_cop);
    }

    // Checkpoints
    m_checkpoints_path = m_config_folder / fs::u8path(JSON_HASH_FILE_NAME);

    sqlite3 *ons_db = ons::init_oxen_name_system(ons_db_file_path, db->is_read_only());
    if (!ons_db) return false;


    init_oxenmq(vm);

    const difficulty_type fixed_difficulty = command_line::get_arg(vm, arg_fixed_difficulty);
    r = m_blockchain_storage.init(db.release(), ons_db, std::move(sqliteDB), m_nettype, m_offline, regtest ? &regtest_test_options : test_options, fixed_difficulty, get_checkpoints);
    CHECK_AND_ASSERT_MES(r, false, "Failed to initialize blockchain storage");

    r = m_mempool.init(max_txpool_weight);
    CHECK_AND_ASSERT_MES(r, false, "Failed to initialize memory pool");

    // now that we have a valid m_blockchain_storage, we can clean out any
    // transactions in the pool that do not conform to the current fork
    m_mempool.validate(m_blockchain_storage.get_network_version());

    bool show_time_stats = command_line::get_arg(vm, arg_show_time_stats) != 0;
    m_blockchain_storage.set_show_time_stats(show_time_stats);

    block_sync_size = command_line::get_arg(vm, arg_block_sync_size);
    if (block_sync_size > BLOCKS_SYNCHRONIZING_MAX_COUNT)
      MERROR("Error --block-sync-size cannot be greater than " << BLOCKS_SYNCHRONIZING_MAX_COUNT);

    MGINFO("Loading checkpoints");
    CHECK_AND_ASSERT_MES(update_checkpoints_from_json_file(), false, "One or more checkpoints loaded from json conflicted with existing checkpoints.");

    r = m_miner.init(vm, m_nettype);
    CHECK_AND_ASSERT_MES(r, false, "Failed to initialize miner instance");

    if (!keep_alt_blocks && !m_blockchain_storage.get_db().is_read_only())
      m_blockchain_storage.get_db().drop_alt_blocks();

    if (prune_blockchain)
    {
      // display a message if the blockchain is not pruned yet
      if (!m_blockchain_storage.get_blockchain_pruning_seed())
      {
        MGINFO("Pruning blockchain...");
        CHECK_AND_ASSERT_MES(m_blockchain_storage.prune_blockchain(), false, "Failed to prune blockchain");
      }
      else
      {
        CHECK_AND_ASSERT_MES(m_blockchain_storage.update_blockchain_pruning(), false, "Failed to update blockchain pruning");
      }
    }

    return true;
  }

  /// Loads a key pair from disk, if it exists, otherwise generates a new key pair and saves it to
  /// disk.
  ///
  /// get_pubkey - a function taking (privkey &, pubkey &) that sets the pubkey from the privkey;
  ///              returns true for success/false for failure
  /// generate_pair - a void function taking (privkey &, pubkey &) that sets them to the generated values; can throw on error.
  template <typename Privkey, typename Pubkey, typename GetPubkey, typename GeneratePair>
  bool init_key(const fs::path &keypath, Privkey &privkey, Pubkey &pubkey, GetPubkey get_pubkey, GeneratePair generate_pair) {
    std::error_code ec;
    if (fs::exists(keypath, ec))
    {
      std::string keystr;
      bool r = tools::slurp_file(keypath, keystr);
      memcpy(&unwrap(unwrap(privkey)), keystr.data(), sizeof(privkey));
      memwipe(&keystr[0], keystr.size());
      CHECK_AND_ASSERT_MES(r, false, "failed to load service node key from " + keypath.u8string());
      CHECK_AND_ASSERT_MES(keystr.size() == sizeof(privkey), false,
          "service node key file " + keypath.u8string() + " has an invalid size");

      r = get_pubkey(privkey, pubkey);
      CHECK_AND_ASSERT_MES(r, false, "failed to generate pubkey from secret key");
    }
    else
    {
      try {
        generate_pair(privkey, pubkey);
      } catch (const std::exception& e) {
        MFATAL("failed to generate keypair " << e.what());
        return false;
      }

      bool r = tools::dump_file(keypath, tools::view_guts(privkey));
      CHECK_AND_ASSERT_MES(r, false, "failed to save service node key to " + keypath.u8string());

      fs::permissions(keypath, fs::perms::owner_read, ec);
    }
    return true;
  }

  //-----------------------------------------------------------------------------------------------
  bool core::init_service_keys()
  {
    auto& keys = m_service_keys;

    static_assert(
        sizeof(crypto::ed25519_public_key) == crypto_sign_ed25519_PUBLICKEYBYTES &&
        sizeof(crypto::ed25519_secret_key) == crypto_sign_ed25519_SECRETKEYBYTES &&
        sizeof(crypto::ed25519_signature) == crypto_sign_BYTES &&
        sizeof(crypto::x25519_public_key) == crypto_scalarmult_curve25519_BYTES &&
        sizeof(crypto::x25519_secret_key) == crypto_scalarmult_curve25519_BYTES,
        "Invalid ed25519/x25519 sizes");

    // <data>/key_ed25519: Standard ed25519 secret key.  We always have this, and generate one if it
    // doesn't exist.
    //
    // As of Loki 8.x, if this exists and `key` doesn't, we use this key for everything.  For
    // compatibility with earlier versions we also allow `key` to contain a separate monero privkey
    // for the SN keypair.  (The main difference is that the Monero keypair is unclamped and that it
    // only contains the private key value but not the secret key value that we need for full
    // Ed25519 signing).
    //
    if (!init_key(m_config_folder / "key_ed25519", keys.key_ed25519, keys.pub_ed25519,
          [](crypto::ed25519_secret_key &sk, crypto::ed25519_public_key &pk) { crypto_sign_ed25519_sk_to_pk(pk.data, sk.data); return true; },
          [](crypto::ed25519_secret_key &sk, crypto::ed25519_public_key &pk) { crypto_sign_ed25519_keypair(pk.data, sk.data); })
       )
      return false;

    // Standard x25519 keys generated from the ed25519 keypair, used for encrypted communication between SNs
    int rc = crypto_sign_ed25519_pk_to_curve25519(keys.pub_x25519.data, keys.pub_ed25519.data);
    CHECK_AND_ASSERT_MES(rc == 0, false, "failed to convert ed25519 pubkey to x25519");
    crypto_sign_ed25519_sk_to_curve25519(keys.key_x25519.data, keys.key_ed25519.data);

    // Legacy primary SN key file; we only load this if it exists, otherwise we use `key_ed25519`
    // for the primary SN keypair.  (This key predates the Ed25519 keys and so is needed for
    // backwards compatibility with existing active service nodes.)  The legacy key consists of
    // *just* the private point, but not the seed, and so cannot be used for full Ed25519 signatures
    // (which rely on the seed for signing).
    if (m_service_node) {
      if (std::error_code ec; !fs::exists(m_config_folder / "key", ec)) {
        epee::wipeable_string privkey_signhash;
        privkey_signhash.resize(crypto_hash_sha512_BYTES);
        unsigned char* pk_sh_data = reinterpret_cast<unsigned char*>(privkey_signhash.data());
        crypto_hash_sha512(pk_sh_data, keys.key_ed25519.data, 32 /* first 32 bytes are the seed to be SHA512 hashed (the last 32 are just the pubkey) */);
        // Clamp private key (as libsodium does and expects -- see https://www.jcraige.com/an-explainer-on-ed25519-clamping if you want the broader reasons)
        pk_sh_data[0] &= 248;
        pk_sh_data[31] &= 63; // (some implementations put 127 here, but with the |64 in the next line it is the same thing)
        pk_sh_data[31] |= 64;
        // Monero crypto requires a pointless check that the secret key is < basepoint, so calculate
        // it mod basepoint to make it happy:
        sc_reduce32(pk_sh_data);
        std::memcpy(keys.key.data, pk_sh_data, 32);
        if (!crypto::secret_key_to_public_key(keys.key, keys.pub))
          throw std::runtime_error{"Failed to derive primary key from ed25519 key"};
        assert(0 == std::memcmp(keys.pub.data, keys.pub_ed25519.data, 32));
      } else if (!init_key(m_config_folder / "key", keys.key, keys.pub,
          crypto::secret_key_to_public_key,
          [](crypto::secret_key &key, crypto::public_key &pubkey) {
            throw std::runtime_error{"Internal error: old-style public keys are no longer generated"};
          }))
        return false;
    } else {
      keys.key = crypto::null_skey;
      keys.pub = crypto::null_pkey;
    }

    if (m_service_node) {
      MGINFO_YELLOW("Service node public keys:");
      MGINFO_YELLOW("- primary: " << tools::type_to_hex(keys.pub));
      MGINFO_YELLOW("- ed25519: " << tools::type_to_hex(keys.pub_ed25519));
      // .snode address is the ed25519 pubkey, encoded with base32z and with .snode appended:
      MGINFO_YELLOW("- lokinet: " << oxenc::to_base32z(tools::view_guts(keys.pub_ed25519)) << ".snode");
      MGINFO_YELLOW("-  x25519: " << tools::type_to_hex(keys.pub_x25519));
    } else {
      // Only print the x25519 version because it's the only thing useful for a non-SN (for
      // encrypted LMQ RPC connections).
      MGINFO_YELLOW("x25519 public key: " << tools::type_to_hex(keys.pub_x25519));
    }

    return true;
  }

  static constexpr el::Level easylogging_level(oxenmq::LogLevel level) {
    using namespace oxenmq;
    switch (level) {
        case LogLevel::fatal: return el::Level::Fatal;
        case LogLevel::error: return el::Level::Error;
        case LogLevel::warn:  return el::Level::Warning;
        case LogLevel::info:  return el::Level::Info;
        case LogLevel::debug: return el::Level::Debug;
        case LogLevel::trace: return el::Level::Trace;
        default:              return el::Level::Unknown;
    }
  }

  oxenmq::AuthLevel core::omq_check_access(const crypto::x25519_public_key& pubkey) const {
    auto it = m_omq_auth.find(pubkey);
    if (it != m_omq_auth.end())
      return it->second;
    return oxenmq::AuthLevel::denied;
  }

  // Builds an allow function; takes `*this`, the default auth level, and whether this connection
  // should allow incoming SN connections.
  //
  // default_auth should be AuthLevel::denied if only pre-approved connections may connect,
  // AuthLevel::basic for public RPC, AuthLevel::admin for a (presumably localhost) unrestricted
  // port, and AuthLevel::none for a super restricted mode (generally this is useful when there are
  // also SN-restrictions on commands, i.e. for quorumnet).
  //
  // check_sn is whether we check an incoming key against known service nodes (and thus return
  // "true" for the service node access if it checks out).
  //
  oxenmq::AuthLevel core::omq_allow(std::string_view ip, std::string_view x25519_pubkey_str, oxenmq::AuthLevel default_auth) {
    using namespace oxenmq;
    AuthLevel auth = default_auth;
    if (x25519_pubkey_str.size() == sizeof(crypto::x25519_public_key)) {
      crypto::x25519_public_key x25519_pubkey;
      std::memcpy(x25519_pubkey.data, x25519_pubkey_str.data(), x25519_pubkey_str.size());
      auto user_auth = omq_check_access(x25519_pubkey);
      if (user_auth >= AuthLevel::basic) {
        if (user_auth > auth)
          auth = user_auth;
        MCINFO("omq", "Incoming " << auth << "-authenticated connection");
      }

      MCINFO("omq", "Incoming [" << auth << "] curve connection from " << ip << "/" << x25519_pubkey);
    }
    else {
      MCINFO("omq", "Incoming [" << auth << "] plain connection from " << ip);
    }
    return auth;
  }

  void core::init_oxenmq(const boost::program_options::variables_map& vm) {
    using namespace oxenmq;
    MGINFO("Starting oxenmq");
    m_omq = std::make_unique<OxenMQ>(
        tools::copy_guts(m_service_keys.pub_x25519),
        tools::copy_guts(m_service_keys.key_x25519),
        m_service_node,
        [this](std::string_view x25519_pk) { return m_service_node_list.remote_lookup(x25519_pk); },
        [](LogLevel level, const char *file, int line, std::string msg) {
          // What a lovely interface (<-- sarcasm)
          if (ELPP->vRegistry()->allowed(easylogging_level(level), "omq"))
            el::base::Writer(easylogging_level(level), file, line, ELPP_FUNC, el::base::DispatchAction::NormalLog).construct("omq") << msg;
        },
        oxenmq::LogLevel::trace
    );

    // ping.ping: a simple debugging target for pinging the omq listener
    m_omq->add_category("ping", Access{AuthLevel::none})
        .add_request_command("ping", [](Message& m) {
            MCINFO("omq", "Received ping from " << m.conn);
            m.send_reply("pong");
        })
    ;

    if (m_service_node)
    {
      // Service nodes always listen for quorumnet data on the p2p IP, quorumnet port
      std::string listen_ip = vm["p2p-bind-ip"].as<std::string>();
      if (listen_ip.empty())
        listen_ip = "0.0.0.0";
      std::string qnet_listen = "tcp://" + listen_ip + ":" + std::to_string(m_quorumnet_port);
      MGINFO("- listening on " << qnet_listen << " (quorumnet)");
      m_omq->listen_curve(qnet_listen,
          [this, public_=command_line::get_arg(vm, arg_omq_quorumnet_public)](std::string_view ip, std::string_view pk, bool) {
            return omq_allow(ip, pk, public_ ? AuthLevel::basic : AuthLevel::none);
          });

      m_quorumnet_state = quorumnet_new(*this);
    }

    quorumnet_init(*this, m_quorumnet_state);
  }

  void core::start_oxenmq() {
      update_omq_sns(); // Ensure we have SNs set for the current block before starting

      if (m_service_node)
      {
        m_pulse_thread_id = m_omq->add_tagged_thread("pulse");
        m_omq->add_timer([this]() { pulse::main(m_quorumnet_state, *this); },
                         std::chrono::milliseconds(500),
                         false,
                         m_pulse_thread_id);
        m_omq->add_timer([this]() {this->check_service_node_time();},
                         5s,
                         false);
      }
      m_omq->start();
  }

  //-----------------------------------------------------------------------------------------------
  bool core::set_genesis_block(const block& b)
  {
    return m_blockchain_storage.reset_and_set_genesis_block(b);
  }
  //-----------------------------------------------------------------------------------------------
  void core::deinit()
  {
#ifdef ENABLE_SYSTEMD
    sd_notify(0, "STOPPING=1\nSTATUS=Shutting down");
#endif
    if (m_quorumnet_state)
      quorumnet_delete(m_quorumnet_state);
    m_omq.reset();
    m_service_node_list.store();
    m_miner.stop();
    m_mempool.deinit();
    m_blockchain_storage.deinit();
  }
  //-----------------------------------------------------------------------------------------------
  void core::test_drop_download()
  {
    m_test_drop_download = false;
  }
  //-----------------------------------------------------------------------------------------------
  void core::test_drop_download_height(uint64_t height)
  {
    m_test_drop_download_height = height;
  }
  //-----------------------------------------------------------------------------------------------
  bool core::get_test_drop_download() const
  {
    return m_test_drop_download;
  }
  //-----------------------------------------------------------------------------------------------
  bool core::get_test_drop_download_height() const
  {
    if (m_test_drop_download_height == 0)
      return true;

    if (get_blockchain_storage().get_current_blockchain_height() <= m_test_drop_download_height)
      return true;

    return false;
  }
  //-----------------------------------------------------------------------------------------------
  void core::parse_incoming_tx_pre(tx_verification_batch_info &tx_info)
  {
    if(tx_info.blob->size() > MAX_TX_SIZE)
    {
      LOG_PRINT_L1("WRONG TRANSACTION BLOB, too big size " << tx_info.blob->size() << ", rejected");
      tx_info.tvc.m_verifivation_failed = true;
      tx_info.tvc.m_too_big = true;
      return;
    }
    else if (tx_info.blob->empty())
    {
      LOG_PRINT_L1("WRONG TRANSACTION BLOB, blob is empty, rejected");
      tx_info.tvc.m_verifivation_failed = true;
      return;
    }

    tx_info.parsed = parse_and_validate_tx_from_blob(*tx_info.blob, tx_info.tx, tx_info.tx_hash);
    if(!tx_info.parsed)
    {
      LOG_PRINT_L1("WRONG TRANSACTION BLOB, Failed to parse, rejected");
      tx_info.tvc.m_verifivation_failed = true;
      return;
    }
    //std::cout << "!"<< tx.vin.size() << std::endl;

    std::lock_guard lock{bad_semantics_txes_lock};
    for (int idx = 0; idx < 2; ++idx)
    {
      if (bad_semantics_txes[idx].find(tx_info.tx_hash) != bad_semantics_txes[idx].end())
      {
        LOG_PRINT_L1("Transaction already seen with bad semantics, rejected");
        tx_info.tvc.m_verifivation_failed = true;
        return;
      }
    }
    tx_info.result = true;
  }
  //-----------------------------------------------------------------------------------------------
  void core::set_semantics_failed(const crypto::hash &tx_hash)
  {
    LOG_PRINT_L1("WRONG TRANSACTION BLOB, Failed to check tx " << tx_hash << " semantic, rejected");
    bad_semantics_txes_lock.lock();
    bad_semantics_txes[0].insert(tx_hash);
    if (bad_semantics_txes[0].size() >= BAD_SEMANTICS_TXES_MAX_SIZE)
    {
      std::swap(bad_semantics_txes[0], bad_semantics_txes[1]);
      bad_semantics_txes[0].clear();
    }
    bad_semantics_txes_lock.unlock();
  }
  //-----------------------------------------------------------------------------------------------
  static bool is_canonical_bulletproof_layout(const std::vector<rct::Bulletproof> &proofs)
  {
    if (proofs.size() != 1)
      return false;
    const size_t sz = proofs[0].V.size();
    if (sz == 0 || sz > TX_BULLETPROOF_MAX_OUTPUTS)
      return false;
    return true;
  }
  //-----------------------------------------------------------------------------------------------
  void core::parse_incoming_tx_accumulated_batch(std::vector<tx_verification_batch_info> &tx_info, bool kept_by_block)
  {
    if (kept_by_block && get_blockchain_storage().is_within_compiled_block_hash_area())
    {
      MTRACE("Skipping semantics check for txs kept by block in embedded hash area");
      return;
    }

    std::vector<const rct::rctSig*> rvv;
    for (size_t n = 0; n < tx_info.size(); ++n)
    {
      if (!tx_info[n].result || tx_info[n].already_have)
        continue;

      if (!check_tx_semantic(tx_info[n].tx, kept_by_block))
      {
        set_semantics_failed(tx_info[n].tx_hash);
        tx_info[n].tvc.m_verifivation_failed = true;
        tx_info[n].result = false;
        continue;
      }

      if (!tx_info[n].tx.is_transfer())
        continue;
      const rct::rctSig &rv = tx_info[n].tx.rct_signatures;
      switch (rv.type) {
        case rct::RCTType::Null:
          // coinbase should not come here, so we reject for all other types
          MERROR_VER("Unexpected Null rctSig type");
          set_semantics_failed(tx_info[n].tx_hash);
          tx_info[n].tvc.m_verifivation_failed = true;
          tx_info[n].result = false;
          break;
        case rct::RCTType::Simple:
          if (!rct::verRctSemanticsSimple(rv))
          {
            MERROR_VER("rct signature semantics check failed");
            set_semantics_failed(tx_info[n].tx_hash);
            tx_info[n].tvc.m_verifivation_failed = true;
            tx_info[n].result = false;
            break;
          }
          break;
        case rct::RCTType::Full:
          if (!rct::verRct(rv, true))
          {
            MERROR_VER("rct signature semantics check failed");
            set_semantics_failed(tx_info[n].tx_hash);
            tx_info[n].tvc.m_verifivation_failed = true;
            tx_info[n].result = false;
            break;
          }
          break;
        case rct::RCTType::Bulletproof:
        case rct::RCTType::Bulletproof2:
        case rct::RCTType::CLSAG:
          if (!is_canonical_bulletproof_layout(rv.p.bulletproofs))
          {
            MERROR_VER("Bulletproof does not have canonical form");
            set_semantics_failed(tx_info[n].tx_hash);
            tx_info[n].tvc.m_verifivation_failed = true;
            tx_info[n].result = false;
            break;
          }
          rvv.push_back(&rv); // delayed batch verification
          break;
        default:
          MERROR_VER("Unknown rct type: " << (int)rv.type);
          set_semantics_failed(tx_info[n].tx_hash);
          tx_info[n].tvc.m_verifivation_failed = true;
          tx_info[n].result = false;
          break;
      }
    }
    if (!rvv.empty() && !rct::verRctSemanticsSimple(rvv))
    {
      LOG_PRINT_L1("One transaction among this group has bad semantics, verifying one at a time");
      const bool assumed_bad = rvv.size() == 1; // if there's only one tx, it must be the bad one
      for (size_t n = 0; n < tx_info.size(); ++n)
      {
        if (!tx_info[n].result || tx_info[n].already_have)
          continue;
        if (!rct::is_rct_bulletproof(tx_info[n].tx.rct_signatures.type))
          continue;
        if (assumed_bad || !rct::verRctSemanticsSimple(tx_info[n].tx.rct_signatures))
        {
          set_semantics_failed(tx_info[n].tx_hash);
          tx_info[n].tvc.m_verifivation_failed = true;
          tx_info[n].result = false;
        }
      }
    }
  }
  //-----------------------------------------------------------------------------------------------
  std::vector<cryptonote::tx_verification_batch_info> core::parse_incoming_txs(const std::vector<std::string>& tx_blobs, const tx_pool_options &opts)
  {
    // Caller needs to do this around both this *and* handle_parsed_txs
    //auto lock = incoming_tx_lock();
    std::vector<cryptonote::tx_verification_batch_info> tx_info(tx_blobs.size());

    tools::threadpool& tpool = tools::threadpool::getInstance();
    tools::threadpool::waiter waiter;
    for (size_t i = 0; i < tx_blobs.size(); i++) {
      tx_info[i].blob = &tx_blobs[i];
      tpool.submit(&waiter, [this, &info = tx_info[i]] {
        try
        {
          parse_incoming_tx_pre(info);
        }
        catch (const std::exception &e)
        {
          MERROR_VER("Exception in handle_incoming_tx_pre: " << e.what());
          info.tvc.m_verifivation_failed = true;
        }
      });
    }
    waiter.wait(&tpool);

    for (auto &info : tx_info) {
      if (!info.result)
        continue;

      if(m_mempool.have_tx(info.tx_hash))
      {
        LOG_PRINT_L2("tx " << info.tx_hash << " already have transaction in tx_pool");
        info.already_have = true;
      }
      else if(m_blockchain_storage.have_tx(info.tx_hash))
      {
        LOG_PRINT_L2("tx " << info.tx_hash << " already have transaction in blockchain");
        info.already_have = true;
      }
    }


    parse_incoming_tx_accumulated_batch(tx_info, opts.kept_by_block);

    return tx_info;
  }

  bool core::handle_parsed_txs(std::vector<tx_verification_batch_info> &parsed_txs, const tx_pool_options &opts,
      uint64_t *blink_rollback_height)
  {
    // Caller needs to do this around both this *and* parse_incoming_txs
    //auto lock = incoming_tx_lock();
    auto version = m_blockchain_storage.get_network_version();
    bool ok = true;
    if (blink_rollback_height)
      *blink_rollback_height = 0;
    tx_pool_options tx_opts;
    for (size_t i = 0; i < parsed_txs.size(); i++) {
      auto &info = parsed_txs[i];
      if (!info.result)
      {
        ok = false; // Propagate failures (so this can be chained with parse_incoming_txs without an intermediate check)
        continue;
      }
      if (opts.kept_by_block)
        get_blockchain_storage().on_new_tx_from_block(info.tx);
      if (info.already_have)
        continue; // Not a failure

      const size_t weight = get_transaction_weight(info.tx, info.blob->size());
      const tx_pool_options *local_opts = &opts;
      if (blink_rollback_height && info.approved_blink)
      {
        // If this is an approved blink then pass a copy of the options with the flag added
        tx_opts = opts;
        tx_opts.approved_blink = true;
        local_opts = &tx_opts;
      }
      if (m_mempool.add_tx(info.tx, info.tx_hash, *info.blob, weight, info.tvc, *local_opts, version, blink_rollback_height))
      {
        MDEBUG("tx added: " << info.tx_hash);
      }
      else
      {
        ok = false;
        if (info.tvc.m_verifivation_failed)
          MERROR_VER("Transaction verification failed: " << info.tx_hash);
        else if (info.tvc.m_verifivation_impossible)
          MERROR_VER("Transaction verification impossible: " << info.tx_hash);
      }
    }

    return ok;
  }
  //-----------------------------------------------------------------------------------------------
  std::vector<cryptonote::tx_verification_batch_info> core::handle_incoming_txs(const std::vector<std::string>& tx_blobs, const tx_pool_options &opts)
  {
    auto lock = incoming_tx_lock();
    auto parsed = parse_incoming_txs(tx_blobs, opts);
    handle_parsed_txs(parsed, opts);
    return parsed;
  }
  //-----------------------------------------------------------------------------------------------
  bool core::handle_incoming_tx(const std::string& tx_blob, tx_verification_context& tvc, const tx_pool_options &opts)
  {
    const std::vector<std::string> tx_blobs{{tx_blob}};
    auto parsed = handle_incoming_txs(tx_blobs, opts);
    parsed[0].blob = &tx_blob; // Update pointer to the input rather than the copy in case the caller wants to use it for some reason
    tvc = parsed[0].tvc;
    return parsed[0].result && (parsed[0].already_have || tvc.m_added_to_pool);
  }
  //-----------------------------------------------------------------------------------------------
  std::pair<std::vector<std::shared_ptr<blink_tx>>, std::unordered_set<crypto::hash>>
  core::parse_incoming_blinks(const std::vector<serializable_blink_metadata> &blinks)
  {
    std::pair<std::vector<std::shared_ptr<blink_tx>>, std::unordered_set<crypto::hash>> results;
    auto &new_blinks = results.first;
    auto &missing_txs = results.second;

    if (m_blockchain_storage.get_network_version() < feature::BLINK)
      return results;

    std::vector<uint8_t> want(blinks.size(), false); // Really bools, but std::vector<bool> is broken.
    size_t want_count = 0;
    // Step 1: figure out which referenced transactions we want to keep:
    // - unknown tx (typically an incoming blink)
    // - in mempool without blink sigs (it's possible to get the tx before the blink signatures)
    // - in a recent, still-mutable block with blink sigs (can happen when syncing blocks before
    // retrieving blink signatures)
    {
      std::vector<crypto::hash> hashes;
      hashes.reserve(blinks.size());
      for (auto &bm : blinks)
        hashes.emplace_back(bm.tx_hash);

      std::unique_lock<Blockchain> lock(m_blockchain_storage);

      auto tx_block_heights = m_blockchain_storage.get_transactions_heights(hashes);
      auto immutable_height = m_blockchain_storage.get_immutable_height();
      auto &db = m_blockchain_storage.get_db();
      for (size_t i = 0; i < blinks.size(); i++) {
        if (tx_block_heights[i] == 0 /*mempool or unknown*/ || tx_block_heights[i] > immutable_height /*mined but not yet immutable*/)
        {
          want[i] = true;
          want_count++;
        }
      }
    }

    MDEBUG("Want " << want_count << " of " << blinks.size() << " incoming blink signature sets after filtering out immutable txes");
    if (!want_count) return results;

    // Step 2: filter out any transactions for which we already have a blink signature
    {
      auto mempool_lock = m_mempool.blink_shared_lock();
      for (size_t i = 0; i < blinks.size(); i++)
      {
        if (want[i] && m_mempool.has_blink(blinks[i].tx_hash))
        {
          MDEBUG("Ignoring blink data for " << blinks[i].tx_hash << ": already have blink signatures");
          want[i] = false; // Already have it, move along
          want_count--;
        }
      }
    }

    MDEBUG("Want " << want_count << " of " << blinks.size() << " incoming blink signature sets after filtering out existing blink sigs");
    if (!want_count) return results;

    // Step 3: create new blink_tx objects for txes and add the blink signatures.  We can do all of
    // this without a lock since these are (for now) just local instances.
    new_blinks.reserve(want_count);

    std::unordered_map<uint64_t, std::shared_ptr<const service_nodes::quorum>> quorum_cache;
    for (size_t i = 0; i < blinks.size(); i++)
    {
      if (!want[i])
        continue;
      auto &bdata = blinks[i];
      new_blinks.push_back(std::make_shared<blink_tx>(bdata.height, bdata.tx_hash));
      auto &blink = *new_blinks.back();

      // Data structure checks (we have more stringent checks for validity later, but if these fail
      // now then there's no point of even trying to do signature validation.
      if (bdata.signature.size() != bdata.position.size() ||  // Each signature must have an associated quorum position
          bdata.signature.size() != bdata.quorum.size()   ||  // and quorum index
          bdata.signature.size() < service_nodes::BLINK_MIN_VOTES * tools::enum_count<blink_tx::subquorum> || // too few signatures for possible validity
          bdata.signature.size() > service_nodes::BLINK_SUBQUORUM_SIZE * tools::enum_count<blink_tx::subquorum> || // too many signatures
          blink_tx::quorum_height(bdata.height, blink_tx::subquorum::base) == 0 || // Height is too early (no blink quorum height)
          std::any_of(bdata.position.begin(), bdata.position.end(), [](const auto &p) { return p >= service_nodes::BLINK_SUBQUORUM_SIZE; }) || // invalid position
          std::any_of(bdata.quorum.begin(), bdata.quorum.end(), [](const auto &qi) { return qi >= tools::enum_count<blink_tx::subquorum>; }) // invalid quorum index
      ) {
        MINFO("Invalid blink tx " << bdata.tx_hash << ": invalid signature data");
        continue;
      }

      bool no_quorum = false;
      std::array<const std::vector<crypto::public_key> *, tools::enum_count<blink_tx::subquorum>> validators;
      for (uint8_t qi = 0; qi < tools::enum_count<blink_tx::subquorum>; qi++)
      {
        auto q_height = blink.quorum_height(static_cast<blink_tx::subquorum>(qi));
        auto &q = quorum_cache[q_height];
        if (!q)
          q = get_quorum(service_nodes::quorum_type::blink, q_height);
        if (!q)
        {
          MINFO("Don't have a quorum for height " << q_height << " (yet?), ignoring this blink");
          no_quorum = true;
          break;
        }
        validators[qi] = &q->validators;
      }
      if (no_quorum)
        continue;

      std::vector<std::pair<size_t, std::string>> failures;
      for (size_t s = 0; s < bdata.signature.size(); s++)
      {
        try {
          blink.add_signature(static_cast<blink_tx::subquorum>(bdata.quorum[s]), bdata.position[s], true /*approved*/, bdata.signature[s],
              validators[bdata.quorum[s]]->at(bdata.position[s]));
        } catch (const std::exception &e) {
          failures.emplace_back(s, e.what());
        }
      }
      if (blink.approved())
      {
        MINFO("Blink tx " << bdata.tx_hash << " blink signatures approved with " << failures.size() << " signature validation failures");
        for (auto &f : failures)
          MDEBUG("- failure for quorum " << int(bdata.quorum[f.first]) << ", position " << int(bdata.position[f.first]) << ": " << f.second);
      }
      else
      {
        std::ostringstream os;
        os << "Blink validation failed:";
        for (auto &f : failures)
          os << " [" << int(bdata.quorum[f.first]) << ":" << int(bdata.position[f.first]) << "]: " << f.second;
        MINFO("Invalid blink tx " << bdata.tx_hash << ": " << os.str());
      }
    }

    return results;
  }

  int core::add_blinks(const std::vector<std::shared_ptr<blink_tx>> &blinks)
  {
    int added = 0;
    if (blinks.empty())
      return added;

    auto lock = m_mempool.blink_unique_lock();

    for (auto &b : blinks)
      if (b->approved())
        if (m_mempool.add_existing_blink(b))
          added++;

    if (added)
    {
      MINFO("Added blink signatures for " << added << " blinks");
      long_poll_trigger(m_mempool);
    }

    return added;
  }

  //-----------------------------------------------------------------------------------------------
  std::future<std::pair<blink_result, std::string>> core::handle_blink_tx(const std::string &tx_blob)
  {
    return quorumnet_send_blink(*this, tx_blob);
  }
  //-----------------------------------------------------------------------------------------------
  bool core::check_tx_semantic(const transaction& tx, bool keeped_by_block) const
  {
    if (tx.is_transfer())
    {
      if (tx.vin.empty())
      {
        MERROR_VER("tx with empty inputs, rejected for tx id= " << get_transaction_hash(tx));
        return false;
      }
    }
    else
    {
      if (tx.vin.size() != 0)
      {
        MERROR_VER("tx type: " << tx.type << " must have 0 inputs, received: " << tx.vin.size() << ", rejected for tx id = " << get_transaction_hash(tx));
        return false;
      }
    }

    if(!check_inputs_types_supported(tx))
    {
      MERROR_VER("unsupported input types for tx id= " << get_transaction_hash(tx));
      return false;
    }

    if(!check_outs_valid(tx))
    {
      MERROR_VER("tx with invalid outputs, rejected for tx id= " << get_transaction_hash(tx));
      return false;
    }

    if (tx.version >= txversion::v2_ringct)
    {
      if (tx.rct_signatures.outPk.size() != tx.vout.size())
      {
        MERROR_VER("tx with mismatched vout/outPk count, rejected for tx id= " << get_transaction_hash(tx));
        return false;
      }
    }

    if(!check_money_overflow(tx))
    {
      MERROR_VER("tx has money overflow, rejected for tx id= " << get_transaction_hash(tx));
      return false;
    }

    if (tx.version == txversion::v1)
    {
      uint64_t amount_in = 0;
      get_inputs_money_amount(tx, amount_in);
      uint64_t amount_out = get_outs_money_amount(tx);

      if(amount_in <= amount_out)
      {
        MERROR_VER("tx with wrong amounts: ins " << amount_in << ", outs " << amount_out << ", rejected for tx id= " << get_transaction_hash(tx));
        return false;
      }
    }

    if(!keeped_by_block && get_transaction_weight(tx) >= m_blockchain_storage.get_current_cumulative_block_weight_limit() - COINBASE_BLOB_RESERVED_SIZE)
    {
      MERROR_VER("tx is too large " << get_transaction_weight(tx) << ", expected not bigger than " << m_blockchain_storage.get_current_cumulative_block_weight_limit() - COINBASE_BLOB_RESERVED_SIZE);
      return false;
    }

    if(!check_tx_inputs_keyimages_diff(tx))
    {
      MERROR_VER("tx uses a single key image more than once");
      return false;
    }

    if (!check_tx_inputs_ring_members_diff(tx))
    {
      MERROR_VER("tx uses duplicate ring members");
      return false;
    }

    if (!check_tx_inputs_keyimages_domain(tx))
    {
      MERROR_VER("tx uses key image not in the valid domain");
      return false;
    }

    return true;
  }
  //-----------------------------------------------------------------------------------------------
  bool core::check_service_node_time()
  {

    if(!is_active_sn()) {return true;}

    crypto::public_key pubkey = m_service_node_list.get_random_pubkey();
    crypto::x25519_public_key x_pkey{0};
    constexpr std::array<uint16_t, 3> MIN_TIMESTAMP_VERSION{9,1,0};
    std::array<uint16_t,3> proofversion;
    m_service_node_list.access_proof(pubkey, [&](auto &proof) {
      x_pkey = proof.pubkey_x25519;
      proofversion = proof.proof->version;
    });

    if (proofversion >= MIN_TIMESTAMP_VERSION && x_pkey) {
      m_omq->request(
        tools::view_guts(x_pkey),
        "quorum.timestamp",
        [this, pubkey](bool success, std::vector<std::string> data) {
          const time_t local_seconds = time(nullptr);
          MDEBUG("Timestamp message received: " << data[0] <<", local time is: " << local_seconds);
          if(success){
            int64_t received_seconds;
            if (tools::parse_int(data[0],received_seconds)){
              uint16_t variance;
              if (received_seconds > local_seconds + 65535 || received_seconds < local_seconds - 65535) {
                variance = 65535;
              } else {
                variance = std::abs(local_seconds - received_seconds);
              }
              std::lock_guard<std::mutex> lk(m_sn_timestamp_mutex);
              // Records the variance into the record of our performance (m_sn_times)
              service_nodes::timesync_entry entry{variance <= service_nodes::THRESHOLD_SECONDS_OUT_OF_SYNC};
              m_sn_times.add(entry);

              // Counts the number of times we have been out of sync
              if (m_sn_times.failures() > (m_sn_times.size() * service_nodes::MAXIMUM_EXTERNAL_OUT_OF_SYNC/100)) {
                MWARNING("service node time might be out of sync");
                // If we are out of sync record the other service node as in sync
                m_service_node_list.record_timesync_status(pubkey, true);
              } else {
                m_service_node_list.record_timesync_status(pubkey, variance <= service_nodes::THRESHOLD_SECONDS_OUT_OF_SYNC);
              }
            } else {
              success = false;
            }
          }
          m_service_node_list.record_timestamp_participation(pubkey, success);
        });
    }
    return true;
  }
  //-----------------------------------------------------------------------------------------------
  bool core::is_key_image_spent(const crypto::key_image &key_image) const
  {
    return m_blockchain_storage.have_tx_keyimg_as_spent(key_image);
  }
  //-----------------------------------------------------------------------------------------------
  bool core::are_key_images_spent(const std::vector<crypto::key_image>& key_im, std::vector<bool> &spent) const
  {
    spent.clear();
    for(auto& ki: key_im)
    {
      spent.push_back(m_blockchain_storage.have_tx_keyimg_as_spent(ki));
    }
    return true;
  }
  //-----------------------------------------------------------------------------------------------
  size_t core::get_block_sync_size(uint64_t height) const
  {
    return block_sync_size > 0 ? block_sync_size : BLOCKS_SYNCHRONIZING_DEFAULT_COUNT;
  }
  //-----------------------------------------------------------------------------------------------
  bool core::are_key_images_spent_in_pool(const std::vector<crypto::key_image>& key_im, std::vector<bool> &spent) const
  {
    spent.clear();

    return m_mempool.check_for_key_images(key_im, spent);
  }
  //-----------------------------------------------------------------------------------------------
  std::optional<std::tuple<int64_t, int64_t, int64_t>> core::get_coinbase_tx_sum(uint64_t start_offset, size_t count)
  {
    std::optional<std::tuple<int64_t, int64_t, int64_t>> result{{0, 0, 0}};
    if (count == 0)
      return result;

    auto& [emission_amount, total_fee_amount, burnt_oxen] = *result;

    // Caching.
    //
    // Requesting this value from the beginning of the chain is very slow, so we cache it.  That
    // still means the first request will be slow, but that's okay.  To prevent a bunch of threads
    // getting backed up trying to calculate this, we lock out more than one thread building the
    // cache at a time if we're requesting a large number of block values at once.  Any other thread
    // requesting will get a nullopt back.

    constexpr uint64_t CACHE_LAG = 30; // We cache the values up to this many blocks ago; we lag so that we don't have to worry about small reorgs
    constexpr uint64_t CACHE_EXCLUSIVE = 1000; // If we need to load more than this, we block out other threads

    // Check if we have a cacheable from-the-beginning result
    uint64_t cache_to = 0;
    std::chrono::steady_clock::time_point cache_build_started;
    if (start_offset == 0) {
      uint64_t height = m_blockchain_storage.get_current_blockchain_height();
      if (count > height) count = height;
      cache_to = height - std::min(CACHE_LAG, height);
      {
        std::shared_lock lock{m_coinbase_cache.mutex};
        if (m_coinbase_cache.height && count >= m_coinbase_cache.height) {
          emission_amount = m_coinbase_cache.emissions;
          total_fee_amount = m_coinbase_cache.fees;
          burnt_oxen = m_coinbase_cache.burnt;
          start_offset = m_coinbase_cache.height + 1;
          count -= m_coinbase_cache.height;
        }
        // else don't change anything; we need a subset of blocks that ends before the cache.

        if (cache_to <= m_coinbase_cache.height)
          cache_to = 0; // Cache doesn't need updating
      }

      // If we're loading a lot then acquire an exclusive lock, recheck our variables, and block out
      // other threads until we're done.  (We don't do this if we're only loading a few because even
      // if we have some competing cache updates they don't hurt anything).
      if (cache_to > 0 && count > CACHE_EXCLUSIVE) {
        std::unique_lock lock{m_coinbase_cache.mutex};
        if (m_coinbase_cache.building)
          return std::nullopt; // Another thread is already updating the cache

        if (m_coinbase_cache.height && m_coinbase_cache.height >= start_offset) {
          // Someone else updated the cache while we were acquiring the unique lock, so update our variables
          if (m_coinbase_cache.height >= start_offset + count) {
            // The cache is now *beyond* us, which means we can't use it, so reset start/count back
            // to what they were originally.
            count += start_offset - 1;
            start_offset = 0;
            cache_to = 0;
          } else {
            // The cache is updated and we can still use it, so update our variables.
            emission_amount = m_coinbase_cache.emissions;
            total_fee_amount = m_coinbase_cache.fees;
            burnt_oxen = m_coinbase_cache.burnt;
            count -= m_coinbase_cache.height - start_offset + 1;
            start_offset = m_coinbase_cache.height + 1;
          }
        }
        if (cache_to > 0 && count > CACHE_EXCLUSIVE) {
          cache_build_started = std::chrono::steady_clock::now();
          m_coinbase_cache.building = true; // Block out other threads until we're done
          MINFO("Starting slow cache build request for get_coinbase_tx_sum(" << start_offset << ", " << count << ")");
        }
      }
    }

    const uint64_t end = start_offset + count - 1;
    m_blockchain_storage.for_blocks_range(start_offset, end,
      [this, &cache_to, &result, &cache_build_started](uint64_t height, const crypto::hash& hash, const block& b){
      auto& [emission_amount, total_fee_amount, burnt_oxen] = *result;
      std::vector<transaction> txs;
<<<<<<< HEAD
      uint64_t coinbase_amount = get_outs_money_amount(b.miner_tx);
      get_transactions(b.tx_hashes, txs);
      uint64_t tx_fee_amount = 0;
=======
      std::vector<crypto::hash> missed_txs;
      auto coinbase_amount = static_cast<int64_t>(get_outs_money_amount(b.miner_tx));
      get_transactions(b.tx_hashes, txs, missed_txs);
      int64_t tx_fee_amount = 0;
>>>>>>> f6080918
      for(const auto& tx: txs)
      {
        tx_fee_amount += static_cast<int64_t>(get_tx_miner_fee(tx, b.major_version >= feature::FEE_BURNING));
        if(b.major_version >= feature::FEE_BURNING)
        {
          burnt_oxen += static_cast<int64_t>(get_burned_amount_from_tx_extra(tx.extra));
        }
      }

      emission_amount += coinbase_amount - tx_fee_amount;
      total_fee_amount += tx_fee_amount;
      if (cache_to && cache_to == height)
      {
        std::unique_lock lock{m_coinbase_cache.mutex};
        if (m_coinbase_cache.height < height)
        {
          m_coinbase_cache.height = height;
          m_coinbase_cache.emissions = emission_amount;
          m_coinbase_cache.fees = total_fee_amount;
          m_coinbase_cache.burnt = burnt_oxen;
        }
        if (m_coinbase_cache.building)
        {
          m_coinbase_cache.building = false;
          MINFO("Finishing cache build for get_coinbase_tx_sum in " <<
              std::chrono::duration<double>{std::chrono::steady_clock::now() - cache_build_started}.count() << "s");
        }
        cache_to = 0;
      }
      return true;
    });

    return result;
  }
  //-----------------------------------------------------------------------------------------------
  bool core::check_tx_inputs_keyimages_diff(const transaction& tx) const
  {
    std::unordered_set<crypto::key_image> ki;
    for(const auto& in: tx.vin)
    {
      CHECKED_GET_SPECIFIC_VARIANT(in, txin_to_key, tokey_in, false);
      if(!ki.insert(tokey_in.k_image).second)
        return false;
    }
    return true;
  }
  //-----------------------------------------------------------------------------------------------
  bool core::check_tx_inputs_ring_members_diff(const transaction& tx) const
  {
    const auto version = m_blockchain_storage.get_network_version();
    for(const auto& in: tx.vin)
    {
      CHECKED_GET_SPECIFIC_VARIANT(in, txin_to_key, tokey_in, false);
      for (size_t n = 1; n < tokey_in.key_offsets.size(); ++n)
        if (tokey_in.key_offsets[n] == 0)
          return false;
    }
    return true;
  }
  //-----------------------------------------------------------------------------------------------
  bool core::check_tx_inputs_keyimages_domain(const transaction& tx) const
  {
    std::unordered_set<crypto::key_image> ki;
    for(const auto& in: tx.vin)
    {
      CHECKED_GET_SPECIFIC_VARIANT(in, txin_to_key, tokey_in, false);
      if (!(rct::scalarmultKey(rct::ki2rct(tokey_in.k_image), rct::curveOrder()) == rct::identity()))
        return false;
    }
    return true;
  }
  //-----------------------------------------------------------------------------------------------
  size_t core::get_blockchain_total_transactions() const
  {
    return m_blockchain_storage.get_total_transactions();
  }
  //-----------------------------------------------------------------------------------------------
  bool core::relay_txpool_transactions()
  {
    // we attempt to relay txes that should be relayed, but were not
    std::vector<std::pair<crypto::hash, std::string>> txs;
    if (m_mempool.get_relayable_transactions(txs) && !txs.empty())
    {
      cryptonote_connection_context fake_context{};
      tx_verification_context tvc{};
      NOTIFY_NEW_TRANSACTIONS::request r{};
      for (auto it = txs.begin(); it != txs.end(); ++it)
      {
        r.txs.push_back(it->second);
      }
      get_protocol()->relay_transactions(r, fake_context);
      m_mempool.set_relayed(txs);
    }
    return true;
  }
  //-----------------------------------------------------------------------------------------------
  bool core::submit_uptime_proof()
  {
    if (!m_service_node)
      return true;

    cryptonote_connection_context fake_context{};
    bool relayed;
    auto height = get_current_blockchain_height();

    auto proof = m_service_node_list.generate_uptime_proof(m_sn_public_ip, storage_https_port(), storage_omq_port(), ss_version, m_quorumnet_port, lokinet_version);
    NOTIFY_BTENCODED_UPTIME_PROOF::request req = proof.generate_request();
    relayed = get_protocol()->relay_btencoded_uptime_proof(req, fake_context);

    // TODO: remove after HF19
    if (relayed && tools::view_guts(m_service_keys.pub) != tools::view_guts(m_service_keys.pub_ed25519)) {
      // Temp workaround: nodes with both pub and ed25519 are failing bt-encoded proofs, so send
      // an old-style proof out as well as a workaround.
      NOTIFY_UPTIME_PROOF::request req = m_service_node_list.generate_uptime_proof(m_sn_public_ip, storage_https_port(), storage_omq_port(), m_quorumnet_port);
      get_protocol()->relay_uptime_proof(req, fake_context);
    }

    if (relayed)
      MGINFO("Submitted uptime-proof for Service Node (yours): " << m_service_keys.pub);

    return true;
  }
  //-----------------------------------------------------------------------------------------------
  bool core::handle_uptime_proof(const NOTIFY_UPTIME_PROOF::request &proof, bool &my_uptime_proof_confirmation)
  {
    crypto::x25519_public_key pkey = {};
    bool result = m_service_node_list.handle_uptime_proof(proof, my_uptime_proof_confirmation, pkey);
    if (result && m_service_node_list.is_service_node(proof.pubkey, true /*require_active*/) && pkey)
    {
      oxenmq::pubkey_set added;
      added.insert(tools::copy_guts(pkey));
      m_omq->update_active_sns(added, {} /*removed*/);
    }
    return result;
  }
  //-----------------------------------------------------------------------------------------------
  bool core::handle_btencoded_uptime_proof(const NOTIFY_BTENCODED_UPTIME_PROOF::request &req, bool &my_uptime_proof_confirmation)
  {
    crypto::x25519_public_key pkey = {};
    auto proof = std::make_unique<uptime_proof::Proof>(req.proof);
    proof->sig = tools::make_from_guts<crypto::signature>(req.sig);
    proof->sig_ed25519 = tools::make_from_guts<crypto::ed25519_signature>(req.ed_sig);
    auto pubkey = proof->pubkey;
    bool result = m_service_node_list.handle_btencoded_uptime_proof(std::move(proof), my_uptime_proof_confirmation, pkey);
    if (result && m_service_node_list.is_service_node(pubkey, true /*require_active*/) && pkey)
    {
      oxenmq::pubkey_set added;
      added.insert(tools::copy_guts(pkey));
      m_omq->update_active_sns(added, {} /*removed*/);
    }
    return result;
  }
  //-----------------------------------------------------------------------------------------------
  crypto::hash core::on_transaction_relayed(const std::string& tx_blob)
  {
    std::vector<std::pair<crypto::hash, std::string>> txs;
    cryptonote::transaction tx;
    crypto::hash tx_hash;
    if (!parse_and_validate_tx_from_blob(tx_blob, tx, tx_hash))
    {
      LOG_ERROR("Failed to parse relayed transaction");
      return crypto::null_hash;
    }
    txs.push_back(std::make_pair(tx_hash, std::move(tx_blob)));
    m_mempool.set_relayed(txs);
    return tx_hash;
  }
  //-----------------------------------------------------------------------------------------------
  bool core::relay_service_node_votes()
  {
    auto height = get_current_blockchain_height();
    auto hf_version = get_network_version(m_nettype, height);

    auto quorum_votes = m_quorum_cop.get_relayable_votes(height, hf_version, true);
    auto p2p_votes    = m_quorum_cop.get_relayable_votes(height, hf_version, false);
    if (!quorum_votes.empty() && m_quorumnet_state && m_service_node)
      quorumnet_relay_obligation_votes(m_quorumnet_state, quorum_votes);

    if (!p2p_votes.empty())
    {
      NOTIFY_NEW_SERVICE_NODE_VOTE::request req{};
      req.votes = std::move(p2p_votes);
      cryptonote_connection_context fake_context{};
      get_protocol()->relay_service_node_votes(req, fake_context);
    }

    return true;
  }
  void core::set_service_node_votes_relayed(const std::vector<service_nodes::quorum_vote_t> &votes)
  {
    m_quorum_cop.set_votes_relayed(votes);
  }
  //-----------------------------------------------------------------------------------------------
  bool core::create_next_miner_block_template(block& b, const account_public_address& adr, difficulty_type& diffic, uint64_t& height, uint64_t& expected_reward, const std::string& ex_nonce)
  {
    return m_blockchain_storage.create_next_miner_block_template(b, adr, diffic, height, expected_reward, ex_nonce);
  }
  //-----------------------------------------------------------------------------------------------
  bool core::create_miner_block_template(block& b, const crypto::hash *prev_block, const account_public_address& adr, difficulty_type& diffic, uint64_t& height, uint64_t& expected_reward, const std::string& ex_nonce)
  {
    return m_blockchain_storage.create_miner_block_template(b, prev_block, adr, diffic, height, expected_reward, ex_nonce);
  }
  //-----------------------------------------------------------------------------------------------
  bool core::find_blockchain_supplement(const std::list<crypto::hash>& qblock_ids, NOTIFY_RESPONSE_CHAIN_ENTRY::request& resp) const
  {
    return m_blockchain_storage.find_blockchain_supplement(qblock_ids, resp);
  }
  //-----------------------------------------------------------------------------------------------
  bool core::find_blockchain_supplement(const uint64_t req_start_block, const std::list<crypto::hash>& qblock_ids, std::vector<std::pair<std::pair<std::string, crypto::hash>, std::vector<std::pair<crypto::hash, std::string> > > >& blocks, uint64_t& total_height, uint64_t& start_height, bool pruned, bool get_miner_tx_hash, size_t max_count) const
  {
    return m_blockchain_storage.find_blockchain_supplement(req_start_block, qblock_ids, blocks, total_height, start_height, pruned, get_miner_tx_hash, max_count);
  }
  //-----------------------------------------------------------------------------------------------
  bool core::get_outs(const rpc::GET_OUTPUTS_BIN::request& req, rpc::GET_OUTPUTS_BIN::response& res) const
  {
    return m_blockchain_storage.get_outs(req, res);
  }
  //-----------------------------------------------------------------------------------------------
  bool core::get_output_distribution(uint64_t amount, uint64_t from_height, uint64_t to_height, uint64_t &start_height, std::vector<uint64_t> &distribution, uint64_t &base) const
  {
    return m_blockchain_storage.get_output_distribution(amount, from_height, to_height, start_height, distribution, base);
  }
  //-----------------------------------------------------------------------------------------------
  void core::get_output_blacklist(std::vector<uint64_t> &blacklist) const
  {
    m_blockchain_storage.get_output_blacklist(blacklist);
  }
  //-----------------------------------------------------------------------------------------------
  bool core::get_tx_outputs_gindexs(const crypto::hash& tx_id, std::vector<uint64_t>& indexs) const
  {
    return m_blockchain_storage.get_tx_outputs_gindexs(tx_id, indexs);
  }
  //-----------------------------------------------------------------------------------------------
  bool core::get_tx_outputs_gindexs(const crypto::hash& tx_id, size_t n_txes, std::vector<std::vector<uint64_t>>& indexs) const
  {
    return m_blockchain_storage.get_tx_outputs_gindexs(tx_id, n_txes, indexs);
  }
  //-----------------------------------------------------------------------------------------------
  void core::pause_mine()
  {
    m_miner.pause();
  }
  //-----------------------------------------------------------------------------------------------
  void core::resume_mine()
  {
    m_miner.resume();
  }
  //-----------------------------------------------------------------------------------------------
  block_complete_entry get_block_complete_entry(block& b, tx_memory_pool &pool)
  {
    block_complete_entry bce = {};
    bce.block                = cryptonote::block_to_blob(b);
    for (const auto &tx_hash: b.tx_hashes)
    {
      std::string txblob;
      CHECK_AND_ASSERT_THROW_MES(pool.get_transaction(tx_hash, txblob), "Transaction not found in pool");
      bce.txs.push_back(txblob);
    }
    return bce;
  }
  //-----------------------------------------------------------------------------------------------
  bool core::handle_block_found(block& b, block_verification_context &bvc)
  {
    bvc = {};
    std::vector<block_complete_entry> blocks;
    m_miner.pause();
    {
      OXEN_DEFER { m_miner.resume(); };
      try
      {
        blocks.push_back(get_block_complete_entry(b, m_mempool));
      }
      catch (const std::exception &e)
      {
        return false;
      }
      std::vector<block> pblocks;
      if (!prepare_handle_incoming_blocks(blocks, pblocks))
      {
        MERROR("Block found, but failed to prepare to add");
        return false;
      }
      // add_new_block will verify block and set bvc.m_verification_failed accordingly
      add_new_block(b, bvc, nullptr /*checkpoint*/);
      cleanup_handle_incoming_blocks(true);
      m_miner.on_block_chain_update();
    }

    if (bvc.m_verifivation_failed)
    {
      bool pulse = cryptonote::block_has_pulse_components(b);
      MERROR_VER((pulse ? "Pulse" : "Mined") << " block failed verification\n" << cryptonote::obj_to_json_str(b));
      return false;
    }
    else if(bvc.m_added_to_main_chain)
    {
      std::unordered_set<crypto::hash> missed_txs;
      std::vector<std::string> txs;
      m_blockchain_storage.get_transactions_blobs(b.tx_hashes, txs, &missed_txs);
      if(missed_txs.size() &&  m_blockchain_storage.get_block_id_by_height(get_block_height(b)) != get_block_hash(b))
      {
        LOG_PRINT_L1("Block found but, seems that reorganize just happened after that, do not relay this block");
        return true;
      }
      CHECK_AND_ASSERT_MES(txs.size() == b.tx_hashes.size() && !missed_txs.size(), false, "can't find some transactions in found block:" << get_block_hash(b) << " txs.size()=" << txs.size()
        << ", b.tx_hashes.size()=" << b.tx_hashes.size() << ", missed_txs.size()" << missed_txs.size());

      cryptonote_connection_context exclude_context{};
      NOTIFY_NEW_FLUFFY_BLOCK::request arg{};
      arg.current_blockchain_height                 = m_blockchain_storage.get_current_blockchain_height();
      arg.b                                         = blocks[0];

      m_pprotocol->relay_block(arg, exclude_context);
    }
    return true;
  }
  //-----------------------------------------------------------------------------------------------
  void core::on_synchronized()
  {
    m_miner.on_synchronized();
  }
  //-----------------------------------------------------------------------------------------------
  void core::safesyncmode(const bool onoff)
  {
    m_blockchain_storage.safesyncmode(onoff);
  }
  //-----------------------------------------------------------------------------------------------
  bool core::add_new_block(const block& b, block_verification_context& bvc, checkpoint_t const *checkpoint)
  {
    bool result = m_blockchain_storage.add_new_block(b, bvc, checkpoint);
    if (result)
      relay_service_node_votes(); // NOTE: nop if synchronising due to not accepting votes whilst syncing
    return result;
  }
  //-----------------------------------------------------------------------------------------------
  bool core::prepare_handle_incoming_blocks(const std::vector<block_complete_entry> &blocks_entry, std::vector<block> &blocks)
  {
    m_incoming_tx_lock.lock();
    if (!m_blockchain_storage.prepare_handle_incoming_blocks(blocks_entry, blocks))
    {
      cleanup_handle_incoming_blocks(false);
      return false;
    }
    return true;
  }

  //-----------------------------------------------------------------------------------------------
  bool core::cleanup_handle_incoming_blocks(bool force_sync)
  {
    bool success = false;
    try {
      success = m_blockchain_storage.cleanup_handle_incoming_blocks(force_sync);
    }
    catch (...) {}
    m_incoming_tx_lock.unlock();
    return success;
  }

  //-----------------------------------------------------------------------------------------------
  bool core::handle_incoming_block(const std::string& block_blob, const block *b, block_verification_context& bvc, checkpoint_t *checkpoint, bool update_miner_blocktemplate)
  {
    TRY_ENTRY();
    bvc = {};

    if (!check_incoming_block_size(block_blob))
    {
      bvc.m_verifivation_failed = true;
      return false;
    }

    if (((size_t)-1) <= 0xffffffff && block_blob.size() >= 0x3fffffff)
      MWARNING("This block's size is " << block_blob.size() << ", closing on the 32 bit limit");

    CHECK_AND_ASSERT_MES(update_checkpoints_from_json_file(), false, "One or more checkpoints loaded from json conflicted with existing checkpoints.");

    block lb;
    if (!b)
    {
      crypto::hash block_hash;
      if(!parse_and_validate_block_from_blob(block_blob, lb, block_hash))
      {
        LOG_PRINT_L1("Failed to parse and validate new block");
        bvc.m_verifivation_failed = true;
        return false;
      }
      b = &lb;
    }

    add_new_block(*b, bvc, checkpoint);
    if(update_miner_blocktemplate && bvc.m_added_to_main_chain)
       m_miner.on_block_chain_update();
    return true;

    CATCH_ENTRY_L0("core::handle_incoming_block()", false);
  }
  //-----------------------------------------------------------------------------------------------
  // Used by the RPC server to check the size of an incoming
  // block_blob
  bool core::check_incoming_block_size(const std::string& block_blob) const
  {
    // note: we assume block weight is always >= block blob size, so we check incoming
    // blob size against the block weight limit, which acts as a sanity check without
    // having to parse/weigh first; in fact, since the block blob is the block header
    // plus the tx hashes, the weight will typically be much larger than the blob size
    if(block_blob.size() > m_blockchain_storage.get_current_cumulative_block_weight_limit() + BLOCK_SIZE_SANITY_LEEWAY)
    {
      LOG_PRINT_L1("WRONG BLOCK BLOB, sanity check failed on size " << block_blob.size() << ", rejected");
      return false;
    }
    return true;
  }

  void core::update_omq_sns()
  {
    // TODO: let callers (e.g. lokinet, ss) subscribe to callbacks when this fires
    oxenmq::pubkey_set active_sns;
    m_service_node_list.copy_active_x25519_pubkeys(std::inserter(active_sns, active_sns.end()));
    m_omq->set_active_sns(std::move(active_sns));
  }
  //-----------------------------------------------------------------------------------------------
  crypto::hash core::get_tail_id() const
  {
    return m_blockchain_storage.get_tail_id();
  }
  //-----------------------------------------------------------------------------------------------
  difficulty_type core::get_block_cumulative_difficulty(uint64_t height) const
  {
    return m_blockchain_storage.get_db().get_block_cumulative_difficulty(height);
  }
  //-----------------------------------------------------------------------------------------------
  bool core::have_block(const crypto::hash& id) const
  {
    return m_blockchain_storage.have_block(id);
  }
  //-----------------------------------------------------------------------------------------------
  crypto::hash core::get_block_id_by_height(uint64_t height) const
  {
    return m_blockchain_storage.get_block_id_by_height(height);
  }
  //-----------------------------------------------------------------------------------------------
  bool core::get_block_by_hash(const crypto::hash &h, block &blk, bool *orphan) const
  {
    return m_blockchain_storage.get_block_by_hash(h, blk, orphan);
  }
  //-----------------------------------------------------------------------------------------------
  bool core::get_block_by_height(uint64_t height, block &blk) const
  {
    return m_blockchain_storage.get_block_by_height(height, blk);
  }
  //-----------------------------------------------------------------------------------------------
  static bool check_external_ping(time_t last_ping, std::chrono::seconds lifetime, std::string_view what)
  {
    const std::chrono::seconds elapsed{std::time(nullptr) - last_ping};
    if (elapsed > lifetime)
    {
      MWARNING("Have not heard from " << what << " " <<
              (!last_ping ? "since starting" :
               "since more than " + tools::get_human_readable_timespan(elapsed) + " ago"));
      return false;
    }
    return true;
  }
  void core::reset_proof_interval()
  {
    m_check_uptime_proof_interval.reset();
  }
  //-----------------------------------------------------------------------------------------------
  void core::do_uptime_proof_call()
  {
    std::vector<service_nodes::service_node_pubkey_info> const states = get_service_node_list_state({ m_service_keys.pub });

    // wait one block before starting uptime proofs (but not on testnet/devnet, where we sometimes
    // have mass registrations/deregistrations where the waiting causes problems).
    uint64_t delay_blocks = m_nettype == network_type::MAINNET ? 1 : 0;
    if (!states.empty() && (states[0].info->registration_height + delay_blocks) < get_current_blockchain_height())
    {
      m_check_uptime_proof_interval.do_call([this]() {
        // This timer is not perfectly precise and can leak seconds slightly, so send the uptime
        // proof if we are within half a tick of the target time.  (Essentially our target proof
        // window becomes the first time this triggers in the 59.75-60.25 minute window).
        uint64_t next_proof_time = 0;
        m_service_node_list.access_proof(m_service_keys.pub, [&](auto &proof) { next_proof_time = proof.timestamp; });
        auto& netconf = get_net_config();
        next_proof_time += std::chrono::seconds{
            netconf.UPTIME_PROOF_FREQUENCY - netconf.UPTIME_PROOF_CHECK_INTERVAL/2}.count();

        if ((uint64_t) std::time(nullptr) < next_proof_time)
          return;

        auto pubkey = m_service_node_list.get_pubkey_from_x25519(m_service_keys.pub_x25519);
        if (pubkey != crypto::null_pkey && pubkey != m_service_keys.pub && m_service_node_list.is_service_node(pubkey, false /*don't require active*/))
        {
          MGINFO_RED(
              "Failed to submit uptime proof: another service node on the network is using the same ed/x25519 keys as "
              "this service node. This typically means both have the same 'key_ed25519' private key file.");
          return;
        }

        {
          std::vector<crypto::public_key> sn_pks;
          auto sns = m_service_node_list.get_service_node_list_state();
          sn_pks.reserve(sns.size());
          for (const auto& sni : sns)
            sn_pks.push_back(sni.pubkey);

          m_service_node_list.for_each_service_node_info_and_proof(sn_pks.begin(), sn_pks.end(), [&](auto& pk, auto& sni, auto& proof) {
            if (pk != m_service_keys.pub && proof.proof->public_ip == m_sn_public_ip &&
                (proof.proof->qnet_port == m_quorumnet_port || (
                    m_nettype != network_type::DEVNET && (proof.proof->storage_https_port == storage_https_port() || proof.proof->storage_omq_port == storage_omq_port()))))
            MGINFO_RED(
                "Another service node (" << pk << ") is broadcasting the same public IP and ports as this service node (" <<
                epee::string_tools::get_ip_string_from_int32(m_sn_public_ip) << ":" << proof.proof->qnet_port << "[qnet], :" <<
                proof.proof->storage_https_port << "[SS-HTTP], :" << proof.proof->storage_omq_port << "[SS-LMQ]). "
                "This will lead to deregistration of one or both service nodes if not corrected. "
                "(Do both service nodes have the correct IP for the service-node-public-ip setting?)");
          });
        }

        if (m_nettype != network_type::DEVNET)
        {
          if (!check_external_ping(m_last_storage_server_ping, get_net_config().UPTIME_PROOF_FREQUENCY, "the storage server"))
          {
            MGINFO_RED(
                "Failed to submit uptime proof: have not heard from the storage server recently. Make sure that it "
                "is running! It is required to run alongside the Loki daemon");
            return;
          }
          if (!check_external_ping(m_last_lokinet_ping, get_net_config().UPTIME_PROOF_FREQUENCY, "Lokinet"))
          {
            MGINFO_RED(
                "Failed to submit uptime proof: have not heard from lokinet recently. Make sure that it "
                "is running! It is required to run alongside the Loki daemon");
            return;
          }
        }

        submit_uptime_proof();
      });
    }
    else
    {
      // reset the interval so that we're ready when we register, OR if we get deregistered this primes us up for re-registration in the same session
      m_check_uptime_proof_interval.reset();
    }
  }
  //-----------------------------------------------------------------------------------------------
  bool core::on_idle()
  {
    if(!m_starter_message_showed)
    {
      std::string main_message;
      if (m_offline)
        main_message = "The daemon is running offline and will not attempt to sync to the Loki network.";
      else
        main_message = "The daemon will start synchronizing with the network. This may take a long time to complete.";
      MGINFO_YELLOW("\n**********************************************************************\n"
        << main_message << "\n"
        << "\n"
        << "You can set the level of process detailization through \"set_log <level|categories>\" command,\n"
        << "where <level> is between 0 (no details) and 4 (very verbose), or custom category based levels (eg, *:WARNING).\n"
        << "\n"
        << "Use the \"help\" command to see the list of available commands.\n"
        << "Use \"help <command>\" to see a command's documentation.\n"
        << "**********************************************************************\n");
      m_starter_message_showed = true;
    }

    m_txpool_auto_relayer.do_call([this] { return relay_txpool_transactions(); });
    m_service_node_vote_relayer.do_call([this] { return relay_service_node_votes(); });
    m_check_disk_space_interval.do_call([this] { return check_disk_space(); });
    m_block_rate_interval.do_call([this] { return check_block_rate(); });
    m_sn_proof_cleanup_interval.do_call([&snl=m_service_node_list] { snl.cleanup_proofs(); return true; });

    std::chrono::seconds lifetime{time(nullptr) - get_start_time()};
    if (m_service_node && lifetime > get_net_config().UPTIME_PROOF_STARTUP_DELAY) // Give us some time to connect to peers before sending uptimes
    {
      do_uptime_proof_call();
    }

    m_blockchain_pruning_interval.do_call([this] { return update_blockchain_pruning(); });
    m_miner.on_idle();
    m_mempool.on_idle();

#ifdef ENABLE_SYSTEMD
    m_systemd_notify_interval.do_call([this] { sd_notify(0, ("WATCHDOG=1\nSTATUS=" + get_status_string()).c_str()); });
#endif

    return true;
  }
  //-----------------------------------------------------------------------------------------------
  bool core::check_disk_space()
  {
    uint64_t free_space = get_free_space();
    if (free_space < 1ull * 1024 * 1024 * 1024) // 1 GB
    {
      const el::Level level = el::Level::Warning;
      MCLOG_RED(level, "global", "Free space is below 1 GB on " << m_config_folder);
    }
    return true;
  }
  //-----------------------------------------------------------------------------------------------
  double factorial(unsigned int n)
  {
    if (n <= 1)
      return 1.0;
    double f = n;
    while (n-- > 1)
      f *= n;
    return f;
  }
  //-----------------------------------------------------------------------------------------------
  static double probability1(unsigned int blocks, unsigned int expected)
  {
    // https://www.umass.edu/wsp/resources/poisson/#computing
    return pow(expected, blocks) / (factorial(blocks) * exp(expected));
  }
  //-----------------------------------------------------------------------------------------------
  static double probability(unsigned int blocks, unsigned int expected)
  {
    double p = 0.0;
    if (blocks <= expected)
    {
      for (unsigned int b = 0; b <= blocks; ++b)
        p += probability1(b, expected);
    }
    else if (blocks > expected)
    {
      for (unsigned int b = blocks; b <= expected * 3 /* close enough */; ++b)
        p += probability1(b, expected);
    }
    return p;
  }
  //-----------------------------------------------------------------------------------------------
  bool core::check_block_rate()
  {
    if (m_offline || m_nettype == network_type::FAKECHAIN || m_target_blockchain_height > get_current_blockchain_height() || m_target_blockchain_height == 0)
    {
      MDEBUG("Not checking block rate, offline or syncing");
      return true;
    }

    static constexpr double threshold = 1. / ((24h * 10) / TARGET_BLOCK_TIME); // one false positive every 10 days
    static constexpr unsigned int max_blocks_checked = 150;

    const time_t now = time(NULL);
    const std::vector<time_t> timestamps = m_blockchain_storage.get_last_block_timestamps(max_blocks_checked);

    static const unsigned int seconds[] = { 5400, 3600, 1800, 1200, 600 };
    for (size_t n = 0; n < sizeof(seconds)/sizeof(seconds[0]); ++n)
    {
      unsigned int b = 0;
      const time_t time_boundary = now - static_cast<time_t>(seconds[n]);
      for (time_t ts: timestamps) b += ts >= time_boundary;
      const double p = probability(b, seconds[n] / tools::to_seconds(TARGET_BLOCK_TIME));
      MDEBUG("blocks in the last " << seconds[n] / 60 << " minutes: " << b << " (probability " << p << ")");
      if (p < threshold)
      {
        MWARNING("There were " << b << (b == max_blocks_checked ? " or more" : "") << " blocks in the last " << seconds[n] / 60 << " minutes, there might be large hash rate changes, or we might be partitioned, cut off from the Loki network or under attack, or your computer's time is off. Or it could be just sheer bad luck.");

        std::shared_ptr<tools::Notify> block_rate_notify = m_block_rate_notify;
        if (block_rate_notify)
        {
          auto expected = seconds[n] / tools::to_seconds(TARGET_BLOCK_TIME);
          block_rate_notify->notify("%t", std::to_string(seconds[n] / 60).c_str(), "%b", std::to_string(b).c_str(), "%e", std::to_string(expected).c_str(), NULL);
        }

        break; // no need to look further
      }
    }

    return true;
  }
  //-----------------------------------------------------------------------------------------------
  void core::flush_bad_txs_cache()
  {
    bad_semantics_txes_lock.lock();
    for (int idx = 0; idx < 2; ++idx)
      bad_semantics_txes[idx].clear();
    bad_semantics_txes_lock.unlock();
  }
  //-----------------------------------------------------------------------------------------------
  void core::flush_invalid_blocks()
  {
    m_blockchain_storage.flush_invalid_blocks();
  }
  bool core::update_blockchain_pruning()
  {
    return m_blockchain_storage.update_blockchain_pruning();
  }
  //-----------------------------------------------------------------------------------------------
  bool core::check_blockchain_pruning()
  {
    return m_blockchain_storage.check_blockchain_pruning();
  }
  //-----------------------------------------------------------------------------------------------
  void core::set_target_blockchain_height(uint64_t target_blockchain_height)
  {
    m_target_blockchain_height = target_blockchain_height;
  }
  //-----------------------------------------------------------------------------------------------
  uint64_t core::get_target_blockchain_height() const
  {
    return m_target_blockchain_height;
  }
  //-----------------------------------------------------------------------------------------------
  uint64_t core::prevalidate_block_hashes(uint64_t height, const std::vector<crypto::hash> &hashes)
  {
    return get_blockchain_storage().prevalidate_block_hashes(height, hashes);
  }
  //-----------------------------------------------------------------------------------------------
  uint64_t core::get_free_space() const
  {
    return fs::space(m_config_folder).available;
  }
  //-----------------------------------------------------------------------------------------------
  std::shared_ptr<const service_nodes::quorum> core::get_quorum(service_nodes::quorum_type type, uint64_t height, bool include_old, std::vector<std::shared_ptr<const service_nodes::quorum>> *alt_states) const
  {
    return m_service_node_list.get_quorum(type, height, include_old, alt_states);
  }
  //-----------------------------------------------------------------------------------------------
  bool core::is_service_node(const crypto::public_key& pubkey, bool require_active) const
  {
    return m_service_node_list.is_service_node(pubkey, require_active);
  }
  //-----------------------------------------------------------------------------------------------
  const std::vector<service_nodes::key_image_blacklist_entry> &core::get_service_node_blacklisted_key_images() const
  {
    return m_service_node_list.get_blacklisted_key_images();
  }
  //-----------------------------------------------------------------------------------------------
  std::vector<service_nodes::service_node_pubkey_info> core::get_service_node_list_state(const std::vector<crypto::public_key> &service_node_pubkeys) const
  {
    return m_service_node_list.get_service_node_list_state(service_node_pubkeys);
  }
  //-----------------------------------------------------------------------------------------------
  bool core::add_service_node_vote(const service_nodes::quorum_vote_t& vote, vote_verification_context &vvc)
  {
    return m_quorum_cop.handle_vote(vote, vvc);
  }
  //-----------------------------------------------------------------------------------------------
  uint32_t core::get_blockchain_pruning_seed() const
  {
    return get_blockchain_storage().get_blockchain_pruning_seed();
  }
  //-----------------------------------------------------------------------------------------------
  bool core::prune_blockchain(uint32_t pruning_seed)
  {
    return get_blockchain_storage().prune_blockchain(pruning_seed);
  }
  //-----------------------------------------------------------------------------------------------
  std::time_t core::get_start_time() const
  {
    return start_time;
  }
  //-----------------------------------------------------------------------------------------------
  void core::graceful_exit()
  {
    raise(SIGTERM);
  }
}<|MERGE_RESOLUTION|>--- conflicted
+++ resolved
@@ -1789,16 +1789,9 @@
       [this, &cache_to, &result, &cache_build_started](uint64_t height, const crypto::hash& hash, const block& b){
       auto& [emission_amount, total_fee_amount, burnt_oxen] = *result;
       std::vector<transaction> txs;
-<<<<<<< HEAD
-      uint64_t coinbase_amount = get_outs_money_amount(b.miner_tx);
+      auto coinbase_amount = static_cast<int64_t>(get_outs_money_amount(b.miner_tx));
       get_transactions(b.tx_hashes, txs);
-      uint64_t tx_fee_amount = 0;
-=======
-      std::vector<crypto::hash> missed_txs;
-      auto coinbase_amount = static_cast<int64_t>(get_outs_money_amount(b.miner_tx));
-      get_transactions(b.tx_hashes, txs, missed_txs);
       int64_t tx_fee_amount = 0;
->>>>>>> f6080918
       for(const auto& tx: txs)
       {
         tx_fee_amount += static_cast<int64_t>(get_tx_miner_fee(tx, b.major_version >= feature::FEE_BURNING));
