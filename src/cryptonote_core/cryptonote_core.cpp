--- conflicted
+++ resolved
@@ -2264,12 +2264,6 @@
         MCLOG_RED(level, "global", "**********************************************************************");
         break;
       case HardFork::UpdateNeeded:
-<<<<<<< HEAD
-        MCLOG_RED(level, "global", "**********************************************************************");
-        MCLOG_RED(level, "global", "Last scheduled hard fork time shows a daemon update is needed soon.");
-        MCLOG_RED(level, "global", "**********************************************************************");
-=======
->>>>>>> 77a008f7
         break;
       default:
         break;
