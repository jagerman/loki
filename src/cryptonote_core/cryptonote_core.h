// Copyright (c) 2014-2019, The Monero Project
//
// All rights reserved.
//
// Redistribution and use in source and binary forms, with or without modification, are
// permitted provided that the following conditions are met:
//
// 1. Redistributions of source code must retain the above copyright notice, this list of
//    conditions and the following disclaimer.
//
// 2. Redistributions in binary form must reproduce the above copyright notice, this list
//    of conditions and the following disclaimer in the documentation and/or other
//    materials provided with the distribution.
//
// 3. Neither the name of the copyright holder nor the names of its contributors may be
//    used to endorse or promote products derived from this software without specific
//    prior written permission.
//
// THIS SOFTWARE IS PROVIDED BY THE COPYRIGHT HOLDERS AND CONTRIBUTORS "AS IS" AND ANY
// EXPRESS OR IMPLIED WARRANTIES, INCLUDING, BUT NOT LIMITED TO, THE IMPLIED WARRANTIES OF
// MERCHANTABILITY AND FITNESS FOR A PARTICULAR PURPOSE ARE DISCLAIMED. IN NO EVENT SHALL
// THE COPYRIGHT HOLDER OR CONTRIBUTORS BE LIABLE FOR ANY DIRECT, INDIRECT, INCIDENTAL,
// SPECIAL, EXEMPLARY, OR CONSEQUENTIAL DAMAGES (INCLUDING, BUT NOT LIMITED TO,
// PROCUREMENT OF SUBSTITUTE GOODS OR SERVICES; LOSS OF USE, DATA, OR PROFITS; OR BUSINESS
// INTERRUPTION) HOWEVER CAUSED AND ON ANY THEORY OF LIABILITY, WHETHER IN CONTRACT,
// STRICT LIABILITY, OR TORT (INCLUDING NEGLIGENCE OR OTHERWISE) ARISING IN ANY WAY OUT OF
// THE USE OF THIS SOFTWARE, EVEN IF ADVISED OF THE POSSIBILITY OF SUCH DAMAGE.
//
// Parts of this file are originally copyright (c) 2012-2013 The Cryptonote developers

#pragma once

#include <ctime>
#include <future>
#include <chrono>
#include <mutex>

#include <boost/program_options/options_description.hpp>
#include <boost/program_options/variables_map.hpp>
#include <oxenmq/oxenmq.h>

#include "cryptonote_protocol/cryptonote_protocol_handler_common.h"
#include "epee/storages/portable_storage_template_helper.h"
#include "common/command_line.h"
#include "tx_pool.h"
#include "blockchain.h"
#include "service_node_voting.h"
#include "service_node_list.h"
#include "service_node_quorum_cop.h"
#include "pulse.h"
#include "cryptonote_basic/miner.h"
#include "cryptonote_basic/connection_context.h"
#include "epee/warnings.h"
#include "crypto/hash.h"
#include "cryptonote_protocol/quorumnet.h"
PUSH_WARNINGS
DISABLE_VS_WARNINGS(4355)

#include "common/oxen_integration_test_hooks.h"
namespace cryptonote
{
   struct test_options {
     std::vector<std::pair<uint8_t, uint64_t>> hard_forks;
     size_t long_term_block_weight_window;
   };

  extern const command_line::arg_descriptor<std::string, false, true, 2> arg_data_dir;
  extern const command_line::arg_descriptor<bool, false> arg_testnet_on;
  extern const command_line::arg_descriptor<bool, false> arg_devnet_on;
  extern const command_line::arg_descriptor<bool, false> arg_regtest_on;
  extern const command_line::arg_descriptor<difficulty_type> arg_fixed_difficulty;
  extern const command_line::arg_descriptor<bool> arg_dev_allow_local;
  extern const command_line::arg_descriptor<bool> arg_offline;
  extern const command_line::arg_descriptor<size_t> arg_block_download_max_size;

  // Function pointers that are set to throwing stubs and get replaced by the actual functions in
  // cryptonote_protocol/quorumnet.cpp's quorumnet::init_core_callbacks().  This indirection is here
  // so that core doesn't need to link against cryptonote_protocol (plus everything it depends on).

  // Initializes quorumnet state (for service nodes only).  This is called after the OxenMQ object
  // has been set up but before it starts listening.  Return an opaque pointer (void *) that gets
  // passed into all the other callbacks below so that the callbacks can recast it into whatever it
  // should be.
  using quorumnet_new_proc = void *(core &core);
  // Initializes quorumnet; unlike `quorumnet_new_proc` this needs to be called for all nodes, not
  // just service nodes.  The second argument should be the `quorumnet_new` return value if a
  // service node, nullptr if not.
  using quorumnet_init_proc = void (core &core, void *self);
  // Destroys the quorumnet state; called on shutdown *after* the OxenMQ object has been destroyed.
  // Should destroy the state object and set the pointer reference to nullptr.
  using quorumnet_delete_proc = void (void *&self);
  // Relays votes via quorumnet.
  using quorumnet_relay_obligation_votes_proc = void (void *self, const std::vector<service_nodes::quorum_vote_t> &votes);
  // Sends a blink tx to the current blink quorum, returns a future that can be used to wait for the
  // result.
  using quorumnet_send_blink_proc = std::future<std::pair<blink_result, std::string>> (core& core, const std::string& tx_blob);

  // Relay a Pulse message to members specified in the quorum excluding the originating message owner.
  using quorumnet_pulse_relay_message_to_quorum_proc = void (void *, pulse::message const &msg, service_nodes::quorum const &quorum, bool block_producer);

  // Function pointer that we invoke when the mempool has changed; this gets set during
  // rpc/http_server.cpp's init_options().
  extern void (*long_poll_trigger)(tx_memory_pool& pool);

  extern quorumnet_new_proc *quorumnet_new;
  extern quorumnet_init_proc *quorumnet_init;
  extern quorumnet_delete_proc *quorumnet_delete;
  extern quorumnet_relay_obligation_votes_proc *quorumnet_relay_obligation_votes;
  extern quorumnet_send_blink_proc *quorumnet_send_blink;

  extern quorumnet_pulse_relay_message_to_quorum_proc *quorumnet_pulse_relay_message_to_quorum;

  /************************************************************************/
  /*                                                                      */
  /************************************************************************/

   /**
    * @brief handles core cryptonote functionality
    *
    * This class coordinates cryptonote functionality including, but not
    * limited to, communication among the Blockchain, the transaction pool,
    * any miners, and the network.
    */
   class core: public i_miner_handler
   {
   public:

      /**
       * @brief constructor
       *
       * sets member variables into a usable state
       *
       * @param pprotocol pre-constructed protocol object to store and use
       */
     core();

     // Non-copyable:
     core(const core &) = delete;
     core &operator=(const core &) = delete;

     // Default virtual destructor
     virtual ~core() = default;

     /**
      * @brief calls various idle routines
      *
      * @note see miner::on_idle and tx_memory_pool::on_idle
      *
      * @return true
      */
     bool on_idle();

     /**
      * @brief handles an incoming uptime proof
      *
      * Parses an incoming uptime proof
      *
      * @return true if we haven't seen it before and thus need to relay.
      */
     bool handle_uptime_proof(const NOTIFY_UPTIME_PROOF::request &proof, bool &my_uptime_proof_confirmation);

     /**
      * @brief handles an incoming uptime proof that is encoded using B-encoding
      *
      * Parses an incoming uptime proof
      *
      * @return true if we haven't seen it before and thus need to relay.
      */
     bool handle_btencoded_uptime_proof(const NOTIFY_BTENCODED_UPTIME_PROOF::request &proof, bool &my_uptime_proof_confirmation);

     /**
      * @brief handles an incoming transaction
      *
      * Parses an incoming transaction and, if nothing is obviously wrong,
      * passes it along to the transaction pool
      *
      * @param tx_blob the tx to handle
      * @param tvc metadata about the transaction's validity
      * @param opts tx pool options for accepting this tx
      *
      * @return true if the transaction was accepted (or already exists), false otherwise
      */
     bool handle_incoming_tx(const blobdata& tx_blob, tx_verification_context& tvc, const tx_pool_options &opts);

     /**
      * Returned type of parse_incoming_txs() that provides details about which transactions failed
      * and why.  This is passed on to handle_parsed_txs() (potentially after modification such as
      * setting `approved_blink`) to handle_parsed_txs() to actually insert the transactions.
      */
     struct tx_verification_batch_info {
       tx_verification_context tvc{}; // Verification information
       bool parsed = false; // Will be true if we were able to at least parse the transaction
       bool result = false; // Indicates that the transaction was parsed and passed some basic checks
       bool already_have = false; // Indicates that the tx was found to already exist (in mempool or blockchain)
       bool approved_blink = false; // Can be set between the parse and handle calls to make this a blink tx (that replaces conflicting non-blink txes)
       const blobdata *blob = nullptr; // Will be set to a pointer to the incoming blobdata (i.e. string). caller must keep it alive!
       crypto::hash tx_hash; // The transaction hash (only set if `parsed`)
       transaction tx; // The parsed transaction (only set if `parsed`)
     };

     /// Returns an RAII unique lock holding the incoming tx mutex.
     auto incoming_tx_lock() { return std::unique_lock{m_incoming_tx_lock}; }

     /**
      * @brief parses a list of incoming transactions
      *
      * Parses incoming transactions and checks them for structural validity and whether they are
      * already seen.  The result is intended to be passed onto handle_parsed_txs (possibly with a
      * remove_conflicting_txs() first).
      *
      * m_incoming_tx_lock must already be held (i.e. via incoming_tx_lock()), and should be held
      * until the returned value is passed on to handle_parsed_txs.
      *
      * @param tx_blobs the txs to parse.  References to these blobs are stored inside the returned
      * vector: THE CALLER MUST ENSURE THE BLOBS PERSIST UNTIL THE RETURNED VECTOR IS PASSED OFF TO
      * HANDLE_INCOMING_TXS()!
      *
      * @return vector of tx_verification_batch_info structs for the given transactions.
      */
     std::vector<tx_verification_batch_info> parse_incoming_txs(const std::vector<blobdata>& tx_blobs, const tx_pool_options &opts);

     /**
      * @brief handles parsed incoming transactions
      *
      * Takes parsed incoming tx info (as returned by parse_incoming_txs) and attempts to insert any
      * valid, not-already-seen transactions into the mempool.  Returns the indices of any
      * transactions that failed insertion.
      *
      * m_incoming_tx_lock should already be held (i.e. via incoming_tx_lock()) from before the call to
      * parse_incoming_txs.
      *
      * @param tx_info the parsed transaction information to insert; transactions that have already
      * been detected as failed (`!info.result`) are not inserted but still treated as failures for
      * the return value.  Already existing txs (`info.already_have`) are ignored without triggering
      * a failure return.  `tvc` subelements in this vector are updated when insertion into the pool
      * is attempted (see tx_memory_pool::add_tx).
      *
      * @param opts tx pool options for accepting these transactions
      *
      * @param blink_rollback_height pointer to a uint64_t value to set to a rollback height *if*
      * one of the incoming transactions is tagged as a blink tx and that tx conflicts with a
      * recently mined, but not yet immutable block.  *Required* for blink handling (of tx_info
      * values with `.approved_blink` set) to be done.
      *
      * @return false if any transactions failed verification, true otherwise.  (To determine which
      * ones failed check the `tvc` values).
      */
     bool handle_parsed_txs(std::vector<tx_verification_batch_info> &parsed_txs, const tx_pool_options &opts, uint64_t *blink_rollback_height = nullptr);

     /**
      * Wrapper that does a parse + handle when nothing is needed between the parsing the handling.
      *
      * Both operations are performed under the required incoming transaction lock.
      *
      * @param tx_blobs see parse_incoming_txs
      * @param opts tx pool options for accepting these transactions
      *
      * @return vector of parsed transactions information with individual transactions results
      * available via the .tvc element members.
      */
     std::vector<tx_verification_batch_info> handle_incoming_txs(const std::vector<blobdata>& tx_blobs, const tx_pool_options &opts);

     /**
      * @brief parses and filters received blink transaction signatures
      *
      * This takes a vector of blink transaction metadata (typically from a p2p peer) and returns a
      * vector of blink_txs with signatures applied for any transactions that do not already have
      * stored blink signatures and can have applicable blink signatures (i.e. not in an immutable
      * mined block).
      *
      * Note that this does not require that enough valid signatures are present: the caller should
      * check `->approved()` on the return blinks to validate blink with valid signature sets.
      *
      * @param blinks vector of serializable_blink_metadata
      *
      * @return pair: `.first` is a vector of blink_tx shared pointers of any blink info that isn't
      * already stored and isn't for a known, immutable transaction.  `.second` is an unordered_set
      * of unknown (i.e.  neither on the chain or in the pool) transaction hashes.  Returns empty
      * containers if blinks are not yet enabled on the blockchain.
      */
     std::pair<std::vector<std::shared_ptr<blink_tx>>, std::unordered_set<crypto::hash>>
     parse_incoming_blinks(const std::vector<serializable_blink_metadata> &blinks);

     /**
      * @brief adds incoming blinks into the blink pool.
      *
      * This is for use with mempool txes or txes in recently mined blocks, though this is not
      * checked.  In the given input, only blinks with `approved()` status will be added; any
      * without full approval will be skipped.  Any blinks that are already stored will also be
      * skipped.  Typically this is used after `parse_incoming_blinks`.
      *
      * @param blinks vector of blinks, typically from parse_incoming_blinks.
      *
      * @return the number of blinks that were added.  Note that 0 is *not* an error value: it is
      * possible for no blinks to be added if all already exist.
      */
     int add_blinks(const std::vector<std::shared_ptr<blink_tx>> &blinks);

     /**
      * @brief handles an incoming blink transaction by dispatching it to the service node network
      * via quorumnet.  If this node is not a service node this will start up quorumnet in
      * remote-only mode the first time it is called.
      *
      * @param tx_blob the transaction data
      *
      * @returns a pair of a blink result value: rejected, accepted, or timeout; and a rejection
      * reason as returned by one of the blink quorum nodes.
      */
     std::future<std::pair<blink_result, std::string>> handle_blink_tx(const std::string &tx_blob);

     /**
      * @brief handles an incoming block
      *
      * periodic update to checkpoints is triggered here
      * Attempts to add the block to the Blockchain and, on success,
      * optionally updates the miner's block template.
      *
      * @param block_blob the block to be added
      * @param block the block to be added, or NULL
      * @param bvc return-by-reference metadata context about the block's validity
      * @param update_miner_blocktemplate whether or not to update the miner's block template
      *
      * @return false if loading new checkpoints fails, or the block is not
      * added, otherwise true
      */
     bool handle_incoming_block(const blobdata& block_blob, const block *b, block_verification_context& bvc, checkpoint_t *checkpoint, bool update_miner_blocktemplate = true);

     /**
      * @copydoc Blockchain::prepare_handle_incoming_blocks
      *
      * @note see Blockchain::prepare_handle_incoming_blocks
      */
     bool prepare_handle_incoming_blocks(const std::vector<block_complete_entry> &blocks_entry, std::vector<block> &blocks);

     /**
      * @copydoc Blockchain::cleanup_handle_incoming_blocks
      *
      * @note see Blockchain::cleanup_handle_incoming_blocks
      */
     bool cleanup_handle_incoming_blocks(bool force_sync = false);
     	     	
     /**
      * @brief check the size of a block against the current maximum
      *
      * @param block_blob the block to check
      *
      * @return whether or not the block is too big
      */
     bool check_incoming_block_size(const blobdata& block_blob) const;

     /// Called (from service_node_quorum_cop) to tell quorumnet that it need to refresh its list of
     /// active SNs.
     void update_omq_sns();

     /**
      * @brief get the cryptonote protocol instance
      *
      * @return the instance
      */
     i_cryptonote_protocol* get_protocol(){return m_pprotocol;}

     //-------------------- i_miner_handler -----------------------

     /**
      * @brief stores and relays a block found by a miner
      *
      * Updates the miner's target block, attempts to store the found
      * block in Blockchain, and -- on success -- relays that block to
      * the network.
      *
      * @param b the block found
      * @param bvc returns the block verification flags
      *
      * @return true if the block was added to the main chain, otherwise false
      */
     virtual bool handle_block_found(block& b, block_verification_context &bvc);

     /**
      * @copydoc Blockchain::create_block_template
      *
      * @note see Blockchain::create_block_template
      */
     virtual bool create_next_miner_block_template(block& b, const account_public_address& adr, difficulty_type& diffic, uint64_t& height, uint64_t& expected_reward, const blobdata& ex_nonce);
     virtual bool create_miner_block_template(block& b, const crypto::hash *prev_block, const account_public_address& adr, difficulty_type& diffic, uint64_t& height, uint64_t& expected_reward, const blobdata& ex_nonce);

     /**
      * @brief called when a transaction is relayed; return the hash of the parsed tx, or null_hash
      * on parse failure.
      */
     virtual crypto::hash on_transaction_relayed(const cryptonote::blobdata& tx);

     /**
      * @brief gets the miner instance
      *
      * @return a reference to the miner instance
      */
     miner& get_miner(){return m_miner;}

     /**
      * @brief gets the miner instance (const)
      *
      * @return a const reference to the miner instance
      */
     const miner& get_miner()const{return m_miner;}

     /**
      * @brief adds command line options to the given options set
      *
      * As of now, there are no command line options specific to core,
      * so this function simply returns.
      *
      * @param desc return-by-reference the command line options set to add to
      */
     static void init_options(boost::program_options::options_description& desc);

     /**
      * @brief initializes the core as needed
      *
      * This function initializes the transaction pool, the Blockchain, and
      * a miner instance with parameters given on the command line (or defaults)
      *
      * @param vm command line parameters
      * @param test_options configuration options for testing
      * @param get_checkpoints if set, will be called to get checkpoints data, must return checkpoints data pointer and size or nullptr if there ain't any checkpoints for specific network type
      *
      * @return false if one of the init steps fails, otherwise true
      */
     bool init(const boost::program_options::variables_map& vm, const test_options *test_options = NULL, const GetCheckpointsCallback& get_checkpoints = nullptr);

     /**
      * @copydoc Blockchain::reset_and_set_genesis_block
      *
      * @note see Blockchain::reset_and_set_genesis_block
      */
     bool set_genesis_block(const block& b);

     /**
      * @brief performs safe shutdown steps for core and core components
      *
      * Uninitializes the miner instance, oxenmq, transaction pool, and Blockchain
      */
     void deinit();

     /**
      * @brief sets to drop blocks downloaded (for testing)
      */
     void test_drop_download();

     /**
      * @brief sets to drop blocks downloaded below a certain height
      *
      * @param height height below which to drop blocks
      */
     void test_drop_download_height(uint64_t height);

     /**
      * @brief gets whether or not to drop blocks (for testing)
      *
      * @return whether or not to drop blocks
      */
     bool get_test_drop_download() const;

     /**
      * @brief gets whether or not to drop blocks
      *
      * If the current blockchain height <= our block drop threshold
      * and test drop blocks is set, return true
      *
      * @return see above
      */
     bool get_test_drop_download_height() const;

     /**
      * @copydoc Blockchain::get_current_blockchain_height
      *
      * @note see Blockchain::get_current_blockchain_height()
      */
     uint64_t get_current_blockchain_height() const;

     /**
      * @brief get the hash and height of the most recent block
      *
      * @param height return-by-reference height of the block
      * @param top_id return-by-reference hash of the block
      */
     void get_blockchain_top(uint64_t& height, crypto::hash& top_id) const;

     /**
      * @copydoc Blockchain::get_blocks(uint64_t, size_t, std::vector<std::pair<cryptonote::blobdata,block>>&, std::vector<transaction>&) const
      *
      * @note see Blockchain::get_blocks(uint64_t, size_t, std::vector<std::pair<cryptonote::blobdata,block>>&, std::vector<transaction>&) const
      */
     bool get_blocks(uint64_t start_offset, size_t count, std::vector<std::pair<cryptonote::blobdata,block>>& blocks, std::vector<cryptonote::blobdata>& txs) const;

     /**
      * @copydoc Blockchain::get_blocks(uint64_t, size_t, std::vector<std::pair<cryptonote::blobdata,block>>&) const
      *
      * @note see Blockchain::get_blocks(uint64_t, size_t, std::vector<std::pair<cryptonote::blobdata,block>>&) const
      */
     bool get_blocks(uint64_t start_offset, size_t count, std::vector<std::pair<cryptonote::blobdata,block>>& blocks) const;

     /**
      * @copydoc Blockchain::get_blocks(uint64_t, size_t, std::vector<std::pair<cryptonote::blobdata,block>>&) const
      *
      * @note see Blockchain::get_blocks(uint64_t, size_t, std::vector<std::pair<cryptonote::blobdata,block>>&) const
      */
     bool get_blocks(uint64_t start_offset, size_t count, std::vector<block>& blocks) const;

     /**
      * @copydoc Blockchain::get_blocks(const t_ids_container&, t_blocks_container&, t_missed_container&) const
      *
      * @note see Blockchain::get_blocks(const t_ids_container&, t_blocks_container&, t_missed_container&) const
      */
     template<class t_ids_container, class t_blocks_container, class t_missed_container>
     bool get_blocks(const t_ids_container& block_ids, t_blocks_container& blocks, t_missed_container& missed_bs) const
     {
       return m_blockchain_storage.get_blocks(block_ids, blocks, missed_bs);
     }

     /**
      * @copydoc Blockchain::get_block_id_by_height
      *
      * @note see Blockchain::get_block_id_by_height
      */
     crypto::hash get_block_id_by_height(uint64_t height) const;

     /**
      * @copydoc Blockchain::get_transactions
      *
      * @note see Blockchain::get_transactions
      */
     bool get_transactions(const std::vector<crypto::hash>& txs_ids, std::vector<cryptonote::blobdata>& txs, std::vector<crypto::hash>& missed_txs) const;

     /**
      * @copydoc Blockchain::get_transactions
      *
      * @note see Blockchain::get_transactions
      */
     bool get_split_transactions_blobs(const std::vector<crypto::hash>& txs_ids, std::vector<std::tuple<crypto::hash, cryptonote::blobdata, crypto::hash, cryptonote::blobdata>>& txs, std::vector<crypto::hash>& missed_txs) const;

     /**
      * @copydoc Blockchain::get_transactions
      *
      * @note see Blockchain::get_transactions
      */
     bool get_transactions(const std::vector<crypto::hash>& txs_ids, std::vector<transaction>& txs, std::vector<crypto::hash>& missed_txs) const;

     /**
      * @copydoc Blockchain::get_block_by_hash
      *
      * @note see Blockchain::get_block_by_hash
      */
     bool get_block_by_hash(const crypto::hash &h, block &blk, bool *orphan = NULL) const;

     /**
      * @copydoc Blockchain::get_block_by_height
      *
      * @note see Blockchain::get_block_by_height
      */
     bool get_block_by_height(uint64_t height, block &blk) const;

     /**
      * @copydoc Blockchain::get_alternative_blocks
      *
      * @note see Blockchain::get_alternative_blocks(std::vector<block>&) const
      */
     bool get_alternative_blocks(std::vector<block>& blocks) const;

     /**
      * @copydoc Blockchain::get_alternative_blocks_count
      *
      * @note see Blockchain::get_alternative_blocks_count() const
      */
     size_t get_alternative_blocks_count() const;

     // Returns a bool on whether the service node is currently active
     bool is_active_sn() const;

     // Returns the service nodes info
     std::shared_ptr<const service_nodes::service_node_info> get_my_sn_info() const;

     /**
      * Returns a short daemon status summary string.  Used when built with systemd support and
      * running as a Type=notify daemon.
      */
     std::string get_status_string() const;

     /**
      * @brief set the pointer to the cryptonote protocol object to use
      *
      * @param pprotocol the pointer to set ours as
      */
     void set_cryptonote_protocol(i_cryptonote_protocol* pprotocol);


     /**
      * @copydoc Blockchain::get_total_transactions
      *
      * @note see Blockchain::get_total_transactions
      */
     size_t get_blockchain_total_transactions() const;

     /**
      * @copydoc Blockchain::have_block
      *
      * @note see Blockchain::have_block
      */
     bool have_block(const crypto::hash& id) const;

     /**
      * @copydoc Blockchain::find_blockchain_supplement(const std::list<crypto::hash>&, NOTIFY_RESPONSE_CHAIN_ENTRY::request&) const
      *
      * @note see Blockchain::find_blockchain_supplement(const std::list<crypto::hash>&, NOTIFY_RESPONSE_CHAIN_ENTRY::request&) const
      */
     bool find_blockchain_supplement(const std::list<crypto::hash>& qblock_ids, NOTIFY_RESPONSE_CHAIN_ENTRY::request& resp) const;

     /**
      * @copydoc Blockchain::find_blockchain_supplement(const uint64_t, const std::list<crypto::hash>&, std::vector<std::pair<cryptonote::blobdata, std::vector<cryptonote::blobdata> > >&, uint64_t&, uint64_t&, size_t) const
      *
      * @note see Blockchain::find_blockchain_supplement(const uint64_t, const std::list<crypto::hash>&, std::vector<std::pair<cryptonote::blobdata, std::vector<transaction> > >&, uint64_t&, uint64_t&, size_t) const
      */
     bool find_blockchain_supplement(const uint64_t req_start_block, const std::list<crypto::hash>& qblock_ids, std::vector<std::pair<std::pair<cryptonote::blobdata, crypto::hash>, std::vector<std::pair<crypto::hash, cryptonote::blobdata> > > >& blocks, uint64_t& total_height, uint64_t& start_height, bool pruned, bool get_miner_tx_hash, size_t max_count) const;

     /**
      * @copydoc Blockchain::get_tx_outputs_gindexs
      *
      * @note see Blockchain::get_tx_outputs_gindexs
      */
     bool get_tx_outputs_gindexs(const crypto::hash& tx_id, std::vector<uint64_t>& indexs) const;
     bool get_tx_outputs_gindexs(const crypto::hash& tx_id, size_t n_txes, std::vector<std::vector<uint64_t>>& indexs) const;

     /**
      * @copydoc Blockchain::get_tail_id
      *
      * @note see Blockchain::get_tail_id
      */
     crypto::hash get_tail_id() const;

     /**
      * @copydoc Blockchain::get_block_cumulative_difficulty
      *
      * @note see Blockchain::get_block_cumulative_difficulty
      */
     difficulty_type get_block_cumulative_difficulty(uint64_t height) const;

     /**
      * @copydoc Blockchain::get_outs
      *
      * @note see Blockchain::get_outs
      */
     bool get_outs(const rpc::GET_OUTPUTS_BIN::request& req, rpc::GET_OUTPUTS_BIN::response& res) const;

     /**
      * @copydoc Blockchain::get_output_distribution
      *
      * @brief get per block distribution of outputs of a given amount
      */
     bool get_output_distribution(uint64_t amount, uint64_t from_height, uint64_t to_height, uint64_t &start_height, std::vector<uint64_t> &distribution, uint64_t &base) const;

     void get_output_blacklist(std::vector<uint64_t> &blacklist) const;

     /**
      * @copydoc miner::pause
      *
      * @note see miner::pause
      */
     void pause_mine();

     /**
      * @copydoc miner::resume
      *
      * @note see miner::resume
      */
     void resume_mine();

     /**
      * @brief gets the Blockchain instance
      *
      * @return a reference to the Blockchain instance
      */
     Blockchain& get_blockchain_storage(){return m_blockchain_storage;}

     /**
      * @brief gets the Blockchain instance (const)
      *
      * @return a const reference to the Blockchain instance
      */
     const Blockchain& get_blockchain_storage()const{return m_blockchain_storage;}

     /// @brief return a reference to the service node list
     const service_nodes::service_node_list &get_service_node_list() const { return m_service_node_list; }
     /// @brief return a reference to the service node list
     service_nodes::service_node_list &get_service_node_list() { return m_service_node_list; }

     /// @brief return a reference to the tx pool
     const tx_memory_pool &get_pool() const { return m_mempool; }
     /// @brief return a reference to the service node list
     tx_memory_pool &get_pool() { return m_mempool; }

     /// Returns a reference to the OxenMQ object.  Must not be called before init(), and should not
<<<<<<< HEAD
     /// be used for any lmq communication until after start_oxenmq() has been called.
     oxenmq::OxenMQ& get_lmq() { return *m_lmq; }
=======
     /// be used for any omq communication until after start_oxenmq() has been called.
     oxenmq::OxenMQ& get_omq() { return *m_omq; }
>>>>>>> 422d82e2

     /**
      * @copydoc miner::on_synchronized
      *
      * @note see miner::on_synchronized
      */
     void on_synchronized();

     /**
      * @copydoc Blockchain::safesyncmode
      *
      * 2note see Blockchain::safesyncmode
      */
     void safesyncmode(const bool onoff);

     /**
      * @brief sets the target blockchain height
      *
      * @param target_blockchain_height the height to set
      */
     void set_target_blockchain_height(uint64_t target_blockchain_height);

     /**
      * @brief gets the target blockchain height
      *
      * @param target_blockchain_height the target height
      */
     uint64_t get_target_blockchain_height() const;

     /**
      * @brief returns the newest hardfork version known to the blockchain
      *
      * @return the version
      */
     uint8_t get_ideal_hard_fork_version() const;

     /**
      * @brief return the ideal hard fork version for a given block height
      *
      * @return what it says above
      */
     uint8_t get_ideal_hard_fork_version(uint64_t height) const;

     /**
      * @brief return the hard fork version for a given block height
      *
      * @return what it says above
      */
     uint8_t get_hard_fork_version(uint64_t height) const;

     /**
      * @brief return the earliest block a given version may activate
      *
      * @return what it says above
      */
     uint64_t get_earliest_ideal_height_for_version(uint8_t version) const;

     /**
      * @brief gets start_time
      *
      */
     std::time_t get_start_time() const;

     /**
      * @brief tells the Blockchain to update its checkpoints
      *
      * This function will check if enough time has passed since the last
      * time checkpoints were updated and tell the Blockchain to update
      * its checkpoints if it is time.  If updating checkpoints fails,
      * the daemon is told to shut down.
      *
      * @note see Blockchain::update_checkpoints_from_json_file()
      */
     bool update_checkpoints_from_json_file();

     /**
      * @brief tells the daemon to wind down operations and stop running
      *
      * Currently this function raises SIGTERM, allowing the installed signal
      * handlers to do the actual stopping.
      */
     void graceful_exit();

     /**
      * @brief stops the daemon running
      *
      * @note see graceful_exit()
      */
     void stop();

     /**
      * @copydoc Blockchain::have_tx_keyimg_as_spent
      *
      * @note see Blockchain::have_tx_keyimg_as_spent
      */
     bool is_key_image_spent(const crypto::key_image& key_im) const;

     /**
      * @brief check if multiple key images are spent
      *
      * plural version of is_key_image_spent()
      *
      * @param key_im list of key images to check
      * @param spent return-by-reference result for each image checked
      *
      * @return true
      */
     bool are_key_images_spent(const std::vector<crypto::key_image>& key_im, std::vector<bool> &spent) const;

     /**
      * @brief check if multiple key images are spent in the transaction pool
      *
      * @param key_im list of key images to check
      * @param spent return-by-reference result for each image checked
      *
      * @return true
      */
     bool are_key_images_spent_in_pool(const std::vector<crypto::key_image>& key_im, std::vector<bool> &spent) const;

     /**
      * @brief get the number of blocks to sync in one go
      *
      * @return the number of blocks to sync in one go
      */
     size_t get_block_sync_size(uint64_t height) const;

     /**
      * @brief get the sum of coinbase tx amounts between blocks
      *
      * @param start_offset the height to start counting from
      * @param count the number of blocks to include
      *
      * When requesting from the beginning of the chain (i.e. with `start_offset=0` and count >=
      * current height) the first thread to call this will take a very long time; during this
      * initial calculation any other threads that attempt to make a similar request will fail
      * immediately (getting back std::nullopt) until the first thread to calculate it has finished,
      * after which we use the cached value and only calculate for the last few blocks.
      *
      * @return optional tuple of: coin emissions, total fees, and total burned coins in the
      * requested range.  The optional value will be empty only if requesting the full chain *and*
      * another thread is already calculating it.
      */
     std::optional<std::tuple<uint64_t, uint64_t, uint64_t>> get_coinbase_tx_sum(uint64_t start_offset, size_t count);

     /**
      * @brief get the network type we're on
      *
      * @return which network are we on?
      */
     network_type get_nettype() const { return m_nettype; };

     /**
      * Returns the config settings for the network we are on.
      */
     constexpr const network_config& get_net_config() const { return get_config(m_nettype); }

     /**
      * @brief get whether transaction relay should be padded
      *
      * @return whether transaction relay should be padded
      */
     bool pad_transactions() const { return m_pad_transactions; }

     /**
      * @brief check a set of hashes against the precompiled hash set
      *
      * @return number of usable blocks
      */
     uint64_t prevalidate_block_hashes(uint64_t height, const std::vector<crypto::hash> &hashes);

     /**
      * @brief get free disk space on the blockchain partition
      *
      * @return free space in bytes
      */
     uint64_t get_free_space() const;

     /**
      * @brief get whether the core is running offline
      *
      * @return whether the core is running offline
      */
     bool offline() const { return m_offline; }

     /**
      * @brief Get the deterministic quorum of service node's public keys responsible for the specified quorum type
      *
      * @param type The quorum type to retrieve
      * @param height Block height to deterministically recreate the quorum list from (note that for
      * a checkpointing quorum this value is automatically reduced by the correct buffer size).
      * @param include_old whether to look in the old quorum states (does nothing unless running with --store-full-quorum-history)
      * @return Null shared ptr if quorum has not been determined yet or is not defined for height
      */
     std::shared_ptr<const service_nodes::quorum> get_quorum(service_nodes::quorum_type type, uint64_t height, bool include_old = false, std::vector<std::shared_ptr<const service_nodes::quorum>> *alt_states = nullptr) const;

     /**
      * @brief Get a non owning reference to the list of blacklisted key images
      */
     const std::vector<service_nodes::key_image_blacklist_entry> &get_service_node_blacklisted_key_images() const;

     /**
      * @brief get a snapshot of the service node list state at the time of the call.
      *
      * @param service_node_pubkeys pubkeys to search, if empty this indicates get all the pubkeys
      *
      * @return all the service nodes that can be matched from pubkeys in param
      */
     std::vector<service_nodes::service_node_pubkey_info> get_service_node_list_state(const std::vector<crypto::public_key>& service_node_pubkeys = {}) const;

     /**
       * @brief get whether `pubkey` is known as a service node.
       *
       * @param pubkey the public key to test
       * @param require_active if true also require that the service node is active (fully funded
       * and not decommissioned).
       *
       * @return whether `pubkey` is known as a (optionally active) service node
       */
     bool is_service_node(const crypto::public_key& pubkey, bool require_active) const;

     /**
      * @brief Add a service node vote
      *
      * @param vote The vote for deregistering a service node.

      * @return
      */
     bool add_service_node_vote(const service_nodes::quorum_vote_t& vote, vote_verification_context &vvc);

     using service_keys = service_nodes::service_node_keys;

     /**
      * @brief Returns true if this node is operating in service node mode.
      *
      * Note that this does not mean the node is currently a registered service node, only that it
      * is capable of performing service node duties if a registration hits the network.
      */
     bool service_node() const { return m_service_node; }

     /**
      * @brief Get the service keys for this node.
      *
      * Note that these exists even if the node is not currently operating as a service node as they
      * can be used for services other than service nodes (e.g. authenticated public RPC).
      *
      * @return reference to service keys.
      */
     const service_keys& get_service_keys() const { return m_service_keys; }

     /**
      * @brief attempts to submit an uptime proof to the network, if this is running in service node mode
      *
      * @return true
      */
     bool submit_uptime_proof();

     /** Called to signal that a significant service node application ping has arrived (either the
      * first, or the first after a long time).  This triggers a check and attempt to send an uptime
      * proof soon (i.e. at the next idle loop).
      */
     void reset_proof_interval();

     /*
      * @brief get the blockchain pruning seed
      *
      * @return the blockchain pruning seed
      */
     uint32_t get_blockchain_pruning_seed() const;

     /**
      * @brief prune the blockchain
      *
      * @param pruning_seed the seed to use to prune the chain (0 for default, highly recommended)
      *
      * @return true iff success
      */
     bool prune_blockchain(uint32_t pruning_seed = 0);

     /**
      * @brief incrementally prunes blockchain
      *
      * @return true on success, false otherwise
      */
     bool update_blockchain_pruning();

     /**
      * @brief checks the blockchain pruning if enabled
      *
      * @return true on success, false otherwise
      */
     bool check_blockchain_pruning();

     /**
      * @brief attempt to relay the pooled checkpoint votes
      *
      * @return true, necessary for binding this function to a periodic invoker
      */
     bool relay_service_node_votes();

     /**
      * @brief sets the given votes to relayed; generally called automatically when
      * relay_service_node_votes() is called.
      */
     void set_service_node_votes_relayed(const std::vector<service_nodes::quorum_vote_t> &votes);

     bool has_block_weights(uint64_t height, uint64_t nblocks) const;

     /**
      * @brief flushes the bad txs cache
      */
     void flush_bad_txs_cache();

     /**
      * @brief flushes the invalid block cache
      */
     void flush_invalid_blocks();

     /**
      * @brief Record the reachability status of node's storage server
      */
     bool set_storage_server_peer_reachable(crypto::public_key const &pubkey, bool value);

     /// Time point at which the storage server and lokinet last pinged us
     std::atomic<time_t> m_last_storage_server_ping, m_last_lokinet_ping;
     std::atomic<uint16_t> m_storage_https_port, m_storage_omq_port;

     uint32_t sn_public_ip() const { return m_sn_public_ip; }
     uint16_t storage_https_port() const { return m_storage_https_port; }
     uint16_t storage_omq_port() const { return m_storage_omq_port; }
     uint16_t quorumnet_port() const { return m_quorumnet_port; }

     /**
      * @brief attempts to relay any transactions in the mempool which need it
      *
      * @return true
      */
     bool relay_txpool_transactions();

     /**
      * @brief returns the oxend config directory
      */
     const fs::path& get_config_directory() const { return m_config_folder; }

 private:

     /**
      * @copydoc Blockchain::add_new_block
      *
      * @note see Blockchain::add_new_block
      */
     bool add_new_block(const block& b, block_verification_context& bvc, checkpoint_t const *checkpoint);

     /**
      * @brief validates some simple properties of a transaction
      *
      * Currently checks: tx has inputs,
      *                   tx inputs all of supported type(s),
      *                   tx outputs valid (type, key, amount),
      *                   input and output total amounts don't overflow,
      *                   output amount <= input amount,
      *                   tx not too large,
      *                   each input has a different key image.
      *
      * @param tx the transaction to check
      * @param kept_by_block if the transaction has been in a block
      *
      * @return true if all the checks pass, otherwise false
      */
     bool check_tx_semantic(const transaction& tx, bool kept_by_block) const;
     bool check_service_node_time();
     void set_semantics_failed(const crypto::hash &tx_hash);

     void parse_incoming_tx_pre(tx_verification_batch_info &tx_info);
     void parse_incoming_tx_accumulated_batch(std::vector<tx_verification_batch_info> &tx_info, bool kept_by_block);

     /**
      * @brief act on a set of command line options given
      *
      * @param vm the command line options
      *
      * @return true
      */
     bool handle_command_line(const boost::program_options::variables_map& vm);

     /**
      * @brief verify that each input key image in a transaction is unique
      *
      * @param tx the transaction to check
      *
      * @return false if any key image is repeated, otherwise true
      */
     bool check_tx_inputs_keyimages_diff(const transaction& tx) const;

     /**
      * @brief verify that each ring uses distinct members
      *
      * @param tx the transaction to check
      *
      * @return false if any ring uses duplicate members, true otherwise
      */
     bool check_tx_inputs_ring_members_diff(const transaction& tx) const;

     /**
      * @brief verify that each input key image in a transaction is in
      * the valid domain
      *
      * @param tx the transaction to check
      *
      * @return false if any key image is not in the valid domain, otherwise true
      */
     bool check_tx_inputs_keyimages_domain(const transaction& tx) const;

     /**
      * @brief checks HardFork status and prints messages about it
      *
      * Checks the status of HardFork and logs/prints if an update to
      * the daemon is necessary.
      *
      * @note see Blockchain::get_hard_fork_state and HardFork::State
      *
      * @return true
      */
     bool check_fork_time();

     /**
      * @brief checks free disk space
      *
      * @return true on success, false otherwise
      */
     bool check_disk_space();

     /**
      * @brief Initializes service keys by loading or creating.  An Ed25519 key (from which we also
      * get an x25519 key) is always created; the Monero SN keypair is only created when running in
      * Service Node mode (as it is only used to sign registrations and uptime proofs); otherwise
      * the pair will be set to the null keys.
      *
      * @return true on success, false otherwise
      */
     bool init_service_keys();

     /**
      * Checks the given x25519 pubkey against the configured access lists and, if allowed, returns
      * the access level; otherwise returns `denied`.
      */
<<<<<<< HEAD
     oxenmq::AuthLevel lmq_check_access(const crypto::x25519_public_key& pubkey) const;
=======
     oxenmq::AuthLevel omq_check_access(const crypto::x25519_public_key& pubkey) const;
>>>>>>> 422d82e2

     /**
      * @brief Initializes OxenMQ object, called during init().
      *
      * Does not start it: this gets called to initialize it, then it gets configured with endpoints
      * and listening addresses, then finally a call to `start_oxenmq()` should happen to actually
      * start it.
      */
     void init_oxenmq(const boost::program_options::variables_map& vm);

 public:
     /**
      * @brief Starts OxenMQ listening.
      *
      * Called after all OxenMQ initialization is done.
      */
     void start_oxenmq();

     /**
      * Returns whether to allow the connection and, if so, at what authentication level.
      */
<<<<<<< HEAD
     oxenmq::AuthLevel lmq_allow(std::string_view ip, std::string_view x25519_pubkey, oxenmq::AuthLevel default_auth);
=======
     oxenmq::AuthLevel omq_allow(std::string_view ip, std::string_view x25519_pubkey, oxenmq::AuthLevel default_auth);
>>>>>>> 422d82e2

     /**
      * @brief Internal use only!
      *
      * This returns a mutable reference to the internal auth level map that OxenMQ uses, for
      * internal use only.
      */
<<<<<<< HEAD
     std::unordered_map<crypto::x25519_public_key, oxenmq::AuthLevel>& _lmq_auth_level_map() { return m_lmq_auth; }
     oxenmq::TaggedThreadID const &pulse_thread_id() const { return *m_pulse_thread_id; }
=======
     std::unordered_map<crypto::x25519_public_key, oxenmq::AuthLevel>& _omq_auth_level_map() { return m_omq_auth; }
     oxenmq::TaggedThreadID const &pulse_thread_id() const { return *m_pulse_thread_id; }

     /// Service Node's storage server and lokinet version
     std::array<uint16_t, 3> ss_version;
     std::array<uint16_t, 3> lokinet_version;
>>>>>>> 422d82e2

 private:

     /**
      * @brief do the uptime proof logic and calls for idle loop.
      */
     void do_uptime_proof_call();

     /*
      * @brief checks block rate, and warns if it's too slow
      *
      * @return true on success, false otherwise
      */
     bool check_block_rate();

     bool m_test_drop_download = true; //!< whether or not to drop incoming blocks (for testing)

     uint64_t m_test_drop_download_height = 0; //!< height under which to drop incoming blocks, if doing so

     tx_memory_pool m_mempool; //!< transaction pool instance
     Blockchain m_blockchain_storage; //!< Blockchain instance

     service_nodes::service_node_list m_service_node_list;
     service_nodes::quorum_cop        m_quorum_cop;

     i_cryptonote_protocol* m_pprotocol; //!< cryptonote protocol instance
     cryptonote_protocol_stub m_protocol_stub; //!< cryptonote protocol stub instance

     std::recursive_mutex m_incoming_tx_lock; //!< incoming transaction lock

     //m_miner and m_miner_addres are probably temporary here
     miner m_miner; //!< miner instance

     fs::path m_config_folder; //!< folder to look in for configs and other files

     //m_sn_times keeps track of the services nodes timestamp checks to with other services nodes. If too many of these are out of sync we can assume our service node time is not in sync. lock m_sn_timestamp_mutex when accessing m_sn_times
     std::mutex m_sn_timestamp_mutex;
     service_nodes::participation_history<service_nodes::timesync_entry, 30> m_sn_times;

     tools::periodic_task m_store_blockchain_interval{12h, false}; //!< interval for manual storing of Blockchain, if enabled
     tools::periodic_task m_fork_moaner{2h}; //!< interval for checking HardFork status
     tools::periodic_task m_txpool_auto_relayer{2min, false}; //!< interval for checking re-relaying txpool transactions
     tools::periodic_task m_check_disk_space_interval{10min}; //!< interval for checking for disk space
     tools::periodic_task m_check_uptime_proof_interval{30s}; //!< interval for checking our own uptime proof (will be set to get_net_config().UPTIME_PROOF_CHECK_INTERVAL after init)
     tools::periodic_task m_block_rate_interval{90s, false}; //!< interval for checking block rate
     tools::periodic_task m_blockchain_pruning_interval{5h}; //!< interval for incremental blockchain pruning
     tools::periodic_task m_service_node_vote_relayer{2min, false};
     tools::periodic_task m_sn_proof_cleanup_interval{1h, false};
     tools::periodic_task m_systemd_notify_interval{10s};

     std::atomic<bool> m_starter_message_showed; //!< has the "daemon will sync now" message been shown?

     uint64_t m_target_blockchain_height; //!< blockchain height target

     network_type m_nettype; //!< which network are we on?

     fs::path m_checkpoints_path; //!< path to json checkpoints file
     time_t m_last_json_checkpoints_update; //!< time when json checkpoints were last updated

     std::atomic_flag m_checkpoints_updating; //!< set if checkpoints are currently updating to avoid multiple threads attempting to update at once

     bool m_service_node; // True if running in service node mode
     service_keys m_service_keys; // Always set, even for non-SN mode -- these can be used for public oxenmq rpc

<<<<<<< HEAD
     /// Service Node's public IP and storage server port (http and oxenmq)
=======
     /// Service Node's public IP and qnet ports
>>>>>>> 422d82e2
     uint32_t m_sn_public_ip;
     uint16_t m_quorumnet_port;

     /// OxenMQ main object.  Gets created during init().
<<<<<<< HEAD
     std::unique_ptr<oxenmq::OxenMQ> m_lmq;
=======
     std::unique_ptr<oxenmq::OxenMQ> m_omq;
>>>>>>> 422d82e2

     // Internal opaque data object managed by cryptonote_protocol/quorumnet.cpp.  void pointer to
     // avoid linking issues (protocol does not link against core).
     void* m_quorumnet_state = nullptr;

     /// Stores x25519 -> access level for LMQ authentication.
     /// Not to be modified after the LMQ listener starts.
<<<<<<< HEAD
     std::unordered_map<crypto::x25519_public_key, oxenmq::AuthLevel> m_lmq_auth;
=======
     std::unordered_map<crypto::x25519_public_key, oxenmq::AuthLevel> m_omq_auth;
>>>>>>> 422d82e2

     size_t block_sync_size;

     time_t start_time;

     std::unordered_set<crypto::hash> bad_semantics_txes[2];
     std::mutex bad_semantics_txes_lock;

     bool m_offline;
     bool m_pad_transactions;

     std::shared_ptr<tools::Notify> m_block_rate_notify;

     struct {
       std::shared_mutex mutex;
       bool building = false;
       uint64_t height = 0, emissions = 0, fees = 0, burnt = 0;
     } m_coinbase_cache;

     std::optional<oxenmq::TaggedThreadID> m_pulse_thread_id;
   };
}

POP_WARNINGS<|MERGE_RESOLUTION|>--- conflicted
+++ resolved
@@ -698,13 +698,8 @@
      tx_memory_pool &get_pool() { return m_mempool; }
 
      /// Returns a reference to the OxenMQ object.  Must not be called before init(), and should not
-<<<<<<< HEAD
-     /// be used for any lmq communication until after start_oxenmq() has been called.
-     oxenmq::OxenMQ& get_lmq() { return *m_lmq; }
-=======
      /// be used for any omq communication until after start_oxenmq() has been called.
      oxenmq::OxenMQ& get_omq() { return *m_omq; }
->>>>>>> 422d82e2
 
      /**
       * @copydoc miner::on_synchronized
@@ -1150,11 +1145,7 @@
       * Checks the given x25519 pubkey against the configured access lists and, if allowed, returns
       * the access level; otherwise returns `denied`.
       */
-<<<<<<< HEAD
-     oxenmq::AuthLevel lmq_check_access(const crypto::x25519_public_key& pubkey) const;
-=======
      oxenmq::AuthLevel omq_check_access(const crypto::x25519_public_key& pubkey) const;
->>>>>>> 422d82e2
 
      /**
       * @brief Initializes OxenMQ object, called during init().
@@ -1176,11 +1167,7 @@
      /**
       * Returns whether to allow the connection and, if so, at what authentication level.
       */
-<<<<<<< HEAD
-     oxenmq::AuthLevel lmq_allow(std::string_view ip, std::string_view x25519_pubkey, oxenmq::AuthLevel default_auth);
-=======
      oxenmq::AuthLevel omq_allow(std::string_view ip, std::string_view x25519_pubkey, oxenmq::AuthLevel default_auth);
->>>>>>> 422d82e2
 
      /**
       * @brief Internal use only!
@@ -1188,17 +1175,12 @@
       * This returns a mutable reference to the internal auth level map that OxenMQ uses, for
       * internal use only.
       */
-<<<<<<< HEAD
-     std::unordered_map<crypto::x25519_public_key, oxenmq::AuthLevel>& _lmq_auth_level_map() { return m_lmq_auth; }
-     oxenmq::TaggedThreadID const &pulse_thread_id() const { return *m_pulse_thread_id; }
-=======
      std::unordered_map<crypto::x25519_public_key, oxenmq::AuthLevel>& _omq_auth_level_map() { return m_omq_auth; }
      oxenmq::TaggedThreadID const &pulse_thread_id() const { return *m_pulse_thread_id; }
 
      /// Service Node's storage server and lokinet version
      std::array<uint16_t, 3> ss_version;
      std::array<uint16_t, 3> lokinet_version;
->>>>>>> 422d82e2
 
  private:
 
@@ -1263,20 +1245,12 @@
      bool m_service_node; // True if running in service node mode
      service_keys m_service_keys; // Always set, even for non-SN mode -- these can be used for public oxenmq rpc
 
-<<<<<<< HEAD
-     /// Service Node's public IP and storage server port (http and oxenmq)
-=======
      /// Service Node's public IP and qnet ports
->>>>>>> 422d82e2
      uint32_t m_sn_public_ip;
      uint16_t m_quorumnet_port;
 
      /// OxenMQ main object.  Gets created during init().
-<<<<<<< HEAD
-     std::unique_ptr<oxenmq::OxenMQ> m_lmq;
-=======
      std::unique_ptr<oxenmq::OxenMQ> m_omq;
->>>>>>> 422d82e2
 
      // Internal opaque data object managed by cryptonote_protocol/quorumnet.cpp.  void pointer to
      // avoid linking issues (protocol does not link against core).
@@ -1284,11 +1258,7 @@
 
      /// Stores x25519 -> access level for LMQ authentication.
      /// Not to be modified after the LMQ listener starts.
-<<<<<<< HEAD
-     std::unordered_map<crypto::x25519_public_key, oxenmq::AuthLevel> m_lmq_auth;
-=======
      std::unordered_map<crypto::x25519_public_key, oxenmq::AuthLevel> m_omq_auth;
->>>>>>> 422d82e2
 
      size_t block_sync_size;
 
