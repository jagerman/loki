--- conflicted
+++ resolved
@@ -975,16 +975,11 @@
       */
      void flush_bad_txs_cache();
 
-<<<<<<< HEAD
-=======
      /**
       * @brief flushes the invalid block cache
       */
      void flush_invalid_blocks();
 
-   private:
-
->>>>>>> 5e492c4c
      /**
       * @brief Record if the service node has checkpointed at this point in time
       */
