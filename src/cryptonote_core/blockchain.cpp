--- conflicted
+++ resolved
@@ -494,20 +494,15 @@
   if (test_options && test_options->long_term_block_weight_window)
     m_long_term_block_weights_window = test_options->long_term_block_weight_window;
 
-<<<<<<< HEAD
-  if (!update_next_cumulative_weight_limit())
-    return false;
-
-  for (InitHook* hook : m_init_hooks)
-    hook->init();
-
-=======
   {
     db_txn_guard txn_guard(m_db, m_db->is_read_only());
     if (!update_next_cumulative_weight_limit())
       return false;
   }
->>>>>>> 46c477ab
+
+  for (InitHook* hook : m_init_hooks)
+    hook->init();
+
   return true;
 }
 //------------------------------------------------------------------
@@ -713,13 +708,10 @@
   m_db->reset();
   m_hardfork->init();
 
-<<<<<<< HEAD
   for (InitHook* hook : m_init_hooks)
     hook->init();
 
-=======
   db_wtxn_guard wtxn_guard(m_db);
->>>>>>> 46c477ab
   block_verification_context bvc = boost::value_initialized<block_verification_context>();
   add_new_block(b, bvc);
   if (!update_next_cumulative_weight_limit())
