// Copyright (c) 2014-2019, The Monero Project
// Copyright (c)      2018, The Loki Project
//
// All rights reserved.
//
// Redistribution and use in source and binary forms, with or without modification, are
// permitted provided that the following conditions are met:
//
// 1. Redistributions of source code must retain the above copyright notice, this list of
//    conditions and the following disclaimer.
//
// 2. Redistributions in binary form must reproduce the above copyright notice, this list
//    of conditions and the following disclaimer in the documentation and/or other
//    materials provided with the distribution.
//
// 3. Neither the name of the copyright holder nor the names of its contributors may be
//    used to endorse or promote products derived from this software without specific
//    prior written permission.
//
// THIS SOFTWARE IS PROVIDED BY THE COPYRIGHT HOLDERS AND CONTRIBUTORS "AS IS" AND ANY
// EXPRESS OR IMPLIED WARRANTIES, INCLUDING, BUT NOT LIMITED TO, THE IMPLIED WARRANTIES OF
// MERCHANTABILITY AND FITNESS FOR A PARTICULAR PURPOSE ARE DISCLAIMED. IN NO EVENT SHALL
// THE COPYRIGHT HOLDER OR CONTRIBUTORS BE LIABLE FOR ANY DIRECT, INDIRECT, INCIDENTAL,
// SPECIAL, EXEMPLARY, OR CONSEQUENTIAL DAMAGES (INCLUDING, BUT NOT LIMITED TO,
// PROCUREMENT OF SUBSTITUTE GOODS OR SERVICES; LOSS OF USE, DATA, OR PROFITS; OR BUSINESS
// INTERRUPTION) HOWEVER CAUSED AND ON ANY THEORY OF LIABILITY, WHETHER IN CONTRACT,
// STRICT LIABILITY, OR TORT (INCLUDING NEGLIGENCE OR OTHERWISE) ARISING IN ANY WAY OUT OF
// THE USE OF THIS SOFTWARE, EVEN IF ADVISED OF THE POSSIBILITY OF SUCH DAMAGE.
//
// Parts of this file are originally copyright (c) 2012-2013 The Cryptonote developers

#include <algorithm>
#include <cstdio>
#include <boost/filesystem.hpp>
#include <boost/range/adaptor/reversed.hpp>

#include "common/rules.h"
#include "include_base_utils.h"
#include "cryptonote_basic/cryptonote_basic_impl.h"
#include "tx_pool.h"
#include "blockchain.h"
#include "blockchain_db/blockchain_db.h"
#include "cryptonote_basic/cryptonote_boost_serialization.h"
#include "cryptonote_config.h"
#include "cryptonote_basic/miner.h"
#include "misc_language.h"
#include "profile_tools.h"
#include "file_io_utils.h"
#include "int-util.h"
#include "common/threadpool.h"
#include "common/boost_serialization_helper.h"
#include "warnings.h"
#include "crypto/hash.h"
#include "cryptonote_core.h"
#include "ringct/rctSigs.h"
#include "common/perf_timer.h"
#include "common/notify.h"
#include "service_node_voting.h"
#include "service_node_list.h"
#include "common/varint.h"
#include "common/pruning.h"

#undef LOKI_DEFAULT_LOG_CATEGORY
#define LOKI_DEFAULT_LOG_CATEGORY "blockchain"

#define FIND_BLOCKCHAIN_SUPPLEMENT_MAX_SIZE (100*1024*1024) // 100 MB

using namespace crypto;

//#include "serialization/json_archive.h"

/* TODO:
 *  Clean up code:
 *    Possibly change how outputs are referred to/indexed in blockchain and wallets
 *
 */

using namespace cryptonote;
using epee::string_tools::pod_to_hex;

DISABLE_VS_WARNINGS(4267)

#define MERROR_VER(x) MCERROR("verify", x)

// used to overestimate the block reward when estimating a per kB to use
#define BLOCK_REWARD_OVERESTIMATE (10 * 1000000000000)

struct hard_fork_record
{
  uint8_t version;
  uint64_t height;
  uint8_t threshold;
  time_t time;
};

// TODO(doyle): Move this out into a globally accessible object
// version 7 from the start of the blockchain, inhereted from Monero mainnet
static const hard_fork_record mainnet_hard_forks[] =
{
  { network_version_7,                   1,      0, 1503046577 },
  { network_version_8,                   64324,  0, 1533006000 },
  { network_version_9_service_nodes,     101250, 0, 1537444800 },
  { network_version_10_bulletproofs,     161849, 0, 1544743800 }, // 2018-12-13 23:30UTC
  { network_version_11_infinite_staking, 234767, 0, 1554170400 }, // 2019-03-26 13:00AEDT
};

static const hard_fork_record testnet_hard_forks[] =
{
  { network_version_7,                   1, 0, 1533631121 },
  { network_version_8,                   2, 0, 1533631122 },
  { network_version_9_service_nodes,     3, 0, 1533631123 },
  { network_version_10_bulletproofs,     4, 0, 1542681077 },
  { network_version_11_infinite_staking, 5, 0, 1551223964 },
  { network_version_12_checkpointing,    6, 0, 1551223966 },
};

static const hard_fork_record stagenet_hard_forks[] =
{
  { network_version_7,                   1,     0, 1341378000 },
  { network_version_8,                   64324, 0, 1533006000 },
  { network_version_9_service_nodes,     96210, 0, 1536840000 },
  { network_version_10_bulletproofs,     96211, 0, 1536840120 },
  { network_version_11_infinite_staking, 147029, 0, 1551223964 }, // 2019-02-27 12:30 AEDT
};

//------------------------------------------------------------------
Blockchain::Blockchain(tx_memory_pool& tx_pool, service_nodes::service_node_list& service_node_list):
  m_db(), m_tx_pool(tx_pool), m_hardfork(NULL), m_timestamps_and_difficulties_height(0), m_current_block_cumul_weight_limit(0), m_current_block_cumul_weight_median(0),
  m_max_prepare_blocks_threads(4), m_db_sync_on_blocks(true), m_db_sync_threshold(1), m_db_sync_mode(db_async), m_db_default_sync(false), m_fast_sync(true), m_show_time_stats(false), m_sync_counter(0), m_bytes_to_sync(0), m_cancel(false),
  m_long_term_block_weights_window(CRYPTONOTE_LONG_TERM_BLOCK_WEIGHT_WINDOW_SIZE),
  m_long_term_effective_median_block_weight(0),
  m_long_term_block_weights_cache_tip_hash(crypto::null_hash),
  m_long_term_block_weights_cache_rolling_median(CRYPTONOTE_LONG_TERM_BLOCK_WEIGHT_WINDOW_SIZE),
  m_difficulty_for_next_block_top_hash(crypto::null_hash),
  m_difficulty_for_next_block(1),
  m_service_node_list(service_node_list),
  m_btc_valid(false),
  m_batch_success(true)
{
  LOG_PRINT_L3("Blockchain::" << __func__);
}
//------------------------------------------------------------------
Blockchain::~Blockchain()
{
  try { deinit(); }
  catch (const std::exception &e) { /* ignore */ }
}
//------------------------------------------------------------------
bool Blockchain::have_tx(const crypto::hash &id) const
{
  LOG_PRINT_L3("Blockchain::" << __func__);
  // WARNING: this function does not take m_blockchain_lock, and thus should only call read only
  // m_db functions which do not depend on one another (ie, no getheight + gethash(height-1), as
  // well as not accessing class members, even read only (ie, m_invalid_blocks). The caller must
  // lock if it is otherwise needed.
  return m_db->tx_exists(id);
}
//------------------------------------------------------------------
bool Blockchain::have_tx_keyimg_as_spent(const crypto::key_image &key_im) const
{
  LOG_PRINT_L3("Blockchain::" << __func__);
  // WARNING: this function does not take m_blockchain_lock, and thus should only call read only
  // m_db functions which do not depend on one another (ie, no getheight + gethash(height-1), as
  // well as not accessing class members, even read only (ie, m_invalid_blocks). The caller must
  // lock if it is otherwise needed.
  return  m_db->has_key_image(key_im);
}
//------------------------------------------------------------------
// This function makes sure that each "input" in an input (mixins) exists
// and collects the public key for each from the transaction it was included in
// via the visitor passed to it.
template <class visitor_t>
bool Blockchain::scan_outputkeys_for_indexes(const txin_to_key& tx_in_to_key, visitor_t &vis, const crypto::hash &tx_prefix_hash, uint64_t* pmax_related_block_height) const
{
  LOG_PRINT_L3("Blockchain::" << __func__);

  // ND: Disable locking and make method private.
  //CRITICAL_REGION_LOCAL(m_blockchain_lock);

  // verify that the input has key offsets (that it exists properly, really)
  if(!tx_in_to_key.key_offsets.size())
    return false;

  // cryptonote_format_utils uses relative offsets for indexing to the global
  // outputs list.  that is to say that absolute offset #2 is absolute offset
  // #1 plus relative offset #2.
  // TODO: Investigate if this is necessary / why this is done.
  std::vector<uint64_t> absolute_offsets = relative_output_offsets_to_absolute(tx_in_to_key.key_offsets);
  std::vector<output_data_t> outputs;

  bool found = false;
  auto it = m_scan_table.find(tx_prefix_hash);
  if (it != m_scan_table.end())
  {
    auto its = it->second.find(tx_in_to_key.k_image);
    if (its != it->second.end())
    {
      outputs = its->second;
      found = true;
    }
  }

  if (!found)
  {
    try
    {
      m_db->get_output_key(epee::span<const uint64_t>(&tx_in_to_key.amount, 1), absolute_offsets, outputs, true);
      if (absolute_offsets.size() != outputs.size())
      {
        MERROR_VER("Output does not exist! amount = " << tx_in_to_key.amount);
        return false;
      }
    }
    catch (...)
    {
      MERROR_VER("Output does not exist! amount = " << tx_in_to_key.amount);
      return false;
    }
  }
  else
  {
    // check for partial results and add the rest if needed;
    if (outputs.size() < absolute_offsets.size() && outputs.size() > 0)
    {
      MDEBUG("Additional outputs needed: " << absolute_offsets.size() - outputs.size());
      std::vector < uint64_t > add_offsets;
      std::vector<output_data_t> add_outputs;
      add_outputs.reserve(absolute_offsets.size() - outputs.size());
      for (size_t i = outputs.size(); i < absolute_offsets.size(); i++)
        add_offsets.push_back(absolute_offsets[i]);
      try
      {
        m_db->get_output_key(epee::span<const uint64_t>(&tx_in_to_key.amount, 1), add_offsets, add_outputs, true);
        if (add_offsets.size() != add_outputs.size())
        {
          MERROR_VER("Output does not exist! amount = " << tx_in_to_key.amount);
          return false;
        }
      }
      catch (...)
      {
        MERROR_VER("Output does not exist! amount = " << tx_in_to_key.amount);
        return false;
      }
      outputs.insert(outputs.end(), add_outputs.begin(), add_outputs.end());
    }
  }

  size_t count = 0;
  for (const uint64_t& i : absolute_offsets)
  {
    try
    {
      output_data_t output_index;
      try
      {
        // get tx hash and output index for output
        if (count < outputs.size())
          output_index = outputs.at(count);
        else
          output_index = m_db->get_output_key(tx_in_to_key.amount, i);

        // call to the passed boost visitor to grab the public key for the output
        if (!vis.handle_output(output_index.unlock_time, output_index.pubkey, output_index.commitment))
        {
          MERROR_VER("Failed to handle_output for output no = " << count << ", with absolute offset " << i);
          return false;
        }
      }
      catch (...)
      {
        MERROR_VER("Output does not exist! amount = " << tx_in_to_key.amount << ", absolute_offset = " << i);
        return false;
      }

      // if on last output and pmax_related_block_height not null pointer
      if(++count == absolute_offsets.size() && pmax_related_block_height)
      {
        // set *pmax_related_block_height to tx block height for this output
        auto h = output_index.height;
        if(*pmax_related_block_height < h)
        {
          *pmax_related_block_height = h;
        }
      }

    }
    catch (const OUTPUT_DNE& e)
    {
      MERROR_VER("Output does not exist: " << e.what());
      return false;
    }
    catch (const TX_DNE& e)
    {
      MERROR_VER("Transaction does not exist: " << e.what());
      return false;
    }

  }

  return true;
}
//------------------------------------------------------------------
uint64_t Blockchain::get_current_blockchain_height() const
{
  LOG_PRINT_L3("Blockchain::" << __func__);
  // WARNING: this function does not take m_blockchain_lock, and thus should only call read only
  // m_db functions which do not depend on one another (ie, no getheight + gethash(height-1), as
  // well as not accessing class members, even read only (ie, m_invalid_blocks). The caller must
  // lock if it is otherwise needed.
  return m_db->height();
}
//------------------------------------------------------------------
//FIXME: possibly move this into the constructor, to avoid accidentally
//       dereferencing a null BlockchainDB pointer
bool Blockchain::init(BlockchainDB* db, const network_type nettype, bool offline, const cryptonote::test_options *test_options, difficulty_type fixed_difficulty, const GetCheckpointsCallback& get_checkpoints/* = nullptr*/)
{
  LOG_PRINT_L3("Blockchain::" << __func__);

  CHECK_AND_ASSERT_MES(nettype != FAKECHAIN || test_options, false, "fake chain network type used without options");

  CRITICAL_REGION_LOCAL(m_tx_pool);
  CRITICAL_REGION_LOCAL1(m_blockchain_lock);

  if (db == nullptr)
  {
    LOG_ERROR("Attempted to init Blockchain with null DB");
    return false;
  }
  if (!db->is_open())
  {
    LOG_ERROR("Attempted to init Blockchain with unopened DB");
    delete db;
    return false;
  }

  m_db = db;

#if defined(LOKI_ENABLE_INTEGRATION_TEST_HOOKS)
  // NOTE(doyle): Passing in test options in integration mode means we're
  // overriding fork heights for any nettype in our integration tests using
  // a command line argument. So m_nettype should just be nettype. In
  // non-integration test mode passing in test options means you started the
  // daemon with --regtest OR you're running core_tests. So don't run core tests
  // in integration mode or --regtest
  m_nettype = nettype;
#else
  m_nettype = test_options != NULL ? FAKECHAIN : nettype;
#endif

  if (!m_checkpoints.init(m_nettype, m_db))
    throw std::runtime_error("Failed to initialize checkpoints");

  m_offline = offline;
  m_fixed_difficulty = fixed_difficulty;
  if (m_hardfork == nullptr)
    m_hardfork = new HardFork(*db, 7);

  if (test_options) // Fakechain mode or in integration testing mode we're overriding hardfork dates
  {
    for (auto n = 0u; n < test_options->hard_forks.size(); ++n)
    {
      const auto& hf = test_options->hard_forks.at(n);
      m_hardfork->add_fork(hf.first, hf.second, 0, n + 1);
    }
  }
  else
  {
    hard_fork_record const *hf_record = mainnet_hard_forks;
    uint8_t hf_record_num_entries     = loki::array_count(mainnet_hard_forks);

    if (m_nettype == TESTNET)
    {
      hf_record             = testnet_hard_forks;
      hf_record_num_entries = loki::array_count(testnet_hard_forks);
    }
    else if (m_nettype == STAGENET)
    {
      hf_record             = stagenet_hard_forks;
      hf_record_num_entries = loki::array_count(stagenet_hard_forks);
    }

    for (int n = 0; n < hf_record_num_entries; ++n)
    {
      hard_fork_record const *record = hf_record + n;
      m_hardfork->add_fork(record->version, record->height, record->threshold, record->time);
    }
  }

  m_hardfork->init();

  m_db->set_hard_fork(m_hardfork);

  // if the blockchain is new, add the genesis block
  // this feels kinda kludgy to do it this way, but can be looked at later.
  // TODO: add function to create and store genesis block,
  //       taking testnet into account
  if(!m_db->height())
  {
    MINFO("Blockchain not loaded, generating genesis block.");
    block bl;
    block_verification_context bvc = boost::value_initialized<block_verification_context>();
    generate_genesis_block(bl, get_config(m_nettype).GENESIS_TX, get_config(m_nettype).GENESIS_NONCE);
    db_wtxn_guard wtxn_guard(m_db);
    add_new_block(bl, bvc, nullptr /*checkpoint*/);
    CHECK_AND_ASSERT_MES(!bvc.m_verifivation_failed, false, "Failed to add genesis block to blockchain");
  }
  // TODO: if blockchain load successful, verify blockchain against both
  //       hard-coded and runtime-loaded (and enforced) checkpoints.
  else
  {
  }

  if (m_nettype != FAKECHAIN)
  {
    // ensure we fixup anything we found and fix in the future
    m_db->fixup();
  }

  db_rtxn_guard rtxn_guard(m_db);

  // check how far behind we are
  uint64_t top_block_timestamp = m_db->get_top_block_timestamp();
  uint64_t timestamp_diff = time(NULL) - top_block_timestamp;

  // genesis block has no timestamp, could probably change it to have timestamp of 1341378000...
  if(!top_block_timestamp)
    timestamp_diff = time(NULL) - 1341378000;

  // create general purpose async service queue

  m_async_work_idle = std::unique_ptr < boost::asio::io_service::work > (new boost::asio::io_service::work(m_async_service));
  // we only need 1
  m_async_pool.create_thread(boost::bind(&boost::asio::io_service::run, &m_async_service));

#if defined(PER_BLOCK_CHECKPOINT)
  if (m_nettype != FAKECHAIN)
    load_compiled_in_block_hashes(get_checkpoints);
#endif

  MINFO("Blockchain initialized. last block: " << m_db->height() - 1 << ", " << epee::misc_utils::get_time_interval_string(timestamp_diff) << " time ago, current difficulty: " << get_difficulty_for_next_block());

  rtxn_guard.stop();

  uint64_t num_popped_blocks = 0;
  while (!m_db->is_read_only())
  {
    uint64_t top_height;
    const crypto::hash top_id = m_db->top_block_hash(&top_height);
    const block top_block = m_db->get_top_block();
    const uint8_t ideal_hf_version = get_ideal_hard_fork_version(top_height);
    if (ideal_hf_version <= 1 || ideal_hf_version == top_block.major_version)
    {
      if (num_popped_blocks > 0)
        MGINFO("Initial popping done, top block: " << top_id << ", top height: " << top_height << ", block version: " << (uint64_t)top_block.major_version);
      break;
    }
    else
    {
      if (num_popped_blocks == 0)
        MGINFO("Current top block " << top_id << " at height " << top_height << " has version " << (uint64_t)top_block.major_version << " which disagrees with the ideal version " << (uint64_t)ideal_hf_version);
      if (num_popped_blocks % 100 == 0)
        MGINFO("Popping blocks... " << top_height);
      ++num_popped_blocks;
      block popped_block;
      std::vector<transaction> popped_txs;
      try
      {
        m_db->pop_block(popped_block, popped_txs);
      }
      // anything that could cause this to throw is likely catastrophic,
      // so we re-throw
      catch (const std::exception& e)
      {
        MERROR("Error popping block from blockchain: " << e.what());
        throw;
      }
      catch (...)
      {
        MERROR("Error popping block from blockchain, throwing!");
        throw;
      }
    }
  }
  if (num_popped_blocks > 0)
  {
    m_timestamps_and_difficulties_height = 0;
    m_hardfork->reorganize_from_chain_height(get_current_blockchain_height());
    uint64_t top_block_height;
    crypto::hash top_block_hash = get_tail_id(top_block_height);
    m_tx_pool.on_blockchain_dec(top_block_height, top_block_hash);
  }

  if (test_options && test_options->long_term_block_weight_window)
  {
    m_long_term_block_weights_window = test_options->long_term_block_weight_window;
    m_long_term_block_weights_cache_rolling_median = epee::misc_utils::rolling_median_t<uint64_t>(m_long_term_block_weights_window);
  }

  {
    db_txn_guard txn_guard(m_db, m_db->is_read_only());
    if (!update_next_cumulative_weight_limit())
      return false;
  }

  hook_block_added(m_checkpoints);
  hook_blockchain_detached(m_checkpoints);
  for (InitHook* hook : m_init_hooks)
    hook->init();

  return true;
}
//------------------------------------------------------------------
bool Blockchain::init(BlockchainDB* db, HardFork*& hf, const network_type nettype, bool offline)
{
  if (hf != nullptr)
    m_hardfork = hf;
  bool res = init(db, nettype, offline, NULL);
  if (hf == nullptr)
    hf = m_hardfork;
  return res;
}
//------------------------------------------------------------------
bool Blockchain::store_blockchain()
{
  LOG_PRINT_L3("Blockchain::" << __func__);
  // lock because the rpc_thread command handler also calls this
  CRITICAL_REGION_LOCAL(m_db->m_synchronization_lock);

  TIME_MEASURE_START(save);
  // TODO: make sure sync(if this throws that it is not simply ignored higher
  // up the call stack
  try
  {
    m_db->sync();
  }
  catch (const std::exception& e)
  {
    MERROR(std::string("Error syncing blockchain db: ") + e.what() + "-- shutting down now to prevent issues!");
    throw;
  }
  catch (...)
  {
    MERROR("There was an issue storing the blockchain, shutting down now to prevent issues!");
    throw;
  }

  TIME_MEASURE_FINISH(save);
  if(m_show_time_stats)
    MINFO("Blockchain stored OK, took: " << save << " ms");
  return true;
}
//------------------------------------------------------------------
bool Blockchain::deinit()
{
  LOG_PRINT_L3("Blockchain::" << __func__);

  MTRACE("Stopping blockchain read/write activity");

 // stop async service
  m_async_work_idle.reset();
  m_async_pool.join_all();
  m_async_service.stop();

  // as this should be called if handling a SIGSEGV, need to check
  // if m_db is a NULL pointer (and thus may have caused the illegal
  // memory operation), otherwise we may cause a loop.
  try
  {
    if (m_db)
    {
      m_db->close();
      MTRACE("Local blockchain read/write activity stopped successfully");
    }
  }
  catch (const std::exception& e)
  {
    LOG_ERROR(std::string("Error closing blockchain db: ") + e.what());
  }
  catch (...)
  {
    LOG_ERROR("There was an issue closing/storing the blockchain, shutting down now to prevent issues!");
  }

  delete m_hardfork;
  m_hardfork = NULL;
  delete m_db;
  m_db = NULL;
  return true;
}
//------------------------------------------------------------------
// This function removes blocks from the top of blockchain.
// It starts a batch and calls private method pop_block_from_blockchain().
void Blockchain::pop_blocks(uint64_t nblocks)
{
  uint64_t i;
  CRITICAL_REGION_LOCAL(m_tx_pool);
  CRITICAL_REGION_LOCAL1(m_blockchain_lock);

  bool stop_batch = m_db->batch_start();

  try
  {
    const uint64_t blockchain_height = m_db->height();
    if (blockchain_height > 0)
      nblocks = std::min(nblocks, blockchain_height - 1);
    for (i=0; i < nblocks; ++i)
    {
      pop_block_from_blockchain();
    }
  }
  catch (const std::exception& e)
  {
    LOG_ERROR("Error when popping blocks after processing " << i << " blocks: " << e.what());
    if (stop_batch)
      m_db->batch_abort();
    return;
  }

<<<<<<< HEAD
=======
  auto split_height = m_db->height();
  for (BlockchainDetachedHook* hook : m_blockchain_detached_hooks)
    hook->blockchain_detached(split_height);

>>>>>>> fdc340b0
  if (stop_batch)
    m_db->batch_stop();
}
//------------------------------------------------------------------
// This function tells BlockchainDB to remove the top block from the
// blockchain and then returns all transactions (except the miner tx, of course)
// from it to the tx_pool
block Blockchain::pop_block_from_blockchain()
{
  LOG_PRINT_L3("Blockchain::" << __func__);
  CRITICAL_REGION_LOCAL(m_blockchain_lock);

  m_timestamps_and_difficulties_height = 0;

  block popped_block;
  std::vector<transaction> popped_txs;

  CHECK_AND_ASSERT_THROW_MES(m_db->height() > 1, "Cannot pop the genesis block");

  try
  {
    m_db->pop_block(popped_block, popped_txs);
  }
  // anything that could cause this to throw is likely catastrophic,
  // so we re-throw
  catch (const std::exception& e)
  {
    LOG_ERROR("Error popping block from blockchain: " << e.what());
    throw;
  }
  catch (...)
  {
    LOG_ERROR("Error popping block from blockchain, throwing!");
    throw;
  }

  // make sure the hard fork object updates its current version
  m_hardfork->on_block_popped(1);

  // return transactions from popped block to the tx_pool
  size_t pruned = 0;
  for (transaction& tx : popped_txs)
  {
    if (tx.pruned)
    {
      ++pruned;
      continue;
    }
    if (!is_coinbase(tx))
    {
      cryptonote::tx_verification_context tvc = AUTO_VAL_INIT(tvc);

      // FIXME: HardFork
      // Besides the below, popping a block should also remove the last entry
      // in hf_versions.
      uint8_t version = get_ideal_hard_fork_version(m_db->height());

      // We assume that if they were in a block, the transactions are already
      // known to the network as a whole. However, if we had mined that block,
      // that might not be always true. Unlikely though, and always relaying
      // these again might cause a spike of traffic as many nodes re-relay
      // all the transactions in a popped block when a reorg happens.
      bool r = m_tx_pool.add_tx(tx, tvc, true, true, false, version);
      if (!r)
      {
        LOG_ERROR("Error returning transaction to tx_pool");
      }
    }
  }
  if (pruned)
    MWARNING(pruned << " pruned txes could not be added back to the txpool");

  m_blocks_longhash_table.clear();
  m_scan_table.clear();
  m_blocks_txs_check.clear();
  m_check_txin_table.clear();

  CHECK_AND_ASSERT_THROW_MES(update_next_cumulative_weight_limit(), "Error updating next cumulative weight limit");
  uint64_t top_block_height;
  crypto::hash top_block_hash = get_tail_id(top_block_height);
  m_tx_pool.on_blockchain_dec(top_block_height, top_block_hash);
  invalidate_block_template_cache();

  return popped_block;
}
//------------------------------------------------------------------
bool Blockchain::reset_and_set_genesis_block(const block& b)
{
  LOG_PRINT_L3("Blockchain::" << __func__);
  CRITICAL_REGION_LOCAL(m_blockchain_lock);
  m_timestamps_and_difficulties_height = 0;
  m_alternative_chains.clear();
  invalidate_block_template_cache();
  m_db->reset();
  m_hardfork->init();

  for (InitHook* hook : m_init_hooks)
    hook->init();

  db_wtxn_guard wtxn_guard(m_db);
  block_verification_context bvc = boost::value_initialized<block_verification_context>();
  add_new_block(b, bvc, nullptr /*checkpoint*/);
  if (!update_next_cumulative_weight_limit())
    return false;
  return bvc.m_added_to_main_chain && !bvc.m_verifivation_failed;
}
//------------------------------------------------------------------
crypto::hash Blockchain::get_tail_id(uint64_t& height) const
{
  LOG_PRINT_L3("Blockchain::" << __func__);
  CRITICAL_REGION_LOCAL(m_blockchain_lock);
  return m_db->top_block_hash(&height);
}
//------------------------------------------------------------------
crypto::hash Blockchain::get_tail_id() const
{
  LOG_PRINT_L3("Blockchain::" << __func__);
  // WARNING: this function does not take m_blockchain_lock, and thus should only call read only
  // m_db functions which do not depend on one another (ie, no getheight + gethash(height-1), as
  // well as not accessing class members, even read only (ie, m_invalid_blocks). The caller must
  // lock if it is otherwise needed.
  return m_db->top_block_hash();
}
//------------------------------------------------------------------
/*TODO: this function was...poorly written.  As such, I'm not entirely
 *      certain on what it was supposed to be doing.  Need to look into this,
 *      but it doesn't seem terribly important just yet.
 *
 * puts into list <ids> a list of hashes representing certain blocks
 * from the blockchain in reverse chronological order
 *
 * the blocks chosen, at the time of this writing, are:
 *   the most recent 11
 *   powers of 2 less recent from there, so 13, 17, 25, etc...
 *
 */
bool Blockchain::get_short_chain_history(std::list<crypto::hash>& ids) const
{
  LOG_PRINT_L3("Blockchain::" << __func__);
  CRITICAL_REGION_LOCAL(m_blockchain_lock);
  uint64_t i = 0;
  uint64_t current_multiplier = 1;
  uint64_t sz = m_db->height();

  if(!sz)
    return true;

  db_rtxn_guard rtxn_guard(m_db);
  bool genesis_included = false;
  uint64_t current_back_offset = 1;
  while(current_back_offset < sz)
  {
    ids.push_back(m_db->get_block_hash_from_height(sz - current_back_offset));

    if(sz-current_back_offset == 0)
    {
      genesis_included = true;
    }
    if(i < 10)
    {
      ++current_back_offset;
    }
    else
    {
      current_multiplier *= 2;
      current_back_offset += current_multiplier;
    }
    ++i;
  }

  if (!genesis_included)
  {
    ids.push_back(m_db->get_block_hash_from_height(0));
  }

  return true;
}
//------------------------------------------------------------------
crypto::hash Blockchain::get_block_id_by_height(uint64_t height) const
{
  LOG_PRINT_L3("Blockchain::" << __func__);
  // WARNING: this function does not take m_blockchain_lock, and thus should only call read only
  // m_db functions which do not depend on one another (ie, no getheight + gethash(height-1), as
  // well as not accessing class members, even read only (ie, m_invalid_blocks). The caller must
  // lock if it is otherwise needed.
  try
  {
    return m_db->get_block_hash_from_height(height);
  }
  catch (const BLOCK_DNE& e)
  {
  }
  catch (const std::exception& e)
  {
    MERROR(std::string("Something went wrong fetching block hash by height: ") + e.what());
    throw;
  }
  catch (...)
  {
    MERROR(std::string("Something went wrong fetching block hash by height"));
    throw;
  }
  return null_hash;
}
//------------------------------------------------------------------
bool Blockchain::get_block_by_hash(const crypto::hash &h, block &blk, bool *orphan) const
{
  LOG_PRINT_L3("Blockchain::" << __func__);
  CRITICAL_REGION_LOCAL(m_blockchain_lock);

  // try to find block in main chain
  try
  {
    blk = m_db->get_block(h);
    if (orphan)
      *orphan = false;
    return true;
  }
  // try to find block in alternative chain
  catch (const BLOCK_DNE& e)
  {
    blocks_ext_by_hash::const_iterator it_alt = m_alternative_chains.find(h);
    if (m_alternative_chains.end() != it_alt)
    {
      blk = it_alt->second.bl;
      if (orphan)
        *orphan = true;
      return true;
    }
  }
  catch (const std::exception& e)
  {
    MERROR(std::string("Something went wrong fetching block by hash: ") + e.what());
    throw;
  }
  catch (...)
  {
    MERROR(std::string("Something went wrong fetching block hash by hash"));
    throw;
  }

  return false;
}
//------------------------------------------------------------------
// This function aggregates the cumulative difficulties and timestamps of the
// last DIFFICULTY_BLOCKS_COUNT blocks and passes them to next_difficulty,
// returning the result of that call.  Ignores the genesis block, and can use
// less blocks than desired if there aren't enough.
difficulty_type Blockchain::get_difficulty_for_next_block()
{
  if (m_fixed_difficulty)
  {
    return m_db->height() ? m_fixed_difficulty : 1;
  }

  LOG_PRINT_L3("Blockchain::" << __func__);

  crypto::hash top_hash = get_tail_id();
  {
    CRITICAL_REGION_LOCAL(m_difficulty_lock);
    // we can call this without the blockchain lock, it might just give us
    // something a bit out of date, but that's fine since anything which
    // requires the blockchain lock will have acquired it in the first place,
    // and it will be unlocked only when called from the getinfo RPC
    if (top_hash == m_difficulty_for_next_block_top_hash)
      return m_difficulty_for_next_block;
  }

  CRITICAL_REGION_LOCAL(m_blockchain_lock);
  std::vector<uint64_t> timestamps;
  std::vector<difficulty_type> difficulties;
  uint64_t height;
  uint8_t version = get_current_hard_fork_version();
  size_t difficulty_blocks_count = DIFFICULTY_BLOCKS_COUNT_V2;
  top_hash = get_tail_id(height); // get it again now that we have the lock
  ++height; // top block height to blockchain height
  // ND: Speedup
  // 1. Keep a list of the last 735 (or less) blocks that is used to compute difficulty,
  //    then when the next block difficulty is queried, push the latest height data and
  //    pop the oldest one from the list. This only requires 1x read per height instead
  //    of doing 735 (DIFFICULTY_BLOCKS_COUNT).
  if (m_timestamps_and_difficulties_height != 0 && ((height - m_timestamps_and_difficulties_height) == 1) && m_timestamps.size() >= difficulty_blocks_count)
  {
    uint64_t index = height - 1;
    m_timestamps.push_back(m_db->get_block_timestamp(index));
    m_difficulties.push_back(m_db->get_block_cumulative_difficulty(index));

    while (m_timestamps.size() > difficulty_blocks_count)
      m_timestamps.erase(m_timestamps.begin());
    while (m_difficulties.size() > difficulty_blocks_count)
      m_difficulties.erase(m_difficulties.begin());

    m_timestamps_and_difficulties_height = height;
    timestamps = m_timestamps;
    difficulties = m_difficulties;
  }
  else
  {
    uint64_t offset = height - std::min < size_t > (height, static_cast<size_t>(difficulty_blocks_count));
    if (offset == 0)
      ++offset;

    timestamps.clear();
    difficulties.clear();
    if (height > offset)
    {
      timestamps.reserve(height - offset);
      difficulties.reserve(height - offset);
    }
    for (; offset < height; offset++)
    {
      timestamps.push_back(m_db->get_block_timestamp(offset));
      difficulties.push_back(m_db->get_block_cumulative_difficulty(offset));
    }

    m_timestamps_and_difficulties_height = height;
    m_timestamps = timestamps;
    m_difficulties = difficulties;
  }
  size_t target = get_difficulty_target();
  difficulty_type diff = next_difficulty_v2(timestamps, difficulties, target, version <= cryptonote::network_version_9_service_nodes);

  CRITICAL_REGION_LOCAL1(m_difficulty_lock);
  m_difficulty_for_next_block_top_hash = top_hash;
  m_difficulty_for_next_block = diff;
  return diff;
}
//------------------------------------------------------------------
std::vector<time_t> Blockchain::get_last_block_timestamps(unsigned int blocks) const
{
  uint64_t height = m_db->height();
  if (blocks > height)
    blocks = height;
  std::vector<time_t> timestamps(blocks);
  while (blocks--)
    timestamps[blocks] = m_db->get_block_timestamp(height - blocks - 1);
  return timestamps;
}
//------------------------------------------------------------------
// This function removes blocks from the blockchain until it gets to the
// position where the blockchain switch started and then re-adds the blocks
// that had been removed.
bool Blockchain::rollback_blockchain_switching(std::list<block>& original_chain, uint64_t rollback_height)
{
  LOG_PRINT_L3("Blockchain::" << __func__);
  CRITICAL_REGION_LOCAL(m_blockchain_lock);

  // fail if rollback_height passed is too high
  if (rollback_height > m_db->height())
  {
    return true;
  }

  m_timestamps_and_difficulties_height = 0;

  // remove blocks from blockchain until we get back to where we should be.
  while (m_db->height() != rollback_height)
  {
    pop_block_from_blockchain();
  }

  // Revert all changes from switching to the alt chain before adding the original chain back in
  for (BlockchainDetachedHook* hook : m_blockchain_detached_hooks)
    hook->blockchain_detached(rollback_height);

  // make sure the hard fork object updates its current version
  m_hardfork->reorganize_from_chain_height(rollback_height);

  //return back original chain
  for (auto& bl : original_chain)
  {
    block_verification_context bvc = boost::value_initialized<block_verification_context>();
    bool r = handle_block_to_main_chain(bl, bvc);
    CHECK_AND_ASSERT_MES(r && bvc.m_added_to_main_chain, false, "PANIC! failed to add (again) block while chain switching during the rollback!");
  }

  m_hardfork->reorganize_from_chain_height(rollback_height);

  MINFO("Rollback to height " << rollback_height << " was successful.");
  if (!original_chain.empty())
  {
    MINFO("Restoration to previous blockchain successful as well.");
  }
  return true;
}
//------------------------------------------------------------------
// This function attempts to switch to an alternate chain, returning
// boolean based on success therein.
bool Blockchain::switch_to_alternative_blockchain(std::list<blocks_ext_by_hash::const_iterator>& alt_chain, bool discard_disconnected_chain)
{
  LOG_PRINT_L3("Blockchain::" << __func__);
  CRITICAL_REGION_LOCAL(m_blockchain_lock);

  m_timestamps_and_difficulties_height = 0;

  // if empty alt chain passed (not sure how that could happen), return false
  CHECK_AND_ASSERT_MES(alt_chain.size(), false, "switch_to_alternative_blockchain: empty chain passed");

  // verify that main chain has front of alt chain's parent block
  if (!m_db->block_exists(alt_chain.front()->second.bl.prev_id))
  {
    LOG_ERROR("Attempting to move to an alternate chain, but it doesn't appear to connect to the main chain!");
    return false;
  }

  // pop blocks from the blockchain until the top block is the parent
  // of the front block of the alt chain.
  std::list<block> disconnected_chain;
  while (m_db->top_block_hash() != alt_chain.front()->second.bl.prev_id)
  {
    block b = pop_block_from_blockchain();
    disconnected_chain.push_front(b);
  }

  auto split_height = m_db->height();

  for (BlockchainDetachedHook* hook : m_blockchain_detached_hooks)
    hook->blockchain_detached(split_height);

  //connecting new alternative chain
  for(auto alt_ch_iter = alt_chain.begin(); alt_ch_iter != alt_chain.end(); alt_ch_iter++)
  {
    auto ch_ent = *alt_ch_iter;
    block_verification_context bvc = boost::value_initialized<block_verification_context>();

    // add block to main chain
    bool r = handle_block_to_main_chain(ch_ent->second.bl, bvc);

    // if adding block to main chain failed, rollback to previous state and
    // return false
    if(!r || !bvc.m_added_to_main_chain)
    {
      MERROR("Failed to switch to alternative blockchain");
      // rollback_blockchain_switching should be moved to two different
      // functions: rollback and apply_chain, but for now we pretend it is
      // just the latter (because the rollback was done above).
      rollback_blockchain_switching(disconnected_chain, split_height);

      // FIXME: Why do we keep invalid blocks around?  Possibly in case we hear
      // about them again so we can immediately dismiss them, but needs some
      // looking into.
      add_block_as_invalid(ch_ent->second, get_block_hash(ch_ent->second.bl));
      MERROR("The block was inserted as invalid while connecting new alternative chain, block_id: " << get_block_hash(ch_ent->second.bl));
      m_alternative_chains.erase(*alt_ch_iter++);

      for(auto alt_ch_to_orph_iter = alt_ch_iter; alt_ch_to_orph_iter != alt_chain.end(); )
      {
        add_block_as_invalid((*alt_ch_to_orph_iter)->second, (*alt_ch_to_orph_iter)->first);
        m_alternative_chains.erase(*alt_ch_to_orph_iter++);
      }
      return false;
    }
  }

  // if we're to keep the disconnected blocks, add them as alternates
  if(!discard_disconnected_chain)
  {
    //pushing old chain as alternative chain
    for (auto& old_ch_ent : disconnected_chain)
    {
      block_verification_context bvc = boost::value_initialized<block_verification_context>();
      bool r = handle_alternative_block(old_ch_ent, get_block_hash(old_ch_ent), bvc, false /*has_checkpoint*/);
      if(!r)
      {
        MERROR("Failed to push ex-main chain blocks to alternative chain ");
        // previously this would fail the blockchain switching, but I don't
        // think this is bad enough to warrant that.
      }
    }
  }

  //removing alt_chain entries from alternative chains container
  for (auto ch_ent: alt_chain)
  {
    m_alternative_chains.erase(ch_ent);
  }

  m_hardfork->reorganize_from_chain_height(split_height);

  std::shared_ptr<tools::Notify> reorg_notify = m_reorg_notify;
  if (reorg_notify)
    reorg_notify->notify("%s", std::to_string(split_height).c_str(), "%h", std::to_string(m_db->height()).c_str(),
        "%n", std::to_string(m_db->height() - split_height).c_str(), NULL);

  MGINFO_GREEN("REORGANIZE SUCCESS! on height: " << split_height << ", new blockchain size: " << m_db->height());
  return true;
}
//------------------------------------------------------------------
// This function calculates the difficulty target for the block being added to
// an alternate chain.
difficulty_type Blockchain::get_next_difficulty_for_alternative_chain(const std::list<blocks_ext_by_hash::const_iterator>& alt_chain, block_extended_info& bei) const
{
  if (m_fixed_difficulty)
  {
    return m_db->height() ? m_fixed_difficulty : 1;
  }

  LOG_PRINT_L3("Blockchain::" << __func__);
  std::vector<uint64_t> timestamps;
  std::vector<difficulty_type> cumulative_difficulties;
  size_t difficulty_blocks_count = DIFFICULTY_BLOCKS_COUNT_V2;

  // if the alt chain isn't long enough to calculate the difficulty target
  // based on its blocks alone, need to get more blocks from the main chain
  if(alt_chain.size()< difficulty_blocks_count)
  {
    CRITICAL_REGION_LOCAL(m_blockchain_lock);

    // Figure out start and stop offsets for main chain blocks
    size_t main_chain_stop_offset = alt_chain.size() ? alt_chain.front()->second.height : bei.height;
    size_t main_chain_count = difficulty_blocks_count - std::min(static_cast<size_t>(difficulty_blocks_count), alt_chain.size());
    main_chain_count = std::min(main_chain_count, main_chain_stop_offset);
    size_t main_chain_start_offset = main_chain_stop_offset - main_chain_count;

    if(!main_chain_start_offset)
      ++main_chain_start_offset; //skip genesis block

    // get difficulties and timestamps from relevant main chain blocks
    for(; main_chain_start_offset < main_chain_stop_offset; ++main_chain_start_offset)
    {
      timestamps.push_back(m_db->get_block_timestamp(main_chain_start_offset));
      cumulative_difficulties.push_back(m_db->get_block_cumulative_difficulty(main_chain_start_offset));
    }

    // make sure we haven't accidentally grabbed too many blocks...maybe don't need this check?
    CHECK_AND_ASSERT_MES((alt_chain.size() + timestamps.size()) <= difficulty_blocks_count, false, "Internal error, alt_chain.size()[" << alt_chain.size() << "] + vtimestampsec.size()[" << timestamps.size() << "] NOT <= DIFFICULTY_WINDOW[]" << DIFFICULTY_BLOCKS_COUNT_V2);

    for (auto it : alt_chain)
    {
      timestamps.push_back(it->second.bl.timestamp);
      cumulative_difficulties.push_back(it->second.cumulative_difficulty);
    }
  }
  // if the alt chain is long enough for the difficulty calc, grab difficulties
  // and timestamps from it alone
  else
  {
    timestamps.resize(static_cast<size_t>(difficulty_blocks_count));
    cumulative_difficulties.resize(static_cast<size_t>(difficulty_blocks_count));
    size_t count = 0;
    size_t max_i = timestamps.size()-1;
    // get difficulties and timestamps from most recent blocks in alt chain
    for(auto it: boost::adaptors::reverse(alt_chain))
    {
      timestamps[max_i - count] = it->second.bl.timestamp;
      cumulative_difficulties[max_i - count] = it->second.cumulative_difficulty;
      count++;
      if(count >= difficulty_blocks_count)
        break;
    }
  }

  // FIXME: This will fail if fork activation heights are subject to voting
  size_t target = DIFFICULTY_TARGET_V2;

  // calculate the difficulty target for the block and return it
  return next_difficulty_v2(timestamps, cumulative_difficulties, target, get_current_hard_fork_version() <= cryptonote::network_version_9_service_nodes);
}
//------------------------------------------------------------------
// This function does a sanity check on basic things that all miner
// transactions have in common, such as:
//   one input, of type txin_gen, with height set to the block's height
//   correct miner tx unlock time
//   a non-overflowing tx amount (dubious necessity on this check)
bool Blockchain::prevalidate_miner_transaction(const block& b, uint64_t height)
{
  LOG_PRINT_L3("Blockchain::" << __func__);
  CHECK_AND_ASSERT_MES(b.miner_tx.vin.size() == 1, false, "coinbase transaction in the block has no inputs");
  CHECK_AND_ASSERT_MES(b.miner_tx.vin[0].type() == typeid(txin_gen), false, "coinbase transaction in the block has the wrong type");
  if(boost::get<txin_gen>(b.miner_tx.vin[0]).height != height)
  {
    MWARNING("The miner transaction in block has invalid height: " << boost::get<txin_gen>(b.miner_tx.vin[0]).height << ", expected: " << height);
    return false;
  }
  MDEBUG("Miner tx hash: " << get_transaction_hash(b.miner_tx));
  CHECK_AND_ASSERT_MES(b.miner_tx.unlock_time == height + CRYPTONOTE_MINED_MONEY_UNLOCK_WINDOW, false, "coinbase transaction transaction has the wrong unlock time=" << b.miner_tx.unlock_time << ", expected " << height + CRYPTONOTE_MINED_MONEY_UNLOCK_WINDOW);

  //check outs overflow
  //NOTE: not entirely sure this is necessary, given that this function is
  //      designed simply to make sure the total amount for a transaction
  //      does not overflow a uint64_t, and this transaction *is* a uint64_t...
  if(!check_outs_overflow(b.miner_tx))
  {
    MERROR("miner transaction has money overflow in block " << get_block_hash(b));
    return false;
  }

  return true;
}
//------------------------------------------------------------------
// This function validates the miner transaction reward
bool Blockchain::validate_miner_transaction(const block& b, size_t cumulative_block_weight, uint64_t fee, uint64_t& base_reward, uint64_t already_generated_coins, bool &partial_block_reward, uint8_t version)
{
  LOG_PRINT_L3("Blockchain::" << __func__);
  //validate reward
  uint64_t money_in_use = 0;
  for (auto& o: b.miner_tx.vout)
    money_in_use += o.amount;
  partial_block_reward = false;

  if (b.miner_tx.vout.size() == 0) {
    MERROR_VER("miner tx has no outputs");
    return false;
  }

  uint64_t height = cryptonote::get_block_height(b);
  std::vector<uint64_t> last_blocks_weights;
  get_last_n_blocks_weights(last_blocks_weights, CRYPTONOTE_REWARD_BLOCKS_WINDOW);

  loki_block_reward_context block_reward_context = {};
  block_reward_context.fee                       = fee;
  block_reward_context.height                    = height;
  if (!calc_batched_governance_reward(height, block_reward_context.batched_governance))
  {
    MERROR_VER("Failed to calculate batched governance reward");
    return false;
  }

  block_reward_parts reward_parts;
  if (!get_loki_block_reward(epee::misc_utils::median(last_blocks_weights), cumulative_block_weight, already_generated_coins, version, reward_parts, block_reward_context))
  {
    MERROR_VER("block weight " << cumulative_block_weight << " is bigger than allowed for this blockchain");
    return false;
  }

  for (ValidateMinerTxHook* hook : m_validate_miner_tx_hooks)
  {
    if (!hook->validate_miner_tx(b.prev_id, b.miner_tx, m_db->height(), version, reward_parts))
      return false;
  }

  if (already_generated_coins != 0 && block_has_governance_output(nettype(), b))
  {
    if (version >= network_version_10_bulletproofs && reward_parts.governance == 0)
    {
      MERROR("Governance reward should not be 0 after hardfork v10 if this height has a governance output because it is the batched payout height");
      return false;
    }

    if (b.miner_tx.vout.back().amount != reward_parts.governance)
    {
      MERROR("Governance reward amount incorrect.  Should be: " << print_money(reward_parts.governance) << ", is: " << print_money(b.miner_tx.vout.back().amount));
      return false;
    }

    if (!validate_governance_reward_key(m_db->height(), *cryptonote::get_config(m_nettype, version).GOVERNANCE_WALLET_ADDRESS, b.miner_tx.vout.size() - 1, boost::get<txout_to_key>(b.miner_tx.vout.back().target).key, m_nettype))
    {
      MERROR("Governance reward public key incorrect.");
      return false;
    }
  }

  if (version >= cryptonote::network_version_12_checkpointing)
  {
    if (b.miner_tx.type != txtype::standard)
    {
      MERROR("Coinbase invalid transaction type for coinbase transaction.");
      return false;
    }

    const auto min_version = transaction::get_min_version_for_hf(version, nettype(), true /*miner_tx*/);
    const auto max_version = transaction::get_max_version_for_hf(version, nettype());
    if (b.miner_tx.version < min_version || b.miner_tx.version > max_version)
    {
      MERROR_VER("Coinbase invalid version: " << b.miner_tx.version << " for hardfork: " << version << " min/max version:  " << min_version << "/" << max_version);
      return false;
    }
  }

  base_reward = reward_parts.adjusted_base_reward;
  if(base_reward + fee < money_in_use)
  {
    MERROR_VER("coinbase transaction spend too much money (" << print_money(money_in_use) << "). Block reward is " << print_money(base_reward) << "(" << print_money(base_reward) << "+" << print_money(fee) << ")");
    return false;
  }

  // since a miner can claim less than the full block reward, we update the base_reward
  // to show the amount of coins that were actually generated, the remainder will be pushed back for later
  // emission. This modifies the emission curve very slightly.
  CHECK_AND_ASSERT_MES(money_in_use - fee <= base_reward, false, "base reward calculation bug");
  if(base_reward != money_in_use)
    partial_block_reward = true;
  base_reward = money_in_use - fee;

  return true;
}
//------------------------------------------------------------------
// get the block weights of the last <count> blocks, and return by reference <sz>.
void Blockchain::get_last_n_blocks_weights(std::vector<uint64_t>& weights, size_t count) const
{
  LOG_PRINT_L3("Blockchain::" << __func__);
  CRITICAL_REGION_LOCAL(m_blockchain_lock);
  auto h = m_db->height();

  // this function is meaningless for an empty blockchain...granted it should never be empty
  if(h == 0)
    return;

  // add weight of last <count> blocks to vector <weights> (or less, if blockchain size < count)
  size_t start_offset = h - std::min<size_t>(h, count);
  weights = m_db->get_block_weights(start_offset, count);
}
//------------------------------------------------------------------
uint64_t Blockchain::get_long_term_block_weight_median(uint64_t start_height, size_t count) const
{
  LOG_PRINT_L3("Blockchain::" << __func__);
  CRITICAL_REGION_LOCAL(m_blockchain_lock);

  PERF_TIMER(get_long_term_block_weights);

  CHECK_AND_ASSERT_THROW_MES(count > 0, "count == 0");

  bool cached = false;
  uint64_t blockchain_height = m_db->height();
  uint64_t tip_height = start_height + count - 1;
  crypto::hash tip_hash = crypto::null_hash;
  if (tip_height < blockchain_height && count == (size_t)m_long_term_block_weights_cache_rolling_median.size())
  {
    tip_hash = m_db->get_block_hash_from_height(tip_height);
    cached = tip_hash == m_long_term_block_weights_cache_tip_hash;
  }

  if (cached)
  {
    MTRACE("requesting " << count << " from " << start_height << ", cached");
    return m_long_term_block_weights_cache_rolling_median.median();
  }

  // in the vast majority of uncached cases, most is still cached,
  // as we just move the window one block up:
  if (tip_height > 0 && count == (size_t)m_long_term_block_weights_cache_rolling_median.size() && tip_height < blockchain_height)
  {
    crypto::hash old_tip_hash = m_db->get_block_hash_from_height(tip_height - 1);
    if (old_tip_hash == m_long_term_block_weights_cache_tip_hash)
    {
      MTRACE("requesting " << count << " from " << start_height << ", incremental");
      m_long_term_block_weights_cache_tip_hash = tip_hash;
      m_long_term_block_weights_cache_rolling_median.insert(m_db->get_block_long_term_weight(tip_height));
      return m_long_term_block_weights_cache_rolling_median.median();
    }
  }

  MTRACE("requesting " << count << " from " << start_height << ", uncached");
  std::vector<uint64_t> weights = m_db->get_long_term_block_weights(start_height, count);
  m_long_term_block_weights_cache_tip_hash = tip_hash;
  m_long_term_block_weights_cache_rolling_median.clear();
  for (uint64_t w: weights)
    m_long_term_block_weights_cache_rolling_median.insert(w);
  return m_long_term_block_weights_cache_rolling_median.median();
}
//------------------------------------------------------------------
uint64_t Blockchain::get_current_cumulative_block_weight_limit() const
{
  LOG_PRINT_L3("Blockchain::" << __func__);
  return m_current_block_cumul_weight_limit;
}
//------------------------------------------------------------------
uint64_t Blockchain::get_current_cumulative_block_weight_median() const
{
  LOG_PRINT_L3("Blockchain::" << __func__);
  return m_current_block_cumul_weight_median;
}
//------------------------------------------------------------------
//TODO: This function only needed minor modification to work with BlockchainDB,
//      and *works*.  As such, to reduce the number of things that might break
//      in moving to BlockchainDB, this function will remain otherwise
//      unchanged for the time being.
//
// This function makes a new block for a miner to mine the hash for
//
// FIXME: this codebase references #if defined(DEBUG_CREATE_BLOCK_TEMPLATE)
// in a lot of places.  That flag is not referenced in any of the code
// nor any of the makefiles, howeve.  Need to look into whether or not it's
// necessary at all.
bool Blockchain::create_block_template(block& b, const crypto::hash *from_block, const account_public_address& miner_address, difficulty_type& diffic, uint64_t& height, uint64_t& expected_reward, const blobdata& ex_nonce)
{
  LOG_PRINT_L3("Blockchain::" << __func__);
  size_t median_weight;
  uint64_t already_generated_coins;
  uint64_t pool_cookie;

  m_tx_pool.lock();
  const auto txpool_unlocker = epee::misc_utils::create_scope_leave_handler([&]() { m_tx_pool.unlock(); });
  CRITICAL_REGION_LOCAL(m_blockchain_lock);
  if (m_btc_valid && !from_block) {
    // The pool cookie is atomic. The lack of locking is OK, as if it changes
    // just as we compare it, we'll just use a slightly old template, but
    // this would be the case anyway if we'd lock, and the change happened
    // just after the block template was created
    if (!memcmp(&miner_address, &m_btc_address, sizeof(cryptonote::account_public_address)) && m_btc_nonce == ex_nonce
      && m_btc_pool_cookie == m_tx_pool.cookie() && m_btc.prev_id == get_tail_id()) {
      MDEBUG("Using cached template");
      m_btc.timestamp = time(NULL); // update timestamp unconditionally
      b = m_btc;
      diffic = m_btc_difficulty;
      height = m_btc_height;
      expected_reward = m_btc_expected_reward;
      return true;
    }
    MDEBUG("Not using cached template: address " << (!memcmp(&miner_address, &m_btc_address, sizeof(cryptonote::account_public_address))) << ", nonce " << (m_btc_nonce == ex_nonce) << ", cookie " << (m_btc_pool_cookie == m_tx_pool.cookie()) << ", from_block " << (!!from_block));
    invalidate_block_template_cache();
  }

  if (from_block)
  {
    //build alternative subchain, front -> mainchain, back -> alternative head
    //block is not related with head of main chain
    //first of all - look in alternative chains container
    auto it_prev = m_alternative_chains.find(*from_block);
    bool parent_in_main = m_db->block_exists(*from_block);
    if(it_prev == m_alternative_chains.end() && !parent_in_main)
    {
      MERROR("Unknown from block");
      return false;
    }

    //we have new block in alternative chain
    std::list<blocks_ext_by_hash::const_iterator> alt_chain;
    block_verification_context bvc = boost::value_initialized<block_verification_context>();
    std::vector<uint64_t> timestamps;
    if (!build_alt_chain(*from_block, alt_chain, timestamps, bvc))
      return false;

    if (parent_in_main)
    {
      cryptonote::block prev_block;
      CHECK_AND_ASSERT_MES(get_block_by_hash(*from_block, prev_block), false, "From block not found"); // TODO
      uint64_t from_block_height = cryptonote::get_block_height(prev_block);
      height = from_block_height + 1;
    }
    else
    {
      height = alt_chain.back()->second.height + 1;
    }
    b.major_version = m_hardfork->get_ideal_version(height);
    b.minor_version = m_hardfork->get_ideal_version();
    b.prev_id = *from_block;

    // cheat and use the weight of the block we start from, virtually certain to be acceptable
    // and use 1.9 times rather than 2 times so we're even more sure
    if (parent_in_main)
    {
      median_weight = m_db->get_block_weight(height - 1);
      already_generated_coins = m_db->get_block_already_generated_coins(height - 1);
    }
    else
    {
      median_weight = it_prev->second.block_cumulative_weight - it_prev->second.block_cumulative_weight / 20;
      already_generated_coins = alt_chain.back()->second.already_generated_coins;
    }

    // FIXME: consider moving away from block_extended_info at some point
    block_extended_info bei = boost::value_initialized<block_extended_info>();
    bei.bl = b;
    bei.height = alt_chain.size() ? it_prev->second.height + 1 : m_db->get_block_height(*from_block) + 1;

    diffic = get_next_difficulty_for_alternative_chain(alt_chain, bei);
  }
  else
  {
    height = m_db->height();
    b.major_version = m_hardfork->get_current_version();
    b.minor_version = m_hardfork->get_ideal_version();
    b.prev_id = get_tail_id();
    median_weight = m_current_block_cumul_weight_limit / 2;
    diffic = get_difficulty_for_next_block();
    already_generated_coins = m_db->get_block_already_generated_coins(height - 1);
  }
  b.timestamp = time(NULL);

  uint64_t median_ts;
  if (!check_block_timestamp(b, median_ts))
  {
    b.timestamp = median_ts;
  }

  CHECK_AND_ASSERT_MES(diffic, false, "difficulty overhead.");

  size_t txs_weight;
  uint64_t fee;
  if (!m_tx_pool.fill_block_template(b, median_weight, already_generated_coins, txs_weight, fee, expected_reward, b.major_version, height))
  {
    return false;
  }
  pool_cookie = m_tx_pool.cookie();
#if defined(DEBUG_CREATE_BLOCK_TEMPLATE)
  size_t real_txs_weight = 0;
  uint64_t real_fee = 0;
  for(crypto::hash &cur_hash: b.tx_hashes)
  {
    auto cur_res = m_tx_pool.m_transactions.find(cur_hash);
    if (cur_res == m_tx_pool.m_transactions.end())
    {
      LOG_ERROR("Creating block template: error: transaction not found");
      continue;
    }
    tx_memory_pool::tx_details &cur_tx = cur_res->second;
    real_txs_weight += cur_tx.weight;
    real_fee += cur_tx.fee;
    if (cur_tx.weight != get_transaction_weight(cur_tx.tx))
    {
      LOG_ERROR("Creating block template: error: invalid transaction weight");
    }
    if (cur_tx.tx.version == txversion::v1)
    {
      uint64_t inputs_amount;
      if (!get_inputs_money_amount(cur_tx.tx, inputs_amount))
      {
        LOG_ERROR("Creating block template: error: cannot get inputs amount");
      }
      else if (cur_tx.fee != inputs_amount - get_outs_money_amount(cur_tx.tx))
      {
        LOG_ERROR("Creating block template: error: invalid fee");
      }
    }
    else
    {
      if (cur_tx.fee != cur_tx.tx.rct_signatures.txnFee)
      {
        LOG_ERROR("Creating block template: error: invalid fee");
      }
    }
  }
  if (txs_weight != real_txs_weight)
  {
    LOG_ERROR("Creating block template: error: wrongly calculated transaction weight");
  }
  if (fee != real_fee)
  {
    LOG_ERROR("Creating block template: error: wrongly calculated fee");
  }
  MDEBUG("Creating block template: height " << height <<
      ", median weight " << median_weight <<
      ", already generated coins " << already_generated_coins <<
      ", transaction weight " << txs_weight <<
      ", fee " << fee);
#endif

  /*
   two-phase miner transaction generation: we don't know exact block weight until we prepare block, but we don't know reward until we know
   block weight, so first miner transaction generated with fake amount of money, and with phase we know think we know expected block weight
   */
  //make blocks coin-base tx looks close to real coinbase tx to get truthful blob weight
  uint8_t hf_version = b.major_version;
  loki_miner_tx_context miner_tx_context(m_nettype,
                                         m_service_node_list.select_winner(),
                                         m_service_node_list.get_winner_addresses_and_portions());

  if (!calc_batched_governance_reward(height, miner_tx_context.batched_governance))
  {
    LOG_ERROR("Failed to calculate batched governance reward");
    return false;
  }

  bool r = construct_miner_tx(height, median_weight, already_generated_coins, txs_weight, fee, miner_address, b.miner_tx, ex_nonce, hf_version, miner_tx_context);

  CHECK_AND_ASSERT_MES(r, false, "Failed to construct miner tx, first chance");
  size_t cumulative_weight = txs_weight + get_transaction_weight(b.miner_tx);
#if defined(DEBUG_CREATE_BLOCK_TEMPLATE)
  MDEBUG("Creating block template: miner tx weight " << get_transaction_weight(b.miner_tx) <<
      ", cumulative weight " << cumulative_weight);
#endif
  for (size_t try_count = 0; try_count != 10; ++try_count)
  {
    r = construct_miner_tx(height, median_weight, already_generated_coins, cumulative_weight, fee, miner_address, b.miner_tx, ex_nonce, hf_version, miner_tx_context);

    CHECK_AND_ASSERT_MES(r, false, "Failed to construct miner tx, second chance");
    size_t coinbase_weight = get_transaction_weight(b.miner_tx);
    if (coinbase_weight > cumulative_weight - txs_weight)
    {
      cumulative_weight = txs_weight + coinbase_weight;
#if defined(DEBUG_CREATE_BLOCK_TEMPLATE)
      MDEBUG("Creating block template: miner tx weight " << coinbase_weight <<
          ", cumulative weight " << cumulative_weight << " is greater than before");
#endif
      continue;
    }

    if (coinbase_weight < cumulative_weight - txs_weight)
    {
      size_t delta = cumulative_weight - txs_weight - coinbase_weight;
#if defined(DEBUG_CREATE_BLOCK_TEMPLATE)
      MDEBUG("Creating block template: miner tx weight " << coinbase_weight <<
          ", cumulative weight " << txs_weight + coinbase_weight <<
          " is less than before, adding " << delta << " zero bytes");
#endif
      b.miner_tx.extra.insert(b.miner_tx.extra.end(), delta, 0);
      //here  could be 1 byte difference, because of extra field counter is varint, and it can become from 1-byte len to 2-bytes len.
      if (cumulative_weight != txs_weight + get_transaction_weight(b.miner_tx))
      {
        CHECK_AND_ASSERT_MES(cumulative_weight + 1 == txs_weight + get_transaction_weight(b.miner_tx), false, "unexpected case: cumulative_weight=" << cumulative_weight << " + 1 is not equal txs_cumulative_weight=" << txs_weight << " + get_transaction_weight(b.miner_tx)=" << get_transaction_weight(b.miner_tx));
        b.miner_tx.extra.resize(b.miner_tx.extra.size() - 1);
        if (cumulative_weight != txs_weight + get_transaction_weight(b.miner_tx))
        {
          //fuck, not lucky, -1 makes varint-counter size smaller, in that case we continue to grow with cumulative_weight
          MDEBUG("Miner tx creation has no luck with delta_extra size = " << delta << " and " << delta - 1);
          cumulative_weight += delta - 1;
          continue;
        }
        MDEBUG("Setting extra for block: " << b.miner_tx.extra.size() << ", try_count=" << try_count);
      }
    }
    CHECK_AND_ASSERT_MES(cumulative_weight == txs_weight + get_transaction_weight(b.miner_tx), false, "unexpected case: cumulative_weight=" << cumulative_weight << " is not equal txs_cumulative_weight=" << txs_weight << " + get_transaction_weight(b.miner_tx)=" << get_transaction_weight(b.miner_tx));
#if defined(DEBUG_CREATE_BLOCK_TEMPLATE)
    MDEBUG("Creating block template: miner tx weight " << coinbase_weight <<
        ", cumulative weight " << cumulative_weight << " is now good");
#endif

    if (!from_block)
      cache_block_template(b, miner_address, ex_nonce, diffic, height, expected_reward, pool_cookie);
    return true;
  }
  LOG_ERROR("Failed to create_block_template with " << 10 << " tries");
  return false;
}
//------------------------------------------------------------------
bool Blockchain::create_block_template(block& b, const account_public_address& miner_address, difficulty_type& diffic, uint64_t& height, uint64_t& expected_reward, const blobdata& ex_nonce)
{
  return create_block_template(b, NULL, miner_address, diffic, height, expected_reward, ex_nonce);
}
//------------------------------------------------------------------
// for an alternate chain, get the timestamps from the main chain to complete
// the needed number of timestamps for the BLOCKCHAIN_TIMESTAMP_CHECK_WINDOW.
bool Blockchain::complete_timestamps_vector(uint64_t start_top_height, std::vector<uint64_t>& timestamps) const
{
  LOG_PRINT_L3("Blockchain::" << __func__);

  if(timestamps.size() >= BLOCKCHAIN_TIMESTAMP_CHECK_WINDOW)
    return true;

  CRITICAL_REGION_LOCAL(m_blockchain_lock);
  size_t need_elements = BLOCKCHAIN_TIMESTAMP_CHECK_WINDOW - timestamps.size();
  CHECK_AND_ASSERT_MES(start_top_height < m_db->height(), false, "internal error: passed start_height not < " << " m_db->height() -- " << start_top_height << " >= " << m_db->height());
  size_t stop_offset = start_top_height > need_elements ? start_top_height - need_elements : 0;
  timestamps.reserve(timestamps.size() + start_top_height - stop_offset);
  while (start_top_height != stop_offset)
  {
    timestamps.push_back(m_db->get_block_timestamp(start_top_height));
    --start_top_height;
  }
  return true;
}
//------------------------------------------------------------------
bool Blockchain::build_alt_chain(const crypto::hash &prev_id, std::list<blocks_ext_by_hash::const_iterator>& alt_chain, std::vector<uint64_t> &timestamps, block_verification_context& bvc) const
{
    //build alternative subchain, front -> mainchain, back -> alternative head
    blocks_ext_by_hash::const_iterator alt_it = m_alternative_chains.find(prev_id);
    timestamps.clear();
    while(alt_it != m_alternative_chains.end())
    {
      alt_chain.push_front(alt_it);
      timestamps.push_back(alt_it->second.bl.timestamp);
      alt_it = m_alternative_chains.find(alt_it->second.bl.prev_id);
    }

    // if block to be added connects to known blocks that aren't part of the
    // main chain -- that is, if we're adding on to an alternate chain
    if(!alt_chain.empty())
    {
      // make sure alt chain doesn't somehow start past the end of the main chain
      CHECK_AND_ASSERT_MES(m_db->height() > alt_chain.front()->second.height, false, "main blockchain wrong height");

      // make sure that the blockchain contains the block that should connect
      // this alternate chain with it.
      if (!m_db->block_exists(alt_chain.front()->second.bl.prev_id))
      {
        MERROR("alternate chain does not appear to connect to main chain...");
        return false;
      }

      // make sure block connects correctly to the main chain
      auto h = m_db->get_block_hash_from_height(alt_chain.front()->second.height - 1);
      CHECK_AND_ASSERT_MES(h == alt_chain.front()->second.bl.prev_id, false, "alternative chain has wrong connection to main chain");
      complete_timestamps_vector(m_db->get_block_height(alt_chain.front()->second.bl.prev_id), timestamps);
    }
    // if block not associated with known alternate chain
    else
    {
      // if block parent is not part of main chain or an alternate chain,
      // we ignore it
      bool parent_in_main = m_db->block_exists(prev_id);
      CHECK_AND_ASSERT_MES(parent_in_main, false, "internal error: broken imperative condition: parent_in_main");

      complete_timestamps_vector(m_db->get_block_height(prev_id), timestamps);
    }

    return true;
}
//------------------------------------------------------------------
// If a block is to be added and its parent block is not the current
// main chain top block, then we need to see if we know about its parent block.
// If its parent block is part of a known forked chain, then we need to see
// if that chain is long enough to become the main chain and re-org accordingly
// if so.  If not, we need to hang on to the block in case it becomes part of
// a long forked chain eventually.
bool Blockchain::handle_alternative_block(const block& b, const crypto::hash& id, block_verification_context& bvc, bool has_checkpoint)
{
  LOG_PRINT_L3("Blockchain::" << __func__);
  CRITICAL_REGION_LOCAL(m_blockchain_lock);
  m_timestamps_and_difficulties_height = 0;
  uint64_t block_height = get_block_height(b);
  if(0 == block_height)
  {
    MERROR_VER("Block with id: " << epee::string_tools::pod_to_hex(id) << " (as alternative), but miner tx says height is 0.");
    bvc.m_verifivation_failed = true;
    return false;
  }
  if (!m_checkpoints.is_alternative_block_allowed(get_current_blockchain_height(), block_height))
  {
    MERROR_VER("Block with id: " << id << std::endl << " can't be accepted for alternative chain, block height: " << block_height << std::endl << " blockchain height: " << get_current_blockchain_height());
    bvc.m_verifivation_failed = true;
    return false;
  }

  // this is a cheap test
  if (!m_hardfork->check_for_height(b, block_height))
  {
    LOG_PRINT_L1("Block with id: " << id << std::endl << "has old version for height " << block_height);
    bvc.m_verifivation_failed = true;
    return false;
  }

  //block is not related with head of main chain
  //first of all - look in alternative chains container
  auto it_prev = m_alternative_chains.find(b.prev_id);
  bool parent_in_main = m_db->block_exists(b.prev_id);
  if(it_prev != m_alternative_chains.end() || parent_in_main)
  {
    //we have new block in alternative chain
    std::list<blocks_ext_by_hash::const_iterator> alt_chain;
    std::vector<uint64_t> timestamps;
    if (!build_alt_chain(b.prev_id, alt_chain, timestamps, bvc))
      return false;

    // FIXME: consider moving away from block_extended_info at some point
    block_extended_info bei = boost::value_initialized<block_extended_info>();
    bei.bl = b;
    const uint64_t prev_height = alt_chain.size() ? it_prev->second.height : m_db->get_block_height(b.prev_id);
    bei.height = prev_height + 1;
    uint64_t block_reward = get_outs_money_amount(b.miner_tx);
    bei.already_generated_coins = block_reward + (alt_chain.size() ? it_prev->second.already_generated_coins : m_db->get_block_already_generated_coins(prev_height));

    // verify that the block's timestamp is within the acceptable range
    // (not earlier than the median of the last X blocks)
    if(!check_block_timestamp(timestamps, b))
    {
      MERROR_VER("Block with id: " << id << std::endl << " for alternative chain, has invalid timestamp: " << b.timestamp);
      bvc.m_verifivation_failed = true;
      return false;
    }

    // Check the block's hash against the difficulty target for its alt chain
    difficulty_type current_diff = get_next_difficulty_for_alternative_chain(alt_chain, bei);
    CHECK_AND_ASSERT_MES(current_diff, false, "!!!!!!! DIFFICULTY OVERHEAD !!!!!!!");
    crypto::hash proof_of_work = null_hash;
    get_block_longhash(bei.bl, proof_of_work, bei.height);
    if(!check_hash(proof_of_work, current_diff))
    {
      MERROR_VER("Block with id: " << id << std::endl << " for alternative chain, does not have enough proof of work: " << proof_of_work << std::endl << " expected difficulty: " << current_diff);
      bvc.m_verifivation_failed = true;
      return false;
    }

    if(!prevalidate_miner_transaction(b, bei.height))
    {
      MERROR_VER("Block with id: " << epee::string_tools::pod_to_hex(id) << " (as alternative) has incorrect miner transaction.");
      bvc.m_verifivation_failed = true;
      return false;
    }

    // FIXME:
    // this brings up an interesting point: consider allowing to get block
    // difficulty both by height OR by hash, not just height.
    difficulty_type main_chain_cumulative_difficulty = m_db->get_block_cumulative_difficulty(m_db->height() - 1);
    if (alt_chain.size())
    {
      bei.cumulative_difficulty = it_prev->second.cumulative_difficulty;
    }
    else
    {
      // passed-in block's previous block's cumulative difficulty, found on the main chain
      bei.cumulative_difficulty = m_db->get_block_cumulative_difficulty(m_db->get_block_height(b.prev_id));
    }
    bei.cumulative_difficulty += current_diff;

    // add block to alternate blocks storage,
    // as well as the current "alt chain" container
    auto i_res = m_alternative_chains.insert(blocks_ext_by_hash::value_type(id, bei));
    CHECK_AND_ASSERT_MES(i_res.second, false, "insertion of new alternative block returned as it already exist");
    alt_chain.push_back(i_res.first);

    bool is_a_checkpoint = false;
    if(!has_checkpoint && !m_checkpoints.check_block(bei.height, id, &is_a_checkpoint))
    {
      LOG_ERROR("CHECKPOINT VALIDATION FAILED");
      bvc.m_verifivation_failed = true;
      return false;
    }

    if(has_checkpoint || is_a_checkpoint)
    {
      //do reorganize!
      MGINFO_GREEN("###### REORGANIZE on height: " << alt_chain.front()->second.height << " of " << m_db->height() - 1 << ", checkpoint is found in alternative chain on height " << bei.height);

      bool r = switch_to_alternative_blockchain(alt_chain, true);

      if(r) bvc.m_added_to_main_chain = true;
      else bvc.m_verifivation_failed = true;

      return r;
    }
    else if(main_chain_cumulative_difficulty < bei.cumulative_difficulty) //check if difficulty bigger then in main chain
    {
      //do reorganize!
      MGINFO_GREEN("###### REORGANIZE on height: " << alt_chain.front()->second.height << " of " << m_db->height() - 1 << " with cum_difficulty " << m_db->get_block_cumulative_difficulty(m_db->height() - 1) << std::endl << " alternative blockchain size: " << alt_chain.size() << " with cum_difficulty " << bei.cumulative_difficulty);

      bool r = switch_to_alternative_blockchain(alt_chain, false);
      if (r)
        bvc.m_added_to_main_chain = true;
      else
        bvc.m_verifivation_failed = true;
      return r;
    }
    else
    {
      MGINFO_BLUE("----- BLOCK ADDED AS ALTERNATIVE ON HEIGHT " << bei.height << std::endl << "id:\t" << id << std::endl << "PoW:\t" << proof_of_work << std::endl << "difficulty:\t" << current_diff);
      return true;
    }
  }
  else
  {
    //block orphaned
    bvc.m_marked_as_orphaned = true;
    MERROR_VER("Block recognized as orphaned and rejected, id = " << id << ", height " << block_height
        << ", parent in alt " << (it_prev != m_alternative_chains.end()) << ", parent in main " << parent_in_main
        << " (parent " << b.prev_id << ", current top " << get_tail_id() << ", chain height " << get_current_blockchain_height() << ")");
  }

  return true;
}
//------------------------------------------------------------------
bool Blockchain::get_blocks(uint64_t start_offset, size_t count, std::vector<std::pair<cryptonote::blobdata,block>>& blocks, std::vector<cryptonote::blobdata>& txs) const
{
  LOG_PRINT_L3("Blockchain::" << __func__);
  CRITICAL_REGION_LOCAL(m_blockchain_lock);
  if(start_offset >= m_db->height())
    return false;

  if (!get_blocks(start_offset, count, blocks))
  {
    return false;
  }

  for(const auto& blk : blocks)
  {
    std::vector<crypto::hash> missed_ids;
    get_transactions_blobs(blk.second.tx_hashes, txs, missed_ids);
    CHECK_AND_ASSERT_MES(!missed_ids.size(), false, "has missed transactions in own block in main blockchain");
  }

  return true;
}
//------------------------------------------------------------------
bool Blockchain::get_blocks(uint64_t start_offset, size_t count, std::vector<std::pair<cryptonote::blobdata,block>>& blocks) const
{
  LOG_PRINT_L3("Blockchain::" << __func__);
  CRITICAL_REGION_LOCAL(m_blockchain_lock);
  const uint64_t height = m_db->height();
  if(start_offset >= height)
    return false;

  blocks.reserve(blocks.size() + height - start_offset);
  for(size_t i = start_offset; i < start_offset + count && i < height;i++)
  {
    blocks.push_back(std::make_pair(m_db->get_block_blob_from_height(i), block()));
    if (!parse_and_validate_block_from_blob(blocks.back().first, blocks.back().second))
    {
      LOG_ERROR("Invalid block");
      return false;
    }
  }
  return true;
}
//------------------------------------------------------------------
//TODO: This function *looks* like it won't need to be rewritten
//      to use BlockchainDB, as it calls other functions that were,
//      but it warrants some looking into later.
//
//FIXME: This function appears to want to return false if any transactions
//       that belong with blocks are missing, but not if blocks themselves
//       are missing.
bool Blockchain::handle_get_objects(NOTIFY_REQUEST_GET_OBJECTS::request& arg, NOTIFY_RESPONSE_GET_OBJECTS::request& rsp)
{
  LOG_PRINT_L3("Blockchain::" << __func__);
  CRITICAL_REGION_LOCAL(m_blockchain_lock);
  db_rtxn_guard rtxn_guard (m_db);
  rsp.current_blockchain_height = get_current_blockchain_height();
  std::vector<std::pair<cryptonote::blobdata,block>> blocks;
  get_blocks(arg.blocks, blocks, rsp.missed_ids);

  uint64_t const top_height = (m_db->height() - 1);
  uint64_t const earliest_height_to_sync_checkpoints_granularly =
      (top_height < service_nodes::CHECKPOINT_STORE_PERSISTENTLY_INTERVAL)
          ? 0
          : top_height - service_nodes::CHECKPOINT_STORE_PERSISTENTLY_INTERVAL;

  for (auto& bl: blocks)
  {
    std::vector<crypto::hash> missed_tx_ids;

    rsp.blocks.push_back(block_complete_entry());
    block_complete_entry& e = rsp.blocks.back();

    uint64_t const block_height  = get_block_height(bl.second);
    uint64_t checkpoint_interval = service_nodes::CHECKPOINT_STORE_PERSISTENTLY_INTERVAL;
    if (block_height >= earliest_height_to_sync_checkpoints_granularly)
      checkpoint_interval = service_nodes::CHECKPOINT_INTERVAL;

    if ((block_height % checkpoint_interval) == 0)
    {
      try
      {
        checkpoint_t checkpoint;
        if (m_db->get_block_checkpoint(block_height, checkpoint))
          e.checkpoint = t_serializable_object_to_blob(checkpoint);
      }
      catch (const std::exception &e)
      {
        MERROR("Get block checkpoint from DB failed non-trivially at height: " << block_height << ", what = " << e.what());
        return false;
      }
    }

    // FIXME: s/rsp.missed_ids/missed_tx_id/ ?  Seems like rsp.missed_ids
    //        is for missed blocks, not missed transactions as well.
    get_transactions_blobs(bl.second.tx_hashes, e.txs, missed_tx_ids);

    if (missed_tx_ids.size() != 0)
    {
      LOG_ERROR("Error retrieving blocks, missed " << missed_tx_ids.size()
          << " transactions for block with hash: " << get_block_hash(bl.second)
          << std::endl
      );

      // append missed transaction hashes to response missed_ids field,
      // as done below if any standalone transactions were requested
      // and missed.
      rsp.missed_ids.insert(rsp.missed_ids.end(), missed_tx_ids.begin(), missed_tx_ids.end());
      return false;
    }

    //pack block
    e.block = std::move(bl.first);
  }
  //get and pack other transactions, if needed
  get_transactions_blobs(arg.txs, rsp.txs, rsp.missed_ids);

  return true;
}
//------------------------------------------------------------------
bool Blockchain::get_alternative_blocks(std::vector<block>& blocks) const
{
  LOG_PRINT_L3("Blockchain::" << __func__);
  CRITICAL_REGION_LOCAL(m_blockchain_lock);

  blocks.reserve(m_alternative_chains.size());
  for (const auto& alt_bl: m_alternative_chains)
  {
    blocks.push_back(alt_bl.second.bl);
  }
  return true;
}
//------------------------------------------------------------------
size_t Blockchain::get_alternative_blocks_count() const
{
  LOG_PRINT_L3("Blockchain::" << __func__);
  CRITICAL_REGION_LOCAL(m_blockchain_lock);
  return m_alternative_chains.size();
}
//------------------------------------------------------------------
// This function adds the output specified by <amount, i> to the result_outs container
// unlocked and other such checks should be done by here.
uint64_t Blockchain::get_num_mature_outputs(uint64_t amount) const
{
  uint64_t num_outs = m_db->get_num_outputs(amount);
  // ensure we don't include outputs that aren't yet eligible to be used
  // outpouts are sorted by height
  const uint64_t blockchain_height = m_db->height();
  while (num_outs > 0)
  {
    const tx_out_index toi = m_db->get_output_tx_and_index(amount, num_outs - 1);
    const uint64_t height = m_db->get_tx_block_height(toi.first);
    if (height + CRYPTONOTE_DEFAULT_TX_SPENDABLE_AGE <= blockchain_height)
      break;
    --num_outs;
  }

  return num_outs;
}

crypto::public_key Blockchain::get_output_key(uint64_t amount, uint64_t global_index) const
{
  output_data_t data = m_db->get_output_key(amount, global_index);
  return data.pubkey;
}

//------------------------------------------------------------------
bool Blockchain::get_outs(const COMMAND_RPC_GET_OUTPUTS_BIN::request& req, COMMAND_RPC_GET_OUTPUTS_BIN::response& res) const
{
  LOG_PRINT_L3("Blockchain::" << __func__);
  CRITICAL_REGION_LOCAL(m_blockchain_lock);

  res.outs.clear();
  res.outs.reserve(req.outputs.size());

  std::vector<cryptonote::output_data_t> data;
  try
  {
    std::vector<uint64_t> amounts, offsets;
    amounts.reserve(req.outputs.size());
    offsets.reserve(req.outputs.size());
    for (const auto &i: req.outputs)
    {
      amounts.push_back(i.amount);
      offsets.push_back(i.index);
    }
    m_db->get_output_key(epee::span<const uint64_t>(amounts.data(), amounts.size()), offsets, data);
    if (data.size() != req.outputs.size())
    {
      MERROR("Unexpected output data size: expected " << req.outputs.size() << ", got " << data.size());
      return false;
    }
    for (const auto &t: data)
      res.outs.push_back({t.pubkey, t.commitment, is_output_spendtime_unlocked(t.unlock_time), t.height, crypto::null_hash});

    if (req.get_txid)
    {
      for (size_t i = 0; i < req.outputs.size(); ++i)
      {
        tx_out_index toi = m_db->get_output_tx_and_index(req.outputs[i].amount, req.outputs[i].index);
        res.outs[i].txid = toi.first;
      }
    }
  }
  catch (const std::exception &e)
  {
    return false;
  }
  return true;
}
//------------------------------------------------------------------
void Blockchain::get_output_key_mask_unlocked(const uint64_t& amount, const uint64_t& index, crypto::public_key& key, rct::key& mask, bool& unlocked) const
{
  const auto o_data = m_db->get_output_key(amount, index);
  key = o_data.pubkey;
  mask = o_data.commitment;
  unlocked = is_output_spendtime_unlocked(o_data.unlock_time);
}
//------------------------------------------------------------------
bool Blockchain::get_output_distribution(uint64_t amount, uint64_t from_height, uint64_t to_height, uint64_t &start_height, std::vector<uint64_t> &distribution, uint64_t &base) const
{
  // rct outputs don't exist before v4, NOTE(loki): we started from v7 so our start is always 0
  start_height = 0;
  base = 0;

  if (to_height > 0 && to_height < from_height)
    return false;

  const uint64_t real_start_height = start_height;
  if (from_height > start_height)
    start_height = from_height;

  distribution.clear();
  uint64_t db_height = m_db->height();
  if (db_height == 0)
    return false;
  if (start_height >= db_height || to_height >= db_height)
    return false;

  if (amount == 0)
  {
    std::vector<uint64_t> heights;
    heights.reserve(to_height + 1 - start_height);
    uint64_t real_start_height = start_height > 0 ? start_height-1 : start_height;
    for (uint64_t h = real_start_height; h <= to_height; ++h)
      heights.push_back(h);
    distribution = m_db->get_block_cumulative_rct_outputs(heights);
    if (start_height > 0)
    {
      base = distribution[0];
      distribution.erase(distribution.begin());
    }
    return true;
  }
  else
  {
    return m_db->get_output_distribution(amount, start_height, to_height, distribution, base);
  }
}
//------------------------------------------------------------------
bool Blockchain::get_output_blacklist(std::vector<uint64_t> &blacklist) const
{
  return m_db->get_output_blacklist(blacklist);
}
//------------------------------------------------------------------
// This function takes a list of block hashes from another node
// on the network to find where the split point is between us and them.
// This is used to see what to send another node that needs to sync.
bool Blockchain::find_blockchain_supplement(const std::list<crypto::hash>& qblock_ids, uint64_t& starter_offset) const
{
  LOG_PRINT_L3("Blockchain::" << __func__);
  CRITICAL_REGION_LOCAL(m_blockchain_lock);

  // make sure the request includes at least the genesis block, otherwise
  // how can we expect to sync from the client that the block list came from?
  if(qblock_ids.empty())
  {
    MCERROR("net.p2p", "Client sent wrong NOTIFY_REQUEST_CHAIN: m_block_ids.size()=" << qblock_ids.size() << ", dropping connection");
    return false;
  }

  db_rtxn_guard rtxn_guard(m_db);
  // make sure that the last block in the request's block list matches
  // the genesis block
  auto gen_hash = m_db->get_block_hash_from_height(0);
  if(qblock_ids.back() != gen_hash)
  {
    MCERROR("net.p2p", "Client sent wrong NOTIFY_REQUEST_CHAIN: genesis block mismatch: " << std::endl << "id: " << qblock_ids.back() << ", " << std::endl << "expected: " << gen_hash << "," << std::endl << " dropping connection");
    return false;
  }

  // Find the first block the foreign chain has that we also have.
  // Assume qblock_ids is in reverse-chronological order.
  auto bl_it = qblock_ids.begin();
  uint64_t split_height = 0;
  for(; bl_it != qblock_ids.end(); bl_it++)
  {
    try
    {
      if (m_db->block_exists(*bl_it, &split_height))
        break;
    }
    catch (const std::exception& e)
    {
      MWARNING("Non-critical error trying to find block by hash in BlockchainDB, hash: " << *bl_it);
      return false;
    }
  }

  // this should be impossible, as we checked that we share the genesis block,
  // but just in case...
  if(bl_it == qblock_ids.end())
  {
    MERROR("Internal error handling connection, can't find split point");
    return false;
  }

  //we start to put block ids INCLUDING last known id, just to make other side be sure
  starter_offset = split_height;
  return true;
}
//------------------------------------------------------------------
uint64_t Blockchain::block_difficulty(uint64_t i) const
{
  LOG_PRINT_L3("Blockchain::" << __func__);
  // WARNING: this function does not take m_blockchain_lock, and thus should only call read only
  // m_db functions which do not depend on one another (ie, no getheight + gethash(height-1), as
  // well as not accessing class members, even read only (ie, m_invalid_blocks). The caller must
  // lock if it is otherwise needed.
  try
  {
    return m_db->get_block_difficulty(i);
  }
  catch (const BLOCK_DNE& e)
  {
    MERROR("Attempted to get block difficulty for height above blockchain height");
  }
  return 0;
}
//------------------------------------------------------------------
template<typename T> void reserve_container(std::vector<T> &v, size_t N) { v.reserve(N); }
template<typename T> void reserve_container(std::list<T> &v, size_t N) { }
//------------------------------------------------------------------
//TODO: return type should be void, throw on exception
//       alternatively, return true only if no blocks missed
template<class t_ids_container, class t_blocks_container, class t_missed_container>
bool Blockchain::get_blocks(const t_ids_container& block_ids, t_blocks_container& blocks, t_missed_container& missed_bs) const
{
  LOG_PRINT_L3("Blockchain::" << __func__);
  CRITICAL_REGION_LOCAL(m_blockchain_lock);

  reserve_container(blocks, block_ids.size());
  for (const auto& block_hash : block_ids)
  {
    try
    {
      uint64_t height = 0;
      if (m_db->block_exists(block_hash, &height))
      {
        blocks.push_back(std::make_pair(m_db->get_block_blob_from_height(height), block()));
        if (!parse_and_validate_block_from_blob(blocks.back().first, blocks.back().second))
        {
          LOG_ERROR("Invalid block: " << block_hash);
          blocks.pop_back();
          missed_bs.push_back(block_hash);
        }
      }
      else
        missed_bs.push_back(block_hash);
    }
    catch (const std::exception& e)
    {
      return false;
    }
  }
  return true;
}
//------------------------------------------------------------------
//TODO: return type should be void, throw on exception
//       alternatively, return true only if no transactions missed
template<class t_ids_container, class t_tx_container, class t_missed_container>
bool Blockchain::get_transactions_blobs(const t_ids_container& txs_ids, t_tx_container& txs, t_missed_container& missed_txs, bool pruned) const
{
  LOG_PRINT_L3("Blockchain::" << __func__);
  CRITICAL_REGION_LOCAL(m_blockchain_lock);

  reserve_container(txs, txs_ids.size());
  for (const auto& tx_hash : txs_ids)
  {
    try
    {
      cryptonote::blobdata tx;
      if (pruned && m_db->get_pruned_tx_blob(tx_hash, tx))
        txs.push_back(std::move(tx));
      else if (!pruned && m_db->get_tx_blob(tx_hash, tx))
        txs.push_back(std::move(tx));
      else
        missed_txs.push_back(tx_hash);
    }
    catch (const std::exception& e)
    {
      return false;
    }
  }
  return true;
}
//------------------------------------------------------------------
size_t get_transaction_version(const cryptonote::blobdata &bd)
{
  size_t version;
  const char* begin = static_cast<const char*>(bd.data());
  const char* end = begin + bd.size();
  int read = tools::read_varint(begin, end, version);
  if (read <= 0)
    throw std::runtime_error("Internal error getting transaction version");
  return version;
}
//------------------------------------------------------------------
template<class t_ids_container, class t_tx_container, class t_missed_container>
bool Blockchain::get_split_transactions_blobs(const t_ids_container& txs_ids, t_tx_container& txs, t_missed_container& missed_txs) const
{
  LOG_PRINT_L3("Blockchain::" << __func__);
  CRITICAL_REGION_LOCAL(m_blockchain_lock);

  reserve_container(txs, txs_ids.size());
  for (const auto& tx_hash : txs_ids)
  {
    try
    {
      cryptonote::blobdata tx;
      if (m_db->get_pruned_tx_blob(tx_hash, tx))
      {
        txs.push_back(std::make_tuple(tx_hash, std::move(tx), crypto::null_hash, cryptonote::blobdata()));
        if (!is_v1_tx(std::get<1>(txs.back())) && !m_db->get_prunable_tx_hash(tx_hash, std::get<2>(txs.back())))
        {
          MERROR("Prunable data hash not found for " << tx_hash);
          return false;
        }
        if (!m_db->get_prunable_tx_blob(tx_hash, std::get<3>(txs.back())))
          std::get<3>(txs.back()).clear();
      }
      else
        missed_txs.push_back(tx_hash);
    }
    catch (const std::exception& e)
    {
      return false;
    }
  }
  return true;
}
//------------------------------------------------------------------
template<class t_ids_container, class t_tx_container, class t_missed_container>
bool Blockchain::get_transactions(const t_ids_container& txs_ids, t_tx_container& txs, t_missed_container& missed_txs) const
{
  LOG_PRINT_L3("Blockchain::" << __func__);
  CRITICAL_REGION_LOCAL(m_blockchain_lock);

  reserve_container(txs, txs_ids.size());
  for (const auto& tx_hash : txs_ids)
  {
    try
    {
      cryptonote::blobdata tx;
      if (m_db->get_tx_blob(tx_hash, tx))
      {
        txs.push_back(transaction());
        if (!parse_and_validate_tx_from_blob(tx, txs.back()))
        {
          LOG_ERROR("Invalid transaction");
          return false;
        }
      }
      else
        missed_txs.push_back(tx_hash);
    }
    catch (const std::exception& e)
    {
      return false;
    }
  }
  return true;
}
//------------------------------------------------------------------
// Find the split point between us and foreign blockchain and return
// (by reference) the most recent common block hash along with up to
// BLOCKS_IDS_SYNCHRONIZING_DEFAULT_COUNT additional (more recent) hashes.
bool Blockchain::find_blockchain_supplement(const std::list<crypto::hash>& qblock_ids, std::vector<crypto::hash>& hashes, uint64_t& start_height, uint64_t& current_height, bool clip_pruned) const
{
  LOG_PRINT_L3("Blockchain::" << __func__);
  CRITICAL_REGION_LOCAL(m_blockchain_lock);

  // if we can't find the split point, return false
  if(!find_blockchain_supplement(qblock_ids, start_height))
  {
    return false;
  }

  db_rtxn_guard rtxn_guard(m_db);
  current_height = get_current_blockchain_height();
  uint64_t stop_height = current_height;
  if (clip_pruned)
  {
    const uint32_t pruning_seed = get_blockchain_pruning_seed();
    start_height = tools::get_next_unpruned_block_height(start_height, current_height, pruning_seed);
    stop_height = tools::get_next_pruned_block_height(start_height, current_height, pruning_seed);
  }
  size_t count = 0;
  hashes.reserve(std::min((size_t)(stop_height - start_height), (size_t)BLOCKS_IDS_SYNCHRONIZING_DEFAULT_COUNT));
  for(size_t i = start_height; i < stop_height && count < BLOCKS_IDS_SYNCHRONIZING_DEFAULT_COUNT; i++, count++)
  {
    hashes.push_back(m_db->get_block_hash_from_height(i));
  }

  return true;
}

bool Blockchain::find_blockchain_supplement(const std::list<crypto::hash>& qblock_ids, NOTIFY_RESPONSE_CHAIN_ENTRY::request& resp) const
{
  LOG_PRINT_L3("Blockchain::" << __func__);
  CRITICAL_REGION_LOCAL(m_blockchain_lock);

  bool result = find_blockchain_supplement(qblock_ids, resp.m_block_ids, resp.start_height, resp.total_height, true);
  if (result)
    resp.cumulative_difficulty = m_db->get_block_cumulative_difficulty(resp.total_height - 1);

  return result;
}
//------------------------------------------------------------------
//FIXME: change argument to std::vector, low priority
// find split point between ours and foreign blockchain (or start at
// blockchain height <req_start_block>), and return up to max_count FULL
// blocks by reference.
bool Blockchain::find_blockchain_supplement(const uint64_t req_start_block, const std::list<crypto::hash>& qblock_ids, std::vector<std::pair<std::pair<cryptonote::blobdata, crypto::hash>, std::vector<std::pair<crypto::hash, cryptonote::blobdata> > > >& blocks, uint64_t& total_height, uint64_t& start_height, bool pruned, bool get_miner_tx_hash, size_t max_count) const
{
  LOG_PRINT_L3("Blockchain::" << __func__);
  CRITICAL_REGION_LOCAL(m_blockchain_lock);

  // if a specific start height has been requested
  if(req_start_block > 0)
  {
    // if requested height is higher than our chain, return false -- we can't help
    if (req_start_block >= m_db->height())
    {
      return false;
    }
    start_height = req_start_block;
  }
  else
  {
    if(!find_blockchain_supplement(qblock_ids, start_height))
    {
      return false;
    }
  }

  db_rtxn_guard rtxn_guard(m_db);
  total_height = get_current_blockchain_height();
  size_t count = 0, size = 0;
  blocks.reserve(std::min(std::min(max_count, (size_t)10000), (size_t)(total_height - start_height)));
  for(uint64_t i = start_height; i < total_height && count < max_count && (size < FIND_BLOCKCHAIN_SUPPLEMENT_MAX_SIZE || count < 3); i++, count++)
  {
    blocks.resize(blocks.size()+1);
    blocks.back().first.first = m_db->get_block_blob_from_height(i);
    block b;
    CHECK_AND_ASSERT_MES(parse_and_validate_block_from_blob(blocks.back().first.first, b), false, "internal error, invalid block");
    blocks.back().first.second = get_miner_tx_hash ? cryptonote::get_transaction_hash(b.miner_tx) : crypto::null_hash;
    std::vector<crypto::hash> mis;
    std::vector<cryptonote::blobdata> txs;
    get_transactions_blobs(b.tx_hashes, txs, mis, pruned);
    CHECK_AND_ASSERT_MES(!mis.size(), false, "internal error, transaction from block not found");
    size += blocks.back().first.first.size();
    for (const auto &t: txs)
      size += t.size();

    CHECK_AND_ASSERT_MES(txs.size() == b.tx_hashes.size(), false, "mismatched sizes of b.tx_hashes and txs");
    blocks.back().second.reserve(txs.size());
    for (size_t i = 0; i < txs.size(); ++i)
    {
      blocks.back().second.push_back(std::make_pair(b.tx_hashes[i], std::move(txs[i])));
    }
  }
  return true;
}
//------------------------------------------------------------------
bool Blockchain::add_block_as_invalid(const block& bl, const crypto::hash& h)
{
  LOG_PRINT_L3("Blockchain::" << __func__);
  block_extended_info bei = AUTO_VAL_INIT(bei);
  bei.bl = bl;
  return add_block_as_invalid(bei, h);
}
//------------------------------------------------------------------
bool Blockchain::add_block_as_invalid(const block_extended_info& bei, const crypto::hash& h)
{
  LOG_PRINT_L3("Blockchain::" << __func__);
  CRITICAL_REGION_LOCAL(m_blockchain_lock);
  auto i_res = m_invalid_blocks.insert(std::map<crypto::hash, block_extended_info>::value_type(h, bei));
  CHECK_AND_ASSERT_MES(i_res.second, false, "at insertion invalid by tx returned status existed");
  MINFO("BLOCK ADDED AS INVALID: " << h << std::endl << ", prev_id=" << bei.bl.prev_id << ", m_invalid_blocks count=" << m_invalid_blocks.size());
  return true;
}
//------------------------------------------------------------------
bool Blockchain::have_block(const crypto::hash& id) const
{
  LOG_PRINT_L3("Blockchain::" << __func__);
  CRITICAL_REGION_LOCAL(m_blockchain_lock);

  if(m_db->block_exists(id))
  {
    LOG_PRINT_L2("block " << id << " found in main chain");
    return true;
  }

  if(m_alternative_chains.count(id))
  {
    LOG_PRINT_L2("block " << id << " found in m_alternative_chains");
    return true;
  }

  if(m_invalid_blocks.count(id))
  {
    LOG_PRINT_L2("block " << id << " found in m_invalid_blocks");
    return true;
  }

  return false;
}
//------------------------------------------------------------------
bool Blockchain::handle_block_to_main_chain(const block& bl, block_verification_context& bvc)
{
    LOG_PRINT_L3("Blockchain::" << __func__);
    crypto::hash id = get_block_hash(bl);
    return handle_block_to_main_chain(bl, id, bvc);
}
//------------------------------------------------------------------
size_t Blockchain::get_total_transactions() const
{
  LOG_PRINT_L3("Blockchain::" << __func__);
  // WARNING: this function does not take m_blockchain_lock, and thus should only call read only
  // m_db functions which do not depend on one another (ie, no getheight + gethash(height-1), as
  // well as not accessing class members, even read only (ie, m_invalid_blocks). The caller must
  // lock if it is otherwise needed.
  return m_db->get_tx_count();
}
//------------------------------------------------------------------
// This function checks each input in the transaction <tx> to make sure it
// has not been used already, and adds its key to the container <keys_this_block>.
//
// This container should be managed by the code that validates blocks so we don't
// have to store the used keys in a given block in the permanent storage only to
// remove them later if the block fails validation.
bool Blockchain::check_for_double_spend(const transaction& tx, key_images_container& keys_this_block) const
{
  LOG_PRINT_L3("Blockchain::" << __func__);
  CRITICAL_REGION_LOCAL(m_blockchain_lock);
  struct add_transaction_input_visitor: public boost::static_visitor<bool>
  {
    key_images_container& m_spent_keys;
    BlockchainDB* m_db;
    add_transaction_input_visitor(key_images_container& spent_keys, BlockchainDB* db) :
      m_spent_keys(spent_keys), m_db(db)
    {
    }
    bool operator()(const txin_to_key& in) const
    {
      const crypto::key_image& ki = in.k_image;

      // attempt to insert the newly-spent key into the container of
      // keys spent this block.  If this fails, the key was spent already
      // in this block, return false to flag that a double spend was detected.
      //
      // if the insert into the block-wide spent keys container succeeds,
      // check the blockchain-wide spent keys container and make sure the
      // key wasn't used in another block already.
      auto r = m_spent_keys.insert(ki);
      if(!r.second || m_db->has_key_image(ki))
      {
        //double spend detected
        return false;
      }

      // if no double-spend detected, return true
      return true;
    }

    bool operator()(const txin_gen& tx) const
    {
      return true;
    }
    bool operator()(const txin_to_script& tx) const
    {
      return false;
    }
    bool operator()(const txin_to_scripthash& tx) const
    {
      return false;
    }
  };

  for (const txin_v& in : tx.vin)
  {
    if(!boost::apply_visitor(add_transaction_input_visitor(keys_this_block, m_db), in))
    {
      LOG_ERROR("Double spend detected!");
      return false;
    }
  }

  return true;
}
//------------------------------------------------------------------
bool Blockchain::get_tx_outputs_gindexs(const crypto::hash& tx_id, size_t n_txes, std::vector<std::vector<uint64_t>>& indexs) const
{
  LOG_PRINT_L3("Blockchain::" << __func__);
  CRITICAL_REGION_LOCAL(m_blockchain_lock);
  uint64_t tx_index;
  if (!m_db->tx_exists(tx_id, tx_index))
  {
    MERROR_VER("get_tx_outputs_gindexs failed to find transaction with id = " << tx_id);
    return false;
  }
  indexs = m_db->get_tx_amount_output_indices(tx_index, n_txes);
  CHECK_AND_ASSERT_MES(n_txes == indexs.size(), false, "Wrong indexs size");

  return true;
}
//------------------------------------------------------------------
bool Blockchain::get_tx_outputs_gindexs(const crypto::hash& tx_id, std::vector<uint64_t>& indexs) const
{
  LOG_PRINT_L3("Blockchain::" << __func__);
  CRITICAL_REGION_LOCAL(m_blockchain_lock);
  uint64_t tx_index;
  if (!m_db->tx_exists(tx_id, tx_index))
  {
    MERROR_VER("get_tx_outputs_gindexs failed to find transaction with id = " << tx_id);
    return false;
  }
  std::vector<std::vector<uint64_t>> indices = m_db->get_tx_amount_output_indices(tx_index, 1);
  CHECK_AND_ASSERT_MES(indices.size() == 1, false, "Wrong indices size");
  indexs = indices.front();
  return true;
}
//------------------------------------------------------------------
void Blockchain::on_new_tx_from_block(const cryptonote::transaction &tx)
{
#if defined(PER_BLOCK_CHECKPOINT)
  // check if we're doing per-block checkpointing
  if (m_db->height() < m_blocks_hash_check.size())
  {
    TIME_MEASURE_START(a);
    m_blocks_txs_check.push_back(get_transaction_hash(tx));
    TIME_MEASURE_FINISH(a);
    if(m_show_time_stats)
    {
      size_t ring_size = !tx.vin.empty() && tx.vin[0].type() == typeid(txin_to_key) ? boost::get<txin_to_key>(tx.vin[0]).key_offsets.size() : 0;
      MINFO("HASH: " << "-" << " I/M/O: " << tx.vin.size() << "/" << ring_size << "/" << tx.vout.size() << " H: " << 0 << " chcktx: " << a);
    }
  }
#endif
}
//------------------------------------------------------------------
//FIXME: it seems this function is meant to be merely a wrapper around
//       another function of the same name, this one adding one bit of
//       functionality.  Should probably move anything more than that
//       (getting the hash of the block at height max_used_block_id)
//       to the other function to keep everything in one place.
// This function overloads its sister function with
// an extra value (hash of highest block that holds an output used as input)
// as a return-by-reference.
bool Blockchain::check_tx_inputs(transaction& tx, uint64_t& max_used_block_height, crypto::hash& max_used_block_id, tx_verification_context &tvc, bool kept_by_block)
{
  LOG_PRINT_L3("Blockchain::" << __func__);
  CRITICAL_REGION_LOCAL(m_blockchain_lock);

#if defined(PER_BLOCK_CHECKPOINT)
  // check if we're doing per-block checkpointing
  if (m_db->height() < m_blocks_hash_check.size() && kept_by_block)
  {
    max_used_block_id = null_hash;
    max_used_block_height = 0;
    return true;
  }
#endif

  TIME_MEASURE_START(a);
  bool res = check_tx_inputs(tx, tvc, &max_used_block_height);
  TIME_MEASURE_FINISH(a);
  if(m_show_time_stats)
  {
    size_t ring_size = !tx.vin.empty() && tx.vin[0].type() == typeid(txin_to_key) ? boost::get<txin_to_key>(tx.vin[0]).key_offsets.size() : 0;
    MINFO("HASH: " <<  get_transaction_hash(tx) << " I/M/O: " << tx.vin.size() << "/" << ring_size << "/" << tx.vout.size() << " H: " << max_used_block_height << " ms: " << a + m_fake_scan_time << " B: " << get_object_blobsize(tx) << " W: " << get_transaction_weight(tx));
  }
  if (!res)
    return false;

  CHECK_AND_ASSERT_MES(max_used_block_height < m_db->height(), false,  "internal error: max used block index=" << max_used_block_height << " is not less then blockchain size = " << m_db->height());
  max_used_block_id = m_db->get_block_hash_from_height(max_used_block_height);
  return true;
}
//------------------------------------------------------------------
bool Blockchain::check_tx_outputs(const transaction& tx, tx_verification_context &tvc)
{
  LOG_PRINT_L3("Blockchain::" << __func__);
  CRITICAL_REGION_LOCAL(m_blockchain_lock);

  for (const auto &o: tx.vout) {
    if (o.amount != 0) { // in a v2 tx, all outputs must have 0 amount NOTE(loki): All loki tx's are atleast v2 from the beginning
      tvc.m_invalid_output = true;
      return false;
    }

    // from hardfork v4, forbid invalid pubkeys NOTE(loki): We started from hf7 so always execute branch
    if (o.target.type() == typeid(txout_to_key)) {
      const txout_to_key& out_to_key = boost::get<txout_to_key>(o.target);
      if (!crypto::check_key(out_to_key.key)) {
        tvc.m_invalid_output = true;
        return false;
      }
    }
  }

  // from v10, allow bulletproofs
  const uint8_t hf_version = m_hardfork->get_current_version();
  if (hf_version < network_version_10_bulletproofs) {
    const bool bulletproof = rct::is_rct_bulletproof(tx.rct_signatures.type);
    if (bulletproof || !tx.rct_signatures.p.bulletproofs.empty())
    {
      MERROR_VER("Bulletproofs are not allowed before v10");
      tvc.m_invalid_output = true;
      return false;
    }
  }
  else
  {
    const bool borromean = rct::is_rct_borromean(tx.rct_signatures.type);
    if (borromean)
    {
      uint64_t hf10_height = m_hardfork->get_earliest_ideal_height_for_version(network_version_10_bulletproofs);
      uint64_t curr_height = this->get_current_blockchain_height();
      if (curr_height == hf10_height)
      {
        // NOTE(loki): Allow the hardforking block to contain a borromean proof
        // incase there were some transactions in the TX Pool that were
        // generated pre-HF10 rules. Note, this isn't bulletproof. If there were
        // more than 1 blocks worth of borromean proof TX's sitting in the pool
        // this isn't going to work.
      }
      else
      {
        MERROR_VER("Borromean range proofs are not allowed after v10");
        tvc.m_invalid_output = true;
        return false;
      }
    }
  }

  if (hf_version < HF_VERSION_SMALLER_BP) {
    if (tx.rct_signatures.type == rct::RCTTypeBulletproof2)
    {
      MERROR_VER("Ringct type " << (unsigned)rct::RCTTypeBulletproof2 << " is not allowed before v" << HF_VERSION_SMALLER_BP);
      tvc.m_invalid_output = true;
      return false;
    }
  }

  if (hf_version > HF_VERSION_SMALLER_BP) {
    if (tx.version >= txversion::v4_tx_types && tx.type == txtype::standard) {
      if (tx.rct_signatures.type == rct::RCTTypeBulletproof)
      {
        MERROR_VER("Ringct type " << (unsigned)rct::RCTTypeBulletproof << " is not allowed from v" << (HF_VERSION_SMALLER_BP + 1));
        tvc.m_invalid_output = true;
        return false;
      }
    }
  }

  return true;
}
//------------------------------------------------------------------
bool Blockchain::have_tx_keyimges_as_spent(const transaction &tx) const
{
  LOG_PRINT_L3("Blockchain::" << __func__);
  for (const txin_v& in: tx.vin)
  {
    CHECKED_GET_SPECIFIC_VARIANT(in, const txin_to_key, in_to_key, true);
    if(have_tx_keyimg_as_spent(in_to_key.k_image))
      return true;
  }
  return false;
}
bool Blockchain::expand_transaction_2(transaction &tx, const crypto::hash &tx_prefix_hash, const std::vector<std::vector<rct::ctkey>> &pubkeys)
{
  PERF_TIMER(expand_transaction_2);
  CHECK_AND_ASSERT_MES(tx.version >= txversion::v2_ringct, false, "Transaction version is not 2 or greater");

  rct::rctSig &rv = tx.rct_signatures;

  // message - hash of the transaction prefix
  rv.message = rct::hash2rct(tx_prefix_hash);

  // mixRing - full and simple store it in opposite ways
  if (rv.type == rct::RCTTypeFull)
  {
    CHECK_AND_ASSERT_MES(!pubkeys.empty() && !pubkeys[0].empty(), false, "empty pubkeys");
    rv.mixRing.resize(pubkeys[0].size());
    for (size_t m = 0; m < pubkeys[0].size(); ++m)
      rv.mixRing[m].clear();
    for (size_t n = 0; n < pubkeys.size(); ++n)
    {
      CHECK_AND_ASSERT_MES(pubkeys[n].size() <= pubkeys[0].size(), false, "More inputs that first ring");
      for (size_t m = 0; m < pubkeys[n].size(); ++m)
      {
        rv.mixRing[m].push_back(pubkeys[n][m]);
      }
    }
  }
  else if (rv.type == rct::RCTTypeSimple || rv.type == rct::RCTTypeBulletproof || rv.type == rct::RCTTypeBulletproof2)
  {
    CHECK_AND_ASSERT_MES(!pubkeys.empty() && !pubkeys[0].empty(), false, "empty pubkeys");
    rv.mixRing.resize(pubkeys.size());
    for (size_t n = 0; n < pubkeys.size(); ++n)
    {
      rv.mixRing[n].clear();
      for (size_t m = 0; m < pubkeys[n].size(); ++m)
      {
        rv.mixRing[n].push_back(pubkeys[n][m]);
      }
    }
  }
  else
  {
    CHECK_AND_ASSERT_MES(false, false, "Unsupported rct tx type: " + boost::lexical_cast<std::string>(rv.type));
  }

  // II
  if (rv.type == rct::RCTTypeFull)
  {
    rv.p.MGs.resize(1);
    rv.p.MGs[0].II.resize(tx.vin.size());
    for (size_t n = 0; n < tx.vin.size(); ++n)
      rv.p.MGs[0].II[n] = rct::ki2rct(boost::get<txin_to_key>(tx.vin[n]).k_image);
  }
  else if (rv.type == rct::RCTTypeSimple || rv.type == rct::RCTTypeBulletproof || rv.type == rct::RCTTypeBulletproof2)
  {
    CHECK_AND_ASSERT_MES(rv.p.MGs.size() == tx.vin.size(), false, "Bad MGs size");
    for (size_t n = 0; n < tx.vin.size(); ++n)
    {
      rv.p.MGs[n].II.resize(1);
      rv.p.MGs[n].II[0] = rct::ki2rct(boost::get<txin_to_key>(tx.vin[n]).k_image);
    }
  }
  else
  {
    CHECK_AND_ASSERT_MES(false, false, "Unsupported rct tx type: " + boost::lexical_cast<std::string>(rv.type));
  }

  // outPk was already done by handle_incoming_tx

  return true;
}
//------------------------------------------------------------------
// This function validates transaction inputs and their keys.
// FIXME: consider moving functionality specific to one input into
//        check_tx_input() rather than here, and use this function simply
//        to iterate the inputs as necessary (splitting the task
//        using threads, etc.)
bool Blockchain::check_tx_inputs(transaction& tx, tx_verification_context &tvc, uint64_t* pmax_used_block_height)
{
  PERF_TIMER(check_tx_inputs);
  LOG_PRINT_L3("Blockchain::" << __func__);
  if(pmax_used_block_height)
    *pmax_used_block_height = 0;

  const auto hf_version = m_hardfork->get_current_version();

  // Min/Max Type/Version Check
  {
    const auto min_version = transaction::get_min_version_for_hf(hf_version, nettype());
    const auto max_version = transaction::get_max_version_for_hf(hf_version, nettype());

    if (hf_version >= network_version_11_infinite_staking)
      tvc.m_invalid_type |= (tx.type > txtype::key_image_unlock);

    tvc.m_invalid_version = tx.version < min_version || tx.version > max_version;
    if (tvc.m_invalid_version || tvc.m_invalid_type)
    {
      if (tvc.m_invalid_version) MERROR_VER("TX Invalid version: " << tx.version << " for hardfork: " << hf_version << " min/max version:  " << min_version << "/" << max_version);
      if (tvc.m_invalid_type)    MERROR_VER("TX Invalid type for hardfork: " << hf_version);
      return false;
    }
  }

  if (tx.type == txtype::standard)
  {
    crypto::hash tx_prefix_hash = get_transaction_prefix_hash(tx);

    auto it = m_check_txin_table.find(tx_prefix_hash);
    if(it == m_check_txin_table.end())
    {
      m_check_txin_table.emplace(tx_prefix_hash, std::unordered_map<crypto::key_image, bool>());
      it = m_check_txin_table.find(tx_prefix_hash);
      assert(it != m_check_txin_table.end());
    }

    std::vector<std::vector<rct::ctkey>> pubkeys(tx.vin.size());
    size_t sig_index = 0;
    const crypto::key_image *last_key_image = NULL;
    for (size_t sig_index = 0; sig_index < tx.vin.size(); sig_index++)
    {
      const auto& txin = tx.vin[sig_index];

      //
      // Monero Checks
      //
      // make sure output being spent is of type txin_to_key, rather than e.g.  txin_gen, which is only used for miner transactions
      CHECK_AND_ASSERT_MES(txin.type() == typeid(txin_to_key), false, "wrong type id in tx input at Blockchain::check_tx_inputs");
      const txin_to_key& in_to_key = boost::get<txin_to_key>(txin);
      {
        // make sure tx output has key offset(s) (is signed to be used)
        CHECK_AND_ASSERT_MES(in_to_key.key_offsets.size(), false, "empty in_to_key.key_offsets in transaction with id " << get_transaction_hash(tx));

        // Mixin Check, from hard fork 7, we require mixin at least 9, always.
        if (in_to_key.key_offsets.size() - 1 != CRYPTONOTE_DEFAULT_TX_MIXIN)
        {
          MERROR_VER("Tx " << get_transaction_hash(tx) << " has incorrect ring size (" << in_to_key.key_offsets.size() - 1 << ", expected (" << CRYPTONOTE_DEFAULT_TX_MIXIN << ")");
          tvc.m_low_mixin = true;
          return false;
        }

        // from v7, sorted ins
        {
          if (last_key_image && memcmp(&in_to_key.k_image, last_key_image, sizeof(*last_key_image)) >= 0)
          {
            MERROR_VER("transaction has unsorted inputs");
            tvc.m_verifivation_failed = true;
            return false;
          }
          last_key_image = &in_to_key.k_image;
        }

        if(have_tx_keyimg_as_spent(in_to_key.k_image))
        {
          MERROR_VER("Key image already spent in blockchain: " << epee::string_tools::pod_to_hex(in_to_key.k_image));
          tvc.m_double_spend = true;
          return false;
        }

        // make sure that output being spent matches up correctly with the
        // signature spending it.
        if (!check_tx_input(tx.version, in_to_key, tx_prefix_hash, std::vector<crypto::signature>(), tx.rct_signatures, pubkeys[sig_index], pmax_used_block_height))
        {
          it->second[in_to_key.k_image] = false;
          MERROR_VER("Failed to check ring signature for tx " << get_transaction_hash(tx) << "  vin key with k_image: " << in_to_key.k_image << "  sig_index: " << sig_index);
          if (pmax_used_block_height) // a default value of NULL is used when called from Blockchain::handle_block_to_main_chain()
          {
            MERROR_VER("  *pmax_used_block_height: " << *pmax_used_block_height);
          }

          return false;
        }
      }

      //
      // Service Node Checks
      //
      if (hf_version >= cryptonote::network_version_11_infinite_staking)
      {
        const std::vector<service_nodes::key_image_blacklist_entry> &blacklist = m_service_node_list.get_blacklisted_key_images();
        for (const auto &entry : blacklist)
        {
          if (in_to_key.k_image == entry.key_image) // Check if key image is on the blacklist
          {
            MERROR_VER("Key image: " << epee::string_tools::pod_to_hex(entry.key_image) << " is blacklisted by the service node network");
            tvc.m_key_image_blacklisted = true;
            return false;
          }
        }

        uint64_t unlock_height = 0;
        if (m_service_node_list.is_key_image_locked(in_to_key.k_image, &unlock_height))
        {
          MERROR_VER("Key image: " << epee::string_tools::pod_to_hex(in_to_key.k_image) << " is locked in a stake until height: " << unlock_height);
          tvc.m_key_image_locked_by_snode = true;
          return false;
        }
      }
    }

    if (!expand_transaction_2(tx, tx_prefix_hash, pubkeys))
    {
      MERROR_VER("Failed to expand rct signatures!");
      return false;
    }

    // from version 2, check ringct signatures
    // obviously, the original and simple rct APIs use a mixRing that's indexes
    // in opposite orders, because it'd be too simple otherwise...
    const rct::rctSig &rv = tx.rct_signatures;
    switch (rv.type)
    {
    case rct::RCTTypeNull: {
      // we only accept no signatures for coinbase txes
      MERROR_VER("Null rct signature on non-coinbase tx");
      return false;
    }
    case rct::RCTTypeSimple:
    case rct::RCTTypeBulletproof:
    case rct::RCTTypeBulletproof2:
    {
      // check all this, either reconstructed (so should really pass), or not
      {
        if (pubkeys.size() != rv.mixRing.size())
        {
          MERROR_VER("Failed to check ringct signatures: mismatched pubkeys/mixRing size");
          return false;
        }
        for (size_t i = 0; i < pubkeys.size(); ++i)
        {
          if (pubkeys[i].size() != rv.mixRing[i].size())
          {
            MERROR_VER("Failed to check ringct signatures: mismatched pubkeys/mixRing size");
            return false;
          }
        }

        for (size_t n = 0; n < pubkeys.size(); ++n)
        {
          for (size_t m = 0; m < pubkeys[n].size(); ++m)
          {
            if (pubkeys[n][m].dest != rct::rct2pk(rv.mixRing[n][m].dest))
            {
              MERROR_VER("Failed to check ringct signatures: mismatched pubkey at vin " << n << ", index " << m);
              return false;
            }
            if (pubkeys[n][m].mask != rct::rct2pk(rv.mixRing[n][m].mask))
            {
              MERROR_VER("Failed to check ringct signatures: mismatched commitment at vin " << n << ", index " << m);
              return false;
            }
          }
        }
      }

      if (rv.p.MGs.size() != tx.vin.size())
      {
        MERROR_VER("Failed to check ringct signatures: mismatched MGs/vin sizes");
        return false;
      }
      for (size_t n = 0; n < tx.vin.size(); ++n)
      {
        if (rv.p.MGs[n].II.empty() || memcmp(&boost::get<txin_to_key>(tx.vin[n]).k_image, &rv.p.MGs[n].II[0], 32))
        {
          MERROR_VER("Failed to check ringct signatures: mismatched key image");
          return false;
        }
      }

      if (!rct::verRctNonSemanticsSimple(rv))
      {
        MERROR_VER("Failed to check ringct signatures!");
        return false;
      }
      break;
    }
    case rct::RCTTypeFull:
    {
      // check all this, either reconstructed (so should really pass), or not
      {
        bool size_matches = true;
        for (size_t i = 0; i < pubkeys.size(); ++i)
          size_matches &= pubkeys[i].size() == rv.mixRing.size();
        for (size_t i = 0; i < rv.mixRing.size(); ++i)
          size_matches &= pubkeys.size() == rv.mixRing[i].size();
        if (!size_matches)
        {
          MERROR_VER("Failed to check ringct signatures: mismatched pubkeys/mixRing size");
          return false;
        }

        for (size_t n = 0; n < pubkeys.size(); ++n)
        {
          for (size_t m = 0; m < pubkeys[n].size(); ++m)
          {
            if (pubkeys[n][m].dest != rct::rct2pk(rv.mixRing[m][n].dest))
            {
              MERROR_VER("Failed to check ringct signatures: mismatched pubkey at vin " << n << ", index " << m);
              return false;
            }
            if (pubkeys[n][m].mask != rct::rct2pk(rv.mixRing[m][n].mask))
            {
              MERROR_VER("Failed to check ringct signatures: mismatched commitment at vin " << n << ", index " << m);
              return false;
            }
          }
        }
      }

      if (rv.p.MGs.size() != 1)
      {
        MERROR_VER("Failed to check ringct signatures: Bad MGs size");
        return false;
      }
      if (rv.p.MGs.empty() || rv.p.MGs[0].II.size() != tx.vin.size())
      {
        MERROR_VER("Failed to check ringct signatures: mismatched II/vin sizes");
        return false;
      }
      for (size_t n = 0; n < tx.vin.size(); ++n)
      {
        if (memcmp(&boost::get<txin_to_key>(tx.vin[n]).k_image, &rv.p.MGs[0].II[n], 32))
        {
          MERROR_VER("Failed to check ringct signatures: mismatched II/vin sizes");
          return false;
        }
      }

      if (!rct::verRct(rv, false))
      {
        MERROR_VER("Failed to check ringct signatures!");
        return false;
      }
      break;
    }
    default:
      MERROR_VER("Unsupported rct type: " << rv.type);
      return false;
    }

    // for bulletproofs, check they're only multi-output after v8
    if (rct::is_rct_bulletproof(rv.type) && hf_version < network_version_10_bulletproofs)
    {
      for (const rct::Bulletproof &proof: rv.p.bulletproofs)
      {
        if (proof.V.size() > 1)
        {
          MERROR_VER("Multi output bulletproofs are invalid before v10");
          return false;
        }
      }
    }
  }
  else
  {
    CHECK_AND_ASSERT_MES(tx.vin.size() == 0, false, "TX type: " << tx.type << " should have 0 inputs. This should have been rejected in check_tx_semantic!");

    if (tx.rct_signatures.txnFee != 0)
    {
      tvc.m_invalid_input = true;
      tvc.m_verifivation_failed = true;
      MERROR_VER("TX type: " << tx.type << " should have 0 fee!");
      return false;
    }

    if (tx.type == txtype::state_change)
    {
      // Check the inputs (votes) of the transaction have not already been
      // submitted to the blockchain under another transaction using a different
      // combination of votes.
      tx_extra_service_node_state_change state_change;
      if (!get_service_node_state_change_from_tx_extra(tx.extra, state_change, hf_version))
      {
        MERROR_VER("TX did not have the state change metadata in the tx_extra");
        return false;
      }

      auto quorum = m_service_node_list.get_testing_quorum(service_nodes::quorum_type::obligations, state_change.block_height);
      if (!quorum)
      {
        MERROR_VER("State change TX could not get quorum for height: " << state_change.block_height);
        return false;
      }

      if (!service_nodes::verify_tx_state_change(state_change, get_current_blockchain_height(), tvc.m_vote_ctx, *quorum, hf_version))
      {
        tvc.m_verifivation_failed = true;
        MERROR_VER("tx " << get_transaction_hash(tx) << ": state change tx could not be completely verified reason: " << print_vote_verification_context(tvc.m_vote_ctx));
        return false;
      }

      const uint64_t height                = state_change.block_height;
      constexpr size_t num_blocks_to_check = service_nodes::STATE_CHANGE_TX_LIFETIME_IN_BLOCKS;

      std::vector<std::pair<cryptonote::blobdata,block>> blocks;
      std::vector<cryptonote::blobdata> txs;
      if (!get_blocks(height, num_blocks_to_check, blocks, txs))
      {
        return false;
      }

      for (blobdata const &blob : txs)
      {
        transaction existing_tx;
        if (!parse_and_validate_tx_from_blob(blob, existing_tx))
        {
          MERROR_VER("tx could not be validated from blob, possibly corrupt blockchain");
          continue;
        }

        if (existing_tx.type != txtype::state_change)
          continue;

        tx_extra_service_node_state_change existing_state_change;
        if (!get_service_node_state_change_from_tx_extra(existing_tx.extra, existing_state_change, hf_version))
        {
          MERROR_VER("could not get service node state change from tx extra, possibly corrupt tx");
          continue;
        }

        const auto existing_quorum = m_service_node_list.get_testing_quorum(service_nodes::quorum_type::obligations, existing_state_change.block_height);
        if (!existing_quorum)
        {
          MERROR_VER("could not get obligations quorum for recent state change tx");
          continue;
        }

        if (existing_quorum->workers[existing_state_change.service_node_index] ==
            quorum->workers[state_change.service_node_index])
        {
          MERROR_VER("Already seen this state change tx (aka double spend)");
          tvc.m_double_spend = true;
          return false;
        }
      }
    }
    else if (tx.type == txtype::key_image_unlock)
    {
      cryptonote::tx_extra_tx_key_image_unlock unlock;
      if (!cryptonote::get_tx_key_image_unlock_from_tx_extra(tx.extra, unlock))
      {
        MERROR("TX extra didn't have key image unlock in the tx_extra");
        return false;
      }

      service_nodes::service_node_info::contribution_t contribution = {};
      uint64_t unlock_height = 0;
      if (!m_service_node_list.is_key_image_locked(unlock.key_image, &unlock_height, &contribution))
      {
        MERROR_VER("Requested key image: " << epee::string_tools::pod_to_hex(unlock.key_image) << " to unlock is not locked");
        tvc.m_invalid_input = true;
        return false;
      }

      crypto::hash const hash = service_nodes::generate_request_stake_unlock_hash(unlock.nonce);
      if (!crypto::check_signature(hash, contribution.key_image_pub_key, unlock.signature))
      {
        MERROR("Could not verify key image unlock transaction signature for tx: " << get_transaction_hash(tx));
        return false;
      }

      // Otherwise is a locked key image, if the unlock_height is set, it has been previously requested to unlock
      if (unlock_height != service_nodes::KEY_IMAGE_AWAITING_UNLOCK_HEIGHT)
      {
        tvc.m_double_spend = true;
        return false;
      }
    }
    else
    {
      MERROR_VER("Unhandled tx type: " << tx.type << " rejecting tx: " << get_transaction_hash(tx));
      tvc.m_invalid_type = true;;
      return false;
    }
  }

  return true;
}

//------------------------------------------------------------------
void Blockchain::check_ring_signature(const crypto::hash &tx_prefix_hash, const crypto::key_image &key_image, const std::vector<rct::ctkey> &pubkeys, const std::vector<crypto::signature>& sig, uint64_t &result)
{
  std::vector<const crypto::public_key *> p_output_keys;
  p_output_keys.reserve(pubkeys.size());
  for (auto &key : pubkeys)
  {
    // rct::key and crypto::public_key have the same structure, avoid object ctor/memcpy
    p_output_keys.push_back(&(const crypto::public_key&)key.dest);
  }

  result = crypto::check_ring_signature(tx_prefix_hash, key_image, p_output_keys, sig.data()) ? 1 : 0;
}

//------------------------------------------------------------------
uint64_t Blockchain::get_fee_quantization_mask()
{
  static uint64_t mask = 0;
  if (mask == 0)
  {
    mask = 1;
    for (size_t n = PER_KB_FEE_QUANTIZATION_DECIMALS; n < CRYPTONOTE_DISPLAY_DECIMAL_POINT; ++n)
      mask *= 10;
  }
  return mask;
}

//------------------------------------------------------------------
uint64_t Blockchain::get_dynamic_base_fee(uint64_t block_reward, size_t median_block_weight, uint8_t version)
{
  const uint64_t min_block_weight = get_min_block_weight(version);
  if (median_block_weight < min_block_weight)
    median_block_weight = min_block_weight;
  uint64_t hi, lo;

  if (version >= HF_VERSION_PER_BYTE_FEE)
  {
    // fee = block_reward * DYNAMIC_FEE_REFERENCE_TRANSACTION_WEIGHT / min_block_weight / median_block_weight / 5
    // (but done in 128-bit math).  Note that the wallet uses FEE_PER_BYTE as a fallback if it can't
    // get the dynamic fee from the daemon, so it needs to satisfy
    // FEE_PER_BYTE >= BLOCK_REWARD * DYNAMIC_FEE_REFERENCE_TRANSACTION_WEIGHT / (min_block_weight)^2 / 5
    // (The square because median_block_weight >= min_block_weight).
    // As of writing we are past block 300000 with base block reward of ~32.04; and so the fee is below 214
    // (hence the use of 215 in cryptonote_config.h).
    //
    // Starting in v12 we increase the reference transaction fee by 80 (to 240000), and so the
    // FEE_PER_BYTE fallback also goes up (to a conservative estimate of 17200).
    //
    const uint64_t reference_fee = version >= HF_VERSION_INCREASE_FEE ? DYNAMIC_FEE_REFERENCE_TRANSACTION_WEIGHT_V12 : DYNAMIC_FEE_REFERENCE_TRANSACTION_WEIGHT;
    lo = mul128(block_reward, reference_fee, &hi);
    div128_32(hi, lo, min_block_weight, &hi, &lo);
    div128_32(hi, lo, median_block_weight, &hi, &lo);
    assert(hi == 0);
    lo /= 5;
    return lo;
  }

  constexpr uint64_t fee_base = DYNAMIC_FEE_PER_KB_BASE_FEE_V5;

  uint64_t unscaled_fee_base = (fee_base * min_block_weight / median_block_weight);
  lo = mul128(unscaled_fee_base, block_reward, &hi);
  static_assert(DYNAMIC_FEE_PER_KB_BASE_BLOCK_REWARD % 1000000 == 0, "DYNAMIC_FEE_PER_KB_BASE_BLOCK_REWARD must be divisible by 1000000");
  static_assert(DYNAMIC_FEE_PER_KB_BASE_BLOCK_REWARD / 1000000 <= std::numeric_limits<uint32_t>::max(), "DYNAMIC_FEE_PER_KB_BASE_BLOCK_REWARD is too large");

  // divide in two steps, since the divisor must be 32 bits, but DYNAMIC_FEE_PER_KB_BASE_BLOCK_REWARD isn't
  div128_32(hi, lo, DYNAMIC_FEE_PER_KB_BASE_BLOCK_REWARD / 1000000, &hi, &lo);
  div128_32(hi, lo, 1000000, &hi, &lo);
  assert(hi == 0);

  // quantize fee up to 8 decimals
  uint64_t mask = get_fee_quantization_mask();
  uint64_t qlo = (lo + mask - 1) / mask * mask;
  MDEBUG("lo " << print_money(lo) << ", qlo " << print_money(qlo) << ", mask " << mask);

  return qlo;
}

//------------------------------------------------------------------
bool Blockchain::check_fee(size_t tx_weight, uint64_t fee) const
{
  const uint8_t version = get_current_hard_fork_version();
  const uint64_t blockchain_height = m_db->height();

  uint64_t median = 0;
  uint64_t already_generated_coins = 0;
  uint64_t base_reward = 0;
  if (version >= HF_VERSION_DYNAMIC_FEE)
  {
    median = m_current_block_cumul_weight_limit / 2;
    const uint64_t blockchain_height = m_db->height();
    already_generated_coins = blockchain_height ? m_db->get_block_already_generated_coins(blockchain_height - 1) : 0;
    if (!get_base_block_reward(median, 1, already_generated_coins, base_reward, version, blockchain_height))
      return false;
  }

  uint64_t needed_fee;
  if (version >= HF_VERSION_PER_BYTE_FEE)
  {
    const bool use_long_term_median_in_fee = version >= HF_VERSION_LONG_TERM_BLOCK_WEIGHT;
    uint64_t fee_per_byte = get_dynamic_base_fee(base_reward, use_long_term_median_in_fee ? m_long_term_effective_median_block_weight : median, version);
    MDEBUG("Using " << print_money(fee_per_byte) << "/byte fee");
    needed_fee = tx_weight * fee_per_byte;
    // quantize fee up to 8 decimals
    const uint64_t mask = get_fee_quantization_mask();
    needed_fee = (needed_fee + mask - 1) / mask * mask;
  }
  else
  {
    uint64_t fee_per_kb;
    if (version < HF_VERSION_DYNAMIC_FEE)
    {
      fee_per_kb = FEE_PER_KB;
    }
    else
    {
      fee_per_kb = get_dynamic_base_fee(base_reward, median, version);
    }
    MDEBUG("Using " << print_money(fee_per_kb) << "/kB fee");

    needed_fee = tx_weight / 1024;
    needed_fee += (tx_weight % 1024) ? 1 : 0;
    needed_fee *= fee_per_kb;
  }

  if (fee < needed_fee - needed_fee / 50) // keep a little 2% buffer on acceptance - no integer overflow
  {
    MERROR_VER("transaction fee is not enough: " << print_money(fee) << ", minimum fee: " << print_money(needed_fee));
    return false;
  }
  return true;
}

//------------------------------------------------------------------
uint64_t Blockchain::get_dynamic_base_fee_estimate(uint64_t grace_blocks) const
{
  const uint8_t version = get_current_hard_fork_version();
  const uint64_t db_height = m_db->height();

  if (version < HF_VERSION_DYNAMIC_FEE)
    return FEE_PER_KB;

  if (grace_blocks >= CRYPTONOTE_REWARD_BLOCKS_WINDOW)
    grace_blocks = CRYPTONOTE_REWARD_BLOCKS_WINDOW - 1;

  const uint64_t min_block_weight = get_min_block_weight(version);
  std::vector<uint64_t> weights;
  get_last_n_blocks_weights(weights, CRYPTONOTE_REWARD_BLOCKS_WINDOW - grace_blocks);
  weights.reserve(grace_blocks);
  for (size_t i = 0; i < grace_blocks; ++i)
    weights.push_back(min_block_weight);

  uint64_t median = epee::misc_utils::median(weights);
  if(median <= min_block_weight)
    median = min_block_weight;

  uint64_t already_generated_coins = db_height ? m_db->get_block_already_generated_coins(db_height - 1) : 0;
  uint64_t base_reward;
  if (!get_base_block_reward(median, 1, already_generated_coins, base_reward, version, m_db->height()))
  {
    MERROR("Failed to determine block reward, using placeholder " << print_money(BLOCK_REWARD_OVERESTIMATE) << " as a high bound");
    base_reward = BLOCK_REWARD_OVERESTIMATE;
  }

  const bool use_long_term_median_in_fee = version >= HF_VERSION_LONG_TERM_BLOCK_WEIGHT;
  uint64_t fee = get_dynamic_base_fee(base_reward, use_long_term_median_in_fee ? m_long_term_effective_median_block_weight : median, version);
  const bool per_byte = version < HF_VERSION_PER_BYTE_FEE;
  MDEBUG("Estimating " << grace_blocks << "-block fee at " << print_money(fee) << "/" << (per_byte ? "byte" : "kB"));
  return fee;
}

//------------------------------------------------------------------
// This function checks to see if a tx is unlocked.  unlock_time is either
// a block index or a unix time.
bool Blockchain::is_output_spendtime_unlocked(uint64_t unlock_time) const
{
  LOG_PRINT_L3("Blockchain::" << __func__);
  return cryptonote::rules::is_output_unlocked(unlock_time, m_db->height());
}
//------------------------------------------------------------------
// This function locates all outputs associated with a given input (mixins)
// and validates that they exist and are usable.  It also checks the ring
// signature for each input.
bool Blockchain::check_tx_input(txversion tx_version, const txin_to_key& txin, const crypto::hash& tx_prefix_hash, const std::vector<crypto::signature>& sig, const rct::rctSig &rct_signatures, std::vector<rct::ctkey> &output_keys, uint64_t* pmax_related_block_height)
{
  LOG_PRINT_L3("Blockchain::" << __func__);

  // ND:
  // 1. Disable locking and make method private.
  //CRITICAL_REGION_LOCAL(m_blockchain_lock);

  struct outputs_visitor
  {
    std::vector<rct::ctkey >& m_output_keys;
    const Blockchain& m_bch;
    outputs_visitor(std::vector<rct::ctkey>& output_keys, const Blockchain& bch) :
      m_output_keys(output_keys), m_bch(bch)
    {
    }
    bool handle_output(uint64_t unlock_time, const crypto::public_key &pubkey, const rct::key &commitment)
    {
      //check tx unlock time
      if (!m_bch.is_output_spendtime_unlocked(unlock_time))
      {
        MERROR_VER("One of outputs for one of inputs has wrong tx.unlock_time = " << unlock_time);
        return false;
      }

      // The original code includes a check for the output corresponding to this input
      // to be a txout_to_key. This is removed, as the database does not store this info,
      // but only txout_to_key outputs are stored in the DB in the first place, done in
      // Blockchain*::add_output

      m_output_keys.push_back(rct::ctkey({rct::pk2rct(pubkey), commitment}));
      return true;
    }
  };

  output_keys.clear();

  // collect output keys
  outputs_visitor vi(output_keys, *this);
  if (!scan_outputkeys_for_indexes(txin, vi, tx_prefix_hash, pmax_related_block_height))
  {
    MERROR_VER("Failed to get output keys for tx with amount = " << print_money(txin.amount) << " and count indexes " << txin.key_offsets.size());
    return false;
  }

  if(txin.key_offsets.size() != output_keys.size())
  {
    MERROR_VER("Output keys for tx with amount = " << txin.amount << " and count indexes " << txin.key_offsets.size() << " returned wrong keys count " << output_keys.size());
    return false;
  }
  if (tx_version == txversion::v1) {
    CHECK_AND_ASSERT_MES(sig.size() == output_keys.size(), false, "internal error: tx signatures count=" << sig.size() << " mismatch with outputs keys count for inputs=" << output_keys.size());
  }
  // rct_signatures will be expanded after this
  return true;
}
//------------------------------------------------------------------
//TODO: Is this intended to do something else?  Need to look into the todo there.
uint64_t Blockchain::get_adjusted_time() const
{
  LOG_PRINT_L3("Blockchain::" << __func__);
  //TODO: add collecting median time
  return time(NULL);
}
//------------------------------------------------------------------
//TODO: revisit, has changed a bit on upstream
bool Blockchain::check_block_timestamp(std::vector<uint64_t>& timestamps, const block& b, uint64_t& median_ts) const
{
  LOG_PRINT_L3("Blockchain::" << __func__);
  median_ts = epee::misc_utils::median(timestamps);

  if(b.timestamp < median_ts)
  {
    MERROR_VER("Timestamp of block with id: " << get_block_hash(b) << ", " << b.timestamp << ", less than median of last " << BLOCKCHAIN_TIMESTAMP_CHECK_WINDOW << " blocks, " << median_ts);
    return false;
  }

  return true;
}
//------------------------------------------------------------------
// This function grabs the timestamps from the most recent <n> blocks,
// where n = BLOCKCHAIN_TIMESTAMP_CHECK_WINDOW.  If there are not those many
// blocks in the blockchain, the timestap is assumed to be valid.  If there
// are, this function returns:
//   true if the block's timestamp is not less than the timestamp of the
//       median of the selected blocks
//   false otherwise
bool Blockchain::check_block_timestamp(const block& b, uint64_t& median_ts) const
{
  LOG_PRINT_L3("Blockchain::" << __func__);
  uint64_t cryptonote_block_future_time_limit = CRYPTONOTE_BLOCK_FUTURE_TIME_LIMIT_V2;
  if(b.timestamp > get_adjusted_time() + cryptonote_block_future_time_limit)
  {
    MERROR_VER("Timestamp of block with id: " << get_block_hash(b) << ", " << b.timestamp << ", bigger than adjusted time + 2 hours");
    return false;
  }

  const auto h = m_db->height();

  // if not enough blocks, no proper median yet, return true
  if(h < BLOCKCHAIN_TIMESTAMP_CHECK_WINDOW)
  {
    return true;
  }

  std::vector<uint64_t> timestamps;

  // need most recent 60 blocks, get index of first of those
  size_t offset = h - BLOCKCHAIN_TIMESTAMP_CHECK_WINDOW;
  timestamps.reserve(h - offset);
  for(;offset < h; ++offset)
  {
    timestamps.push_back(m_db->get_block_timestamp(offset));
  }

  return check_block_timestamp(timestamps, b, median_ts);
}
//------------------------------------------------------------------
void Blockchain::return_tx_to_pool(std::vector<std::pair<transaction, blobdata>> &txs)
{
  uint8_t version = get_current_hard_fork_version();
  for (auto& tx : txs)
  {
    cryptonote::tx_verification_context tvc = AUTO_VAL_INIT(tvc);
    // We assume that if they were in a block, the transactions are already
    // known to the network as a whole. However, if we had mined that block,
    // that might not be always true. Unlikely though, and always relaying
    // these again might cause a spike of traffic as many nodes re-relay
    // all the transactions in a popped block when a reorg happens.
    const size_t weight = get_transaction_weight(tx.first, tx.second.size());
    const crypto::hash tx_hash = get_transaction_hash(tx.first);
    if (!m_tx_pool.add_tx(tx.first, tx_hash, tx.second, weight, tvc, true, true, false, version))
    {
      MERROR("Failed to return taken transaction with hash: " << get_transaction_hash(tx.first) << " to tx_pool");
    }
  }
}
//------------------------------------------------------------------
bool Blockchain::flush_txes_from_pool(const std::vector<crypto::hash> &txids)
{
  CRITICAL_REGION_LOCAL(m_tx_pool);

  bool res = true;
  for (const auto &txid: txids)
  {
    cryptonote::transaction tx;
    cryptonote::blobdata txblob;
    size_t tx_weight;
    uint64_t fee;
    bool relayed, do_not_relay, double_spend_seen;
    MINFO("Removing txid " << txid << " from the pool");
    if(m_tx_pool.have_tx(txid) && !m_tx_pool.take_tx(txid, tx, txblob, tx_weight, fee, relayed, do_not_relay, double_spend_seen))
    {
      MERROR("Failed to remove txid " << txid << " from the pool");
      res = false;
    }
  }
  return res;
}
//------------------------------------------------------------------
//      Needs to validate the block and acquire each transaction from the
//      transaction mem_pool, then pass the block and transactions to
//      m_db->add_block()
bool Blockchain::handle_block_to_main_chain(const block& bl, const crypto::hash& id, block_verification_context& bvc)
{
  LOG_PRINT_L3("Blockchain::" << __func__);

  TIME_MEASURE_START(block_processing_time);
  CRITICAL_REGION_LOCAL(m_blockchain_lock);
  TIME_MEASURE_START(t1);

  static bool seen_future_version = false;

  db_rtxn_guard rtxn_guard(m_db);
  uint64_t blockchain_height;
  const crypto::hash top_hash = get_tail_id(blockchain_height);
  ++blockchain_height; // block height to chain height
  if(bl.prev_id != top_hash)
  {
    MERROR_VER("Block with id: " << id << std::endl << "has wrong prev_id: " << bl.prev_id << std::endl << "expected: " << top_hash);
    bvc.m_verifivation_failed = true;
leave:
    return false;
  }

  // warn users if they're running an old version
  if (!seen_future_version && bl.major_version > m_hardfork->get_ideal_version())
  {
    seen_future_version = true;
    const el::Level level = el::Level::Warning;
    MCLOG_RED(level, "global", "**********************************************************************");
    MCLOG_RED(level, "global", "A block was seen on the network with a version higher than the last");
    MCLOG_RED(level, "global", "known one. This may be an old version of the daemon, and a software");
    MCLOG_RED(level, "global", "update may be required to sync further. Try running: update check");
    MCLOG_RED(level, "global", "**********************************************************************");
  }

  // this is a cheap test
  if (!m_hardfork->check(bl))
  {
    MERROR_VER("Block with id: " << id << std::endl << "has old version: " << (unsigned)bl.major_version << std::endl << "current: " << (unsigned)m_hardfork->get_current_version());
    bvc.m_verifivation_failed = true;
    goto leave;
  }

  TIME_MEASURE_FINISH(t1);
  TIME_MEASURE_START(t2);

  // make sure block timestamp is not less than the median timestamp
  // of a set number of the most recent blocks.
  if(!check_block_timestamp(bl))
  {
    MERROR_VER("Block with id: " << id << std::endl << "has invalid timestamp: " << bl.timestamp);
    bvc.m_verifivation_failed = true;
    goto leave;
  }

  TIME_MEASURE_FINISH(t2);
  //check proof of work
  TIME_MEASURE_START(target_calculating_time);

  // get the target difficulty for the block.
  // the calculation can overflow, among other failure cases,
  // so we need to check the return type.
  // FIXME: get_difficulty_for_next_block can also assert, look into
  // changing this to throwing exceptions instead so we can clean up.
  difficulty_type current_diffic = get_difficulty_for_next_block();
  CHECK_AND_ASSERT_MES(current_diffic, false, "!!!!!!!!! difficulty overhead !!!!!!!!!");

  TIME_MEASURE_FINISH(target_calculating_time);

  TIME_MEASURE_START(longhash_calculating_time);

  crypto::hash proof_of_work = null_hash;

  // Formerly the code below contained an if loop with the following condition
  // !m_checkpoints.is_in_checkpoint_zone(get_current_blockchain_height())
  // however, this caused the daemon to not bother checking PoW for blocks
  // before checkpoints, which is very dangerous behaviour. We moved the PoW
  // validation out of the next chunk of code to make sure that we correctly
  // check PoW now.
  // FIXME: height parameter is not used...should it be used or should it not
  // be a parameter?
  // validate proof_of_work versus difficulty target
  bool precomputed = false;
  bool fast_check = false;
#if defined(PER_BLOCK_CHECKPOINT)
  if (blockchain_height < m_blocks_hash_check.size())
  {
    const auto &expected_hash = m_blocks_hash_check[blockchain_height];
    if (expected_hash != crypto::null_hash)
    {
      if (memcmp(&id, &expected_hash, sizeof(hash)) != 0)
      {
        MERROR_VER("Block with id is INVALID: " << id << ", expected " << expected_hash);
        bvc.m_verifivation_failed = true;
        goto leave;
      }
      fast_check = true;
    }
    else
    {
      MCINFO("verify", "No pre-validated hash at height " << blockchain_height << ", verifying fully");
    }
  }
  else
#endif
  {
    auto it = m_blocks_longhash_table.find(id);
    if (it != m_blocks_longhash_table.end())
    {
      precomputed = true;
      proof_of_work = it->second;
    }
    else
      proof_of_work = get_block_longhash(bl, blockchain_height);

    // validate proof_of_work versus difficulty target
    if(!check_hash(proof_of_work, current_diffic))
    {
      MERROR_VER("Block with id: " << id << std::endl << "does not have enough proof of work: " << proof_of_work << " at height " << blockchain_height << ", unexpected difficulty: " << current_diffic);
      bvc.m_verifivation_failed = true;
      goto leave;
    }
  }

  // If we're at a checkpoint, ensure that our hardcoded checkpoint hash
  // is correct.
  if(m_checkpoints.is_in_checkpoint_zone(blockchain_height))
  {
    if(!m_checkpoints.check_block(blockchain_height, id))
    {
      LOG_ERROR("CHECKPOINT VALIDATION FAILED");
      bvc.m_verifivation_failed = true;
      goto leave;
    }

  }

  TIME_MEASURE_FINISH(longhash_calculating_time);
  if (precomputed)
    longhash_calculating_time += m_fake_pow_calc_time;

  TIME_MEASURE_START(t3);

  // sanity check basic miner tx properties;
  if(!prevalidate_miner_transaction(bl, blockchain_height))
  {
    MERROR_VER("Block with id: " << id << " failed to pass prevalidation");
    bvc.m_verifivation_failed = true;
    goto leave;
  }

  size_t coinbase_weight = get_transaction_weight(bl.miner_tx);
  size_t cumulative_block_weight = coinbase_weight;

  std::vector<std::pair<transaction, blobdata>> txs;
  key_images_container keys;

  uint64_t fee_summary = 0;
  uint64_t t_checktx = 0;
  uint64_t t_exists = 0;
  uint64_t t_pool = 0;
  uint64_t t_dblspnd = 0;
  TIME_MEASURE_FINISH(t3);

// XXX old code adds miner tx here

  size_t tx_index = 0;
  // Iterate over the block's transaction hashes, grabbing each
  // from the tx_pool and validating them.  Each is then added
  // to txs.  Keys spent in each are added to <keys> by the double spend check.
  txs.reserve(bl.tx_hashes.size());
  for (const crypto::hash& tx_id : bl.tx_hashes)
  {
    transaction tx_tmp;
    blobdata txblob;
    size_t tx_weight = 0;
    uint64_t fee = 0;
    bool relayed = false, do_not_relay = false, double_spend_seen = false;
    TIME_MEASURE_START(aa);

// XXX old code does not check whether tx exists
    if (m_db->tx_exists(tx_id))
    {
      MERROR("Block with id: " << id << " attempting to add transaction already in blockchain with id: " << tx_id);
      bvc.m_verifivation_failed = true;
      return_tx_to_pool(txs);
      goto leave;
    }

    TIME_MEASURE_FINISH(aa);
    t_exists += aa;
    TIME_MEASURE_START(bb);

    // get transaction with hash <tx_id> from tx_pool
    if(!m_tx_pool.take_tx(tx_id, tx_tmp, txblob, tx_weight, fee, relayed, do_not_relay, double_spend_seen))
    {
      MERROR_VER("Block with id: " << id  << " has at least one unknown transaction with id: " << tx_id);
      bvc.m_verifivation_failed = true;
      return_tx_to_pool(txs);
      goto leave;
    }

    TIME_MEASURE_FINISH(bb);
    t_pool += bb;
    // add the transaction to the temp list of transactions, so we can either
    // store the list of transactions all at once or return the ones we've
    // taken from the tx_pool back to it if the block fails verification.
    txs.push_back(std::make_pair(std::move(tx_tmp), std::move(txblob)));
    transaction &tx = txs.back().first;
    TIME_MEASURE_START(dd);

    // FIXME: the storage should not be responsible for validation.
    //        If it does any, it is merely a sanity check.
    //        Validation is the purview of the Blockchain class
    //        - TW
    //
    // ND: this is not needed, db->add_block() checks for duplicate k_images and fails accordingly.
    // if (!check_for_double_spend(tx, keys))
    // {
    //     LOG_PRINT_L0("Double spend detected in transaction (id: " << tx_id);
    //     bvc.m_verifivation_failed = true;
    //     break;
    // }

    TIME_MEASURE_FINISH(dd);
    t_dblspnd += dd;
    TIME_MEASURE_START(cc);

#if defined(PER_BLOCK_CHECKPOINT)
    if (!fast_check)
#endif
    {
      // validate that transaction inputs and the keys spending them are correct.
      tx_verification_context tvc = AUTO_VAL_INIT(tvc);
      if(!check_tx_inputs(tx, tvc))
      {
        MERROR_VER("Block with id: " << id  << " has at least one transaction (id: " << tx_id << ") with wrong inputs.");

        //TODO: why is this done?  make sure that keeping invalid blocks makes sense.
        add_block_as_invalid(bl, id);
        MERROR_VER("Block with id " << id << " added as invalid because of wrong inputs in transactions");
        MERROR_VER("tx_index " << tx_index << ", m_blocks_txs_check " << m_blocks_txs_check.size() << ":");
        for (const auto &h: m_blocks_txs_check) MERROR_VER("  " << h);
        bvc.m_verifivation_failed = true;
        return_tx_to_pool(txs);
        goto leave;
      }
    }
#if defined(PER_BLOCK_CHECKPOINT)
    else
    {
      // ND: if fast_check is enabled for blocks, there is no need to check
      // the transaction inputs, but do some sanity checks anyway.
      if (tx_index >= m_blocks_txs_check.size() || memcmp(&m_blocks_txs_check[tx_index++], &tx_id, sizeof(tx_id)) != 0)
      {
        MERROR_VER("Block with id: " << id << " has at least one transaction (id: " << tx_id << ") with wrong inputs.");
        //TODO: why is this done?  make sure that keeping invalid blocks makes sense.
        add_block_as_invalid(bl, id);
        MERROR_VER("Block with id " << id << " added as invalid because of wrong inputs in transactions");
        bvc.m_verifivation_failed = true;
        return_tx_to_pool(txs);
        goto leave;
      }
    }
#endif
    TIME_MEASURE_FINISH(cc);
    t_checktx += cc;
    fee_summary += fee;
    cumulative_block_weight += tx_weight;
  }

  m_blocks_txs_check.clear();

  TIME_MEASURE_START(vmt);
  uint64_t base_reward = 0;
  uint64_t already_generated_coins = blockchain_height ? m_db->get_block_already_generated_coins(blockchain_height - 1) : 0;
  if(!validate_miner_transaction(bl, cumulative_block_weight, fee_summary, base_reward, already_generated_coins, bvc.m_partial_block_reward, m_hardfork->get_current_version()))
  {
    MERROR_VER("Block with id: " << id << " has incorrect miner transaction");
    bvc.m_verifivation_failed = true;
    return_tx_to_pool(txs);
    goto leave;
  }

  TIME_MEASURE_FINISH(vmt);
  size_t block_weight;
  difficulty_type cumulative_difficulty;

  // populate various metadata about the block to be stored alongside it.
  block_weight = cumulative_block_weight;
  cumulative_difficulty = current_diffic;
  // In the "tail" state when the minimum subsidy (implemented in get_block_reward) is in effect, the number of
  // coins will eventually exceed MONEY_SUPPLY and overflow a uint64. To prevent overflow, cap already_generated_coins
  // at MONEY_SUPPLY. already_generated_coins is only used to compute the block subsidy and MONEY_SUPPLY yields a
  // subsidy of 0 under the base formula and therefore the minimum subsidy >0 in the tail state.
  already_generated_coins = base_reward < (MONEY_SUPPLY-already_generated_coins) ? already_generated_coins + base_reward : MONEY_SUPPLY;
  if(blockchain_height)
    cumulative_difficulty += m_db->get_block_cumulative_difficulty(blockchain_height - 1);

  TIME_MEASURE_FINISH(block_processing_time);
  if(precomputed)
    block_processing_time += m_fake_pow_calc_time;

  rtxn_guard.stop();
  TIME_MEASURE_START(addblock);
  uint64_t new_height = 0;
  if (!bvc.m_verifivation_failed)
  {
    try
    {
      uint64_t long_term_block_weight = get_next_long_term_block_weight(block_weight);
      cryptonote::blobdata bd = cryptonote::block_to_blob(bl);
      new_height = m_db->add_block(std::make_pair(std::move(bl), std::move(bd)), block_weight, long_term_block_weight, cumulative_difficulty, already_generated_coins, txs);
    }
    catch (const KEY_IMAGE_EXISTS& e)
    {
      LOG_ERROR("Error adding block with hash: " << id << " to blockchain, what = " << e.what());
      m_batch_success = false;
      bvc.m_verifivation_failed = true;
      return_tx_to_pool(txs);
      return false;
    }
    catch (const std::exception& e)
    {
      //TODO: figure out the best way to deal with this failure
      LOG_ERROR("Error adding block with hash: " << id << " to blockchain, what = " << e.what());
      m_batch_success = false;
      bvc.m_verifivation_failed = true;
      return_tx_to_pool(txs);
      return false;
    }
  }
  else
  {
    LOG_ERROR("Blocks that failed verification should not reach here");
  }

  // TODO(loki): Not nice, making the hook take in a vector of pair<transaction,
  // blobdata> messes with service_node_list::init which only constructs
  // a vector of transactions and then subsequently calls block_added, so the
  // init step would have to intentionally allocate the blobs or retrieve them
  // from the DB.
  // Secondly we don't use the blobs at all in the hooks, so passing it in
  // doesn't seem right.
  std::vector<transaction> only_txs;
  only_txs.reserve(txs.size());
  for (std::pair<transaction, blobdata> const &tx_pair : txs)
    only_txs.push_back(tx_pair.first);

  for (BlockAddedHook* hook : m_block_added_hooks)
    hook->block_added(bl, only_txs);

  TIME_MEASURE_FINISH(addblock);

  // do this after updating the hard fork state since the weight limit may change due to fork
  if (!update_next_cumulative_weight_limit())
  {
    MERROR("Failed to update next cumulative weight limit");
    pop_block_from_blockchain();
    return false;
  }

  MINFO("+++++ BLOCK SUCCESSFULLY ADDED" << std::endl << "id:\t" << id << std::endl << "PoW:\t" << proof_of_work << std::endl << "HEIGHT " << new_height-1 << ", difficulty:\t" << current_diffic << std::endl << "block reward: " << print_money(fee_summary + base_reward) << "(" << print_money(base_reward) << " + " << print_money(fee_summary) << "), coinbase_weight: " << coinbase_weight << ", cumulative weight: " << cumulative_block_weight << ", " << block_processing_time << "(" << target_calculating_time << "/" << longhash_calculating_time << ")ms");
  if(m_show_time_stats)
  {
    MINFO("Height: " << new_height << " coinbase weight: " << coinbase_weight << " cumm: "
        << cumulative_block_weight << " p/t: " << block_processing_time << " ("
        << target_calculating_time << "/" << longhash_calculating_time << "/"
        << t1 << "/" << t2 << "/" << t3 << "/" << t_exists << "/" << t_pool
        << "/" << t_checktx << "/" << t_dblspnd << "/" << vmt << "/" << addblock << ")ms");
  }


  bvc.m_added_to_main_chain = true;
  ++m_sync_counter;

  // appears to be a NOP *and* is called elsewhere.  wat?
  m_tx_pool.on_blockchain_inc(new_height, id);
  get_difficulty_for_next_block(); // just to cache it
  invalidate_block_template_cache();

  std::shared_ptr<tools::Notify> block_notify = m_block_notify;
  if (block_notify)
    block_notify->notify("%s", epee::string_tools::pod_to_hex(id).c_str(), NULL);

  return true;
}
//------------------------------------------------------------------
bool Blockchain::prune_blockchain(uint32_t pruning_seed)
{
  m_tx_pool.lock();
  epee::misc_utils::auto_scope_leave_caller unlocker = epee::misc_utils::create_scope_leave_handler([&](){m_tx_pool.unlock();});
  CRITICAL_REGION_LOCAL(m_blockchain_lock);

  return m_db->prune_blockchain(pruning_seed);
}
//------------------------------------------------------------------
bool Blockchain::update_blockchain_pruning()
{
  m_tx_pool.lock();
  epee::misc_utils::auto_scope_leave_caller unlocker = epee::misc_utils::create_scope_leave_handler([&](){m_tx_pool.unlock();});
  CRITICAL_REGION_LOCAL(m_blockchain_lock);

  return m_db->update_pruning();
}
//------------------------------------------------------------------
bool Blockchain::check_blockchain_pruning()
{
  m_tx_pool.lock();
  epee::misc_utils::auto_scope_leave_caller unlocker = epee::misc_utils::create_scope_leave_handler([&](){m_tx_pool.unlock();});
  CRITICAL_REGION_LOCAL(m_blockchain_lock);

  return m_db->check_pruning();
}
//------------------------------------------------------------------
uint64_t Blockchain::get_next_long_term_block_weight(uint64_t block_weight) const
{
  PERF_TIMER(get_next_long_term_block_weight);

  const uint64_t db_height = m_db->height();
  const uint64_t nblocks = std::min<uint64_t>(m_long_term_block_weights_window, db_height);

  const uint8_t hf_version = get_current_hard_fork_version();
  if (hf_version < HF_VERSION_LONG_TERM_BLOCK_WEIGHT)
    return block_weight;

  uint64_t long_term_median = get_long_term_block_weight_median(db_height - nblocks, nblocks);
  uint64_t long_term_effective_median_block_weight = std::max<uint64_t>(CRYPTONOTE_BLOCK_GRANTED_FULL_REWARD_ZONE_V5, long_term_median);

  uint64_t short_term_constraint = long_term_effective_median_block_weight + long_term_effective_median_block_weight * 2 / 5;
  uint64_t long_term_block_weight = std::min<uint64_t>(block_weight, short_term_constraint);

  return long_term_block_weight;
}
//------------------------------------------------------------------
bool Blockchain::update_next_cumulative_weight_limit(uint64_t *long_term_effective_median_block_weight)
{
  PERF_TIMER(update_next_cumulative_weight_limit);

  LOG_PRINT_L3("Blockchain::" << __func__);

  // when we reach this, the last hf version is not yet written to the db
  const uint64_t db_height = m_db->height();
  const uint8_t hf_version = get_current_hard_fork_version();
  uint64_t full_reward_zone = get_min_block_weight(hf_version);
  uint64_t long_term_block_weight;

  if (hf_version < HF_VERSION_LONG_TERM_BLOCK_WEIGHT)
  {
    std::vector<uint64_t> weights;
    get_last_n_blocks_weights(weights, CRYPTONOTE_REWARD_BLOCKS_WINDOW);
    m_current_block_cumul_weight_median = epee::misc_utils::median(weights);
    long_term_block_weight = weights.back();
  }
  else
  {
    const uint64_t block_weight = m_db->get_block_weight(db_height - 1);

    uint64_t long_term_median;
    if (db_height == 1)
    {
      long_term_median = CRYPTONOTE_BLOCK_GRANTED_FULL_REWARD_ZONE_V5;
    }
    else
    {
      uint64_t nblocks = std::min<uint64_t>(m_long_term_block_weights_window, db_height);
      if (nblocks == db_height)
        --nblocks;
      long_term_median = get_long_term_block_weight_median(db_height - nblocks - 1, nblocks);
    }

    m_long_term_effective_median_block_weight = std::max<uint64_t>(CRYPTONOTE_BLOCK_GRANTED_FULL_REWARD_ZONE_V5, long_term_median);

    uint64_t short_term_constraint = m_long_term_effective_median_block_weight + m_long_term_effective_median_block_weight * 2 / 5;
    long_term_block_weight = std::min<uint64_t>(block_weight, short_term_constraint);

    if (db_height == 1)
    {
      long_term_median = long_term_block_weight;
    }
    else
    {
      m_long_term_block_weights_cache_tip_hash = m_db->get_block_hash_from_height(db_height - 1);
      m_long_term_block_weights_cache_rolling_median.insert(long_term_block_weight);
      long_term_median = m_long_term_block_weights_cache_rolling_median.median();
    }
    m_long_term_effective_median_block_weight = std::max<uint64_t>(CRYPTONOTE_BLOCK_GRANTED_FULL_REWARD_ZONE_V5, long_term_median);

    std::vector<uint64_t> weights;
    get_last_n_blocks_weights(weights, CRYPTONOTE_REWARD_BLOCKS_WINDOW);

    uint64_t short_term_median = epee::misc_utils::median(weights);
    uint64_t effective_median_block_weight = std::min<uint64_t>(std::max<uint64_t>(CRYPTONOTE_BLOCK_GRANTED_FULL_REWARD_ZONE_V5, short_term_median), CRYPTONOTE_SHORT_TERM_BLOCK_WEIGHT_SURGE_FACTOR * m_long_term_effective_median_block_weight);

    m_current_block_cumul_weight_median = effective_median_block_weight;
  }

  if (m_current_block_cumul_weight_median <= full_reward_zone)
    m_current_block_cumul_weight_median = full_reward_zone;

  m_current_block_cumul_weight_limit = m_current_block_cumul_weight_median * 2;

  if (long_term_effective_median_block_weight)
    *long_term_effective_median_block_weight = m_long_term_effective_median_block_weight;

  if (!m_db->is_read_only())
    m_db->add_max_block_size(m_current_block_cumul_weight_limit);

  return true;
}
//------------------------------------------------------------------
bool Blockchain::add_new_block(const block& bl, block_verification_context& bvc, checkpoint_t const *checkpoint)
{

  LOG_PRINT_L3("Blockchain::" << __func__);
  crypto::hash id = get_block_hash(bl);
  CRITICAL_REGION_LOCAL(m_tx_pool);//to avoid deadlock lets lock tx_pool for whole add/reorganize process
  CRITICAL_REGION_LOCAL1(m_blockchain_lock);
  db_rtxn_guard rtxn_guard(m_db);
  if(have_block(id))
  {
    LOG_PRINT_L3("block with id = " << id << " already exists");
    bvc.m_already_exists = true;
    m_blocks_txs_check.clear();
    return false;
  }

  if (checkpoint)
  {
    checkpoint_t existing_checkpoint;
    uint64_t block_height = get_block_height(bl);
    try
    {
      if (m_db->get_block_checkpoint(block_height, existing_checkpoint))
      {
        if (checkpoint->signatures.size() < existing_checkpoint.signatures.size())
          checkpoint = nullptr;
      }
    }
    catch (const std::exception &e)
    {
      MERROR("Get block checkpoint from DB failed at height: " << block_height << ", what = " << e.what());
    }
  }

  bool result = false;
  rtxn_guard.stop();
  //check that block refers to chain tail
  if(!(bl.prev_id == get_tail_id()))
  {
    //chain switching or wrong block
    bvc.m_added_to_main_chain = false;
    result = handle_alternative_block(bl, id, bvc, (checkpoint != nullptr));
    m_blocks_txs_check.clear();
    //never relay alternative blocks
  }
  else
  {
    result = handle_block_to_main_chain(bl, id, bvc);
  }

  if (result && checkpoint)
    update_checkpoint(*checkpoint);
  return result;
}
//------------------------------------------------------------------
// returns false if any of the checkpoints loading returns false.
// That should happen only if a checkpoint is added that conflicts
// with an existing checkpoint.
bool Blockchain::update_checkpoints(const std::string& file_path)
{
  std::vector<height_to_hash> checkpoint_hashes;
  if (!cryptonote::load_checkpoints_from_json(file_path, checkpoint_hashes))
    return false;

  std::vector<height_to_hash>::const_iterator first_to_check = checkpoint_hashes.end();
  std::vector<height_to_hash>::const_iterator one_past_last_to_check  = checkpoint_hashes.end();

  uint64_t prev_max_height = m_checkpoints.get_max_height();
  LOG_PRINT_L1("Adding checkpoints from blockchain hashfile: " << file_path);
  LOG_PRINT_L1("Hard-coded max checkpoint height is " << prev_max_height);
  for (std::vector<height_to_hash>::const_iterator it = checkpoint_hashes.begin(); it != one_past_last_to_check; it++)
  {
    uint64_t height;
    height = it->height;
    if (height <= prev_max_height) {
      LOG_PRINT_L1("ignoring checkpoint height " << height);
    } else {
      if (first_to_check == checkpoint_hashes.end())
        first_to_check = it;

      std::string blockhash = it->hash;
      LOG_PRINT_L1("Adding checkpoint height " << height << ", hash=" << blockhash);

      if (!m_checkpoints.add_checkpoint(height, blockhash))
      {
        one_past_last_to_check = it;
        LOG_PRINT_L1("Failed to add checkpoint at height " << height << ", hash=" << blockhash);
        break;
      }
    }
  }

  /*
   * If a block fails a checkpoint the blockchain
   * will be rolled back to two blocks prior to that block.
   */
  //TODO: Refactor, consider returning a failure height and letting
  //      caller decide course of action.
  bool result = true;
  {
    CRITICAL_REGION_LOCAL(m_blockchain_lock);
    bool stop_batch = m_db->batch_start();

    for (std::vector<height_to_hash>::const_iterator it = first_to_check; it != one_past_last_to_check; it++)
    {
      uint64_t block_height = it->height;
      if (block_height >= m_db->height()) // if the checkpoint is for a block we don't have yet, move on
        break;

      if (!m_checkpoints.check_block(block_height, m_db->get_block_hash_from_height(block_height), nullptr))
      {
        // roll back to a couple of blocks before the checkpoint
        LOG_ERROR("Local blockchain failed to pass a checkpoint, rolling back!");
        std::list<block> empty;
        rollback_blockchain_switching(empty, block_height- 2);
        result = false;
      }
    }

    if (stop_batch)
      m_db->batch_stop();
  }

  return result;
}
//------------------------------------------------------------------
bool Blockchain::update_checkpoint(cryptonote::checkpoint_t const &checkpoint)
{
  CRITICAL_REGION_LOCAL(m_blockchain_lock);
  bool result = m_checkpoints.update_checkpoint(checkpoint);
  return result;
}
//------------------------------------------------------------------
void Blockchain::block_longhash_worker(uint64_t height, const epee::span<const block> &blocks, std::unordered_map<crypto::hash, crypto::hash> &map) const
{
  TIME_MEASURE_START(t);

  for (const auto & block : blocks)
  {
    if (m_cancel)
      break;
    crypto::hash id = get_block_hash(block);
    crypto::hash pow = get_block_longhash(block, height++);
    map.emplace(id, pow);
  }

  TIME_MEASURE_FINISH(t);
}

//------------------------------------------------------------------
bool Blockchain::cleanup_handle_incoming_blocks(bool force_sync)
{
  bool success = false;

  MTRACE("Blockchain::" << __func__);
  CRITICAL_REGION_BEGIN(m_blockchain_lock);
  TIME_MEASURE_START(t1);

  try
  {
    if (m_batch_success)
      m_db->batch_stop();
    else
      m_db->batch_abort();
    success = true;
  }
  catch (const std::exception &e)
  {
    MERROR("Exception in cleanup_handle_incoming_blocks: " << e.what());
  }

  if (success && m_sync_counter > 0)
  {
    if (force_sync)
    {
      if(m_db_sync_mode != db_nosync)
        store_blockchain();
      m_sync_counter = 0;
    }
    else if (m_db_sync_threshold && ((m_db_sync_on_blocks && m_sync_counter >= m_db_sync_threshold) || (!m_db_sync_on_blocks && m_bytes_to_sync >= m_db_sync_threshold)))
    {
      MDEBUG("Sync threshold met, syncing");
      if(m_db_sync_mode == db_async)
      {
        m_sync_counter = 0;
        m_bytes_to_sync = 0;
        m_async_service.dispatch(boost::bind(&Blockchain::store_blockchain, this));
      }
      else if(m_db_sync_mode == db_sync)
      {
        store_blockchain();
      }
      else // db_nosync
      {
        // DO NOTHING, not required to call sync.
      }
    }
  }

  TIME_MEASURE_FINISH(t1);
  m_blocks_longhash_table.clear();
  m_scan_table.clear();
  m_blocks_txs_check.clear();
  m_check_txin_table.clear();

  // when we're well clear of the precomputed hashes, free the memory
  if (!m_blocks_hash_check.empty() && m_db->height() > m_blocks_hash_check.size() + 4096)
  {
    MINFO("Dumping block hashes, we're now 4k past " << m_blocks_hash_check.size());
    m_blocks_hash_check.clear();
    m_blocks_hash_check.shrink_to_fit();
  }

  CRITICAL_REGION_END();
  m_tx_pool.unlock();

  update_blockchain_pruning();

  return success;
}

//------------------------------------------------------------------
void Blockchain::output_scan_worker(const uint64_t amount, const std::vector<uint64_t> &offsets, std::vector<output_data_t> &outputs) const
{
  try
  {
    m_db->get_output_key(epee::span<const uint64_t>(&amount, 1), offsets, outputs, true);
  }
  catch (const std::exception& e)
  {
    MERROR_VER("EXCEPTION: " << e.what());
  }
  catch (...)
  {

  }
}

uint64_t Blockchain::prevalidate_block_hashes(uint64_t height, const std::vector<crypto::hash> &hashes)
{
  // new: . . . . . X X X X X . . . . . .
  // pre: A A A A B B B B C C C C D D D D

  // easy case: height >= hashes
  if (height >= m_blocks_hash_of_hashes.size() * HASH_OF_HASHES_STEP)
    return hashes.size();

  // if we're getting old blocks, we might have jettisoned the hashes already
  if (m_blocks_hash_check.empty())
    return hashes.size();

  // find hashes encompassing those block
  size_t first_index = height / HASH_OF_HASHES_STEP;
  size_t last_index = (height + hashes.size() - 1) / HASH_OF_HASHES_STEP;
  MDEBUG("Blocks " << height << " - " << (height + hashes.size() - 1) << " start at " << first_index << " and end at " << last_index);

  // case of not enough to calculate even a single hash
  if (first_index == last_index && hashes.size() < HASH_OF_HASHES_STEP && (height + hashes.size()) % HASH_OF_HASHES_STEP)
    return hashes.size();

  // build hashes vector to hash hashes together
  std::vector<crypto::hash> data;
  data.reserve(hashes.size() + HASH_OF_HASHES_STEP - 1); // may be a bit too much

  // we expect height to be either equal or a bit below db height
  bool disconnected = (height > m_db->height());
  size_t pop;
  if (disconnected && height % HASH_OF_HASHES_STEP)
  {
    ++first_index;
    pop = HASH_OF_HASHES_STEP - height % HASH_OF_HASHES_STEP;
  }
  else
  {
    // we might need some already in the chain for the first part of the first hash
    for (uint64_t h = first_index * HASH_OF_HASHES_STEP; h < height; ++h)
    {
      data.push_back(m_db->get_block_hash_from_height(h));
    }
    pop = 0;
  }

  // push the data to check
  for (const auto &h: hashes)
  {
    if (pop)
      --pop;
    else
      data.push_back(h);
  }

  // hash and check
  uint64_t usable = first_index * HASH_OF_HASHES_STEP - height; // may start negative, but unsigned under/overflow is not UB
  for (size_t n = first_index; n <= last_index; ++n)
  {
    if (n < m_blocks_hash_of_hashes.size())
    {
      // if the last index isn't fully filled, we can't tell if valid
      if (data.size() < (n - first_index) * HASH_OF_HASHES_STEP + HASH_OF_HASHES_STEP)
        break;

      crypto::hash hash;
      cn_fast_hash(data.data() + (n - first_index) * HASH_OF_HASHES_STEP, HASH_OF_HASHES_STEP * sizeof(crypto::hash), hash);
      bool valid = hash == m_blocks_hash_of_hashes[n];

      // add to the known hashes array
      if (!valid)
      {
        MDEBUG("invalid hash for blocks " << n * HASH_OF_HASHES_STEP << " - " << (n * HASH_OF_HASHES_STEP + HASH_OF_HASHES_STEP - 1));
        break;
      }

      size_t end = n * HASH_OF_HASHES_STEP + HASH_OF_HASHES_STEP;
      for (size_t i = n * HASH_OF_HASHES_STEP; i < end; ++i)
      {
        CHECK_AND_ASSERT_MES(m_blocks_hash_check[i] == crypto::null_hash || m_blocks_hash_check[i] == data[i - first_index * HASH_OF_HASHES_STEP],
            0, "Consistency failure in m_blocks_hash_check construction");
        m_blocks_hash_check[i] = data[i - first_index * HASH_OF_HASHES_STEP];
      }
      usable += HASH_OF_HASHES_STEP;
    }
    else
    {
      // if after the end of the precomputed blocks, accept anything
      usable += HASH_OF_HASHES_STEP;
      if (usable > hashes.size())
        usable = hashes.size();
    }
  }
  MDEBUG("usable: " << usable << " / " << hashes.size());
  CHECK_AND_ASSERT_MES(usable < std::numeric_limits<uint64_t>::max() / 2, 0, "usable is negative");
  return usable;
}

bool Blockchain::calc_batched_governance_reward(uint64_t height, uint64_t &reward) const
{
  reward = 0;
  int hard_fork_version = get_ideal_hard_fork_version(height);
  if (hard_fork_version <= network_version_9_service_nodes)
  {
    return true;
  }

  if (!height_has_governance_output(nettype(), hard_fork_version, height))
  {
    return true;
  }

  // Ignore governance reward and payout instead the last
  // GOVERNANCE_BLOCK_REWARD_INTERVAL number of blocks governance rewards.  We
  // come back for this height's rewards in the next interval. The reward is
  // 0 if it's not time to pay out the batched payments

  const cryptonote::config_t &network = cryptonote::get_config(nettype(), hard_fork_version);
  size_t num_blocks                   = network.GOVERNANCE_REWARD_INTERVAL_IN_BLOCKS;
  uint64_t start_height               = height - num_blocks;

  if (height < num_blocks)
  {
    start_height = 0;
    num_blocks   = height;
  }

  std::vector<std::pair<cryptonote::blobdata, cryptonote::block>> blocks;
  if (!get_blocks(start_height, num_blocks, blocks))
  {
    LOG_ERROR("Unable to get historical blocks to calculated batched governance payment");
    return false;
  }

  for (const auto &it : blocks)
  {
    cryptonote::block const &block = it.second;
    if (block.major_version >= network_version_10_bulletproofs)
      reward += derive_governance_from_block_reward(nettype(), block);
  }

  return true;
}

//------------------------------------------------------------------
// ND: Speedups:
// 1. Thread long_hash computations if possible (m_max_prepare_blocks_threads = nthreads, default = 4)
// 2. Group all amounts (from txs) and related absolute offsets and form a table of tx_prefix_hash
//    vs [k_image, output_keys] (m_scan_table). This is faster because it takes advantage of bulk queries
//    and is threaded if possible. The table (m_scan_table) will be used later when querying output
//    keys.
bool Blockchain::prepare_handle_incoming_blocks(const std::vector<block_complete_entry> &blocks_entry, std::vector<block> &blocks)
{
  MTRACE("Blockchain::" << __func__);
  TIME_MEASURE_START(prepare);
  bool stop_batch;
  uint64_t bytes = 0;
  size_t total_txs = 0;
  blocks.clear();

  // Order of locking must be:
  //  m_incoming_tx_lock (optional)
  //  m_tx_pool lock
  //  blockchain lock
  //
  //  Something which takes the blockchain lock may never take the txpool lock
  //  if it has not provably taken the txpool lock earlier
  //
  //  The txpool lock is now taken in prepare_handle_incoming_blocks
  //  and released in cleanup_handle_incoming_blocks. This avoids issues
  //  when something uses the pool, which now uses the blockchain and
  //  needs a batch, since a batch could otherwise be active while the
  //  txpool and blockchain locks were not held

  m_tx_pool.lock();
  CRITICAL_REGION_LOCAL1(m_blockchain_lock);

  if(blocks_entry.size() == 0)
    return false;

  for (const auto &entry : blocks_entry)
  {
    bytes += entry.block.size();
    bytes += entry.checkpoint.size();
    for (const auto &tx_blob : entry.txs)
    {
      bytes += tx_blob.size();
    }
    total_txs += entry.txs.size();
  }
  m_bytes_to_sync += bytes;
  while (!(stop_batch = m_db->batch_start(blocks_entry.size(), bytes))) {
    m_blockchain_lock.unlock();
    m_tx_pool.unlock();
    epee::misc_utils::sleep_no_w(1000);
    m_tx_pool.lock();
    m_blockchain_lock.lock();
  }
  m_batch_success = true;
<<<<<<< HEAD

  // TODO(loki): Always parse checkpoints, but block syncing have a caching
  // layer that is pretty complicated but would be nice to have an equivalent
  // for checkpoints.

  // Place parsing before early returns since the caching layer seems to make
  // this function early return in the common case, so always ensure checkpoints
  // are parsed out.
  for (size_t i = 0; i < blocks.size(); i++)
  {
    blobdata const &checkpoint_blob = blocks_entry[i].checkpoint;
    block const &block              = blocks[i];
    uint64_t block_height           = get_block_height(block);
    bool maybe_has_checkpoint       = (block_height % service_nodes::CHECKPOINT_INTERVAL == 0);

    if (checkpoint_blob.size() && !maybe_has_checkpoint)
    {
      MDEBUG("Checkpoint blob given but not expecting a checkpoint at this height");
      return false;
    }

    if (checkpoint_blob.size())
    {
      checkpoint_t checkpoint;
      if (!t_serializable_object_from_blob(checkpoint, checkpoint_blob))
      {
        MDEBUG("Checkpoint blob available but failed to parse");
        return false;
      }

      checkpoints.push_back(checkpoint);
    }
  }
=======
>>>>>>> fdc340b0

  const uint64_t height = m_db->height();
  if ((height + blocks_entry.size()) < m_blocks_hash_check.size())
    return true;

  bool blocks_exist = false;
  tools::threadpool& tpool = tools::threadpool::getInstance();
  unsigned threads = tpool.get_max_concurrency();
  blocks.resize(blocks_entry.size());

  if (1)
  {
    // limit threads, default limit = 4
    if(threads > m_max_prepare_blocks_threads)
      threads = m_max_prepare_blocks_threads;

    unsigned int batches = blocks_entry.size() / threads;
    unsigned int extra = blocks_entry.size() % threads;
    MDEBUG("block_batches: " << batches);
    std::vector<std::unordered_map<crypto::hash, crypto::hash>> maps(threads);
    auto it = blocks_entry.begin();
    unsigned blockidx = 0;

    const crypto::hash tophash = m_db->top_block_hash();
    for (unsigned i = 0; i < threads; i++)
    {
      for (unsigned int j = 0; j < batches; j++, ++blockidx)
      {
        block &block = blocks[blockidx];
        crypto::hash block_hash;

        if (!parse_and_validate_block_from_blob(it->block, block, block_hash))
          return false;

        // check first block and skip all blocks if its not chained properly
        if (blockidx == 0)
        {
          if (block.prev_id != tophash)
          {
            MDEBUG("Skipping prepare blocks. New blocks don't belong to chain.");
            blocks.clear();
            return true;
          }
        }
        if (have_block(block_hash))
          blocks_exist = true;

        std::advance(it, 1);
      }
    }

    for (unsigned i = 0; i < extra && !blocks_exist; i++, blockidx++)
    {
      block &block = blocks[blockidx];
      crypto::hash block_hash;

      if (!parse_and_validate_block_from_blob(it->block, block, block_hash))
        return false;

      if (have_block(block_hash))
        blocks_exist = true;

      std::advance(it, 1);
    }

    if (!blocks_exist)
    {
      m_blocks_longhash_table.clear();
      uint64_t thread_height = height;
      tools::threadpool::waiter waiter;
      for (unsigned int i = 0; i < threads; i++)
      {
        unsigned nblocks = batches;
        if (i < extra)
          ++nblocks;
        tpool.submit(&waiter, boost::bind(&Blockchain::block_longhash_worker, this, thread_height, epee::span<const block>(&blocks[thread_height - height], nblocks), std::ref(maps[i])), true);
        thread_height += nblocks;
      }

      waiter.wait(&tpool);

      if (m_cancel)
         return false;

      for (const auto & map : maps)
      {
        m_blocks_longhash_table.insert(map.begin(), map.end());
      }
    }
  }

  if (m_cancel)
    return false;

  if (blocks_exist)
  {
    MDEBUG("Skipping remainder of prepare blocks. Blocks exist.");
    return true;
  }

  m_fake_scan_time = 0;
  m_fake_pow_calc_time = 0;

  m_scan_table.clear();
  m_check_txin_table.clear();

  TIME_MEASURE_FINISH(prepare);
  m_fake_pow_calc_time = prepare / blocks_entry.size();

  if (blocks_entry.size() > 1 && threads > 1 && m_show_time_stats)
    MDEBUG("Prepare blocks took: " << prepare << " ms");

  TIME_MEASURE_START(scantable);

  // [input] stores all unique amounts found
  std::vector < uint64_t > amounts;
  // [input] stores all absolute_offsets for each amount
  std::map<uint64_t, std::vector<uint64_t>> offset_map;
  // [output] stores all output_data_t for each absolute_offset
  std::map<uint64_t, std::vector<output_data_t>> tx_map;
  std::vector<std::pair<cryptonote::transaction, crypto::hash>> txes(total_txs);

#define SCAN_TABLE_QUIT(m) \
  do { \
    MERROR_VER(m) ;\
    m_scan_table.clear(); \
    return false; \
  } while(0); \

  // generate sorted tables for all amounts and absolute offsets
  size_t tx_index = 0, block_index = 0;
  for (const auto &entry : blocks_entry)
  {
    if (m_cancel)
      return false;

    for (const auto &tx_blob : entry.txs)
    {
      if (tx_index >= txes.size())
        SCAN_TABLE_QUIT("tx_index is out of sync");
      transaction &tx = txes[tx_index].first;
      crypto::hash &tx_prefix_hash = txes[tx_index].second;
      ++tx_index;

      if (!parse_and_validate_tx_base_from_blob(tx_blob, tx))
        SCAN_TABLE_QUIT("Could not parse tx from incoming blocks.");
      cryptonote::get_transaction_prefix_hash(tx, tx_prefix_hash);

      auto its = m_scan_table.find(tx_prefix_hash);
      if (its != m_scan_table.end())
        SCAN_TABLE_QUIT("Duplicate tx found from incoming blocks.");

      m_scan_table.emplace(tx_prefix_hash, std::unordered_map<crypto::key_image, std::vector<output_data_t>>());
      its = m_scan_table.find(tx_prefix_hash);
      assert(its != m_scan_table.end());

      // get all amounts from tx.vin(s)
      for (const auto &txin : tx.vin)
      {
        const txin_to_key &in_to_key = boost::get < txin_to_key > (txin);

        // check for duplicate
        auto it = its->second.find(in_to_key.k_image);
        if (it != its->second.end())
          SCAN_TABLE_QUIT("Duplicate key_image found from incoming blocks.");

        amounts.push_back(in_to_key.amount);
      }

      // sort and remove duplicate amounts from amounts list
      std::sort(amounts.begin(), amounts.end());
      auto last = std::unique(amounts.begin(), amounts.end());
      amounts.erase(last, amounts.end());

      // add amount to the offset_map and tx_map
      for (const uint64_t &amount : amounts)
      {
        if (offset_map.find(amount) == offset_map.end())
          offset_map.emplace(amount, std::vector<uint64_t>());

        if (tx_map.find(amount) == tx_map.end())
          tx_map.emplace(amount, std::vector<output_data_t>());
      }

      // add new absolute_offsets to offset_map
      for (const auto &txin : tx.vin)
      {
        const txin_to_key &in_to_key = boost::get < txin_to_key > (txin);
        // no need to check for duplicate here.
        auto absolute_offsets = relative_output_offsets_to_absolute(in_to_key.key_offsets);
        for (const auto & offset : absolute_offsets)
          offset_map[in_to_key.amount].push_back(offset);

      }
    }
    ++block_index;
  }

  // sort and remove duplicate absolute_offsets in offset_map
  for (auto &offsets : offset_map)
  {
    std::sort(offsets.second.begin(), offsets.second.end());
    auto last = std::unique(offsets.second.begin(), offsets.second.end());
    offsets.second.erase(last, offsets.second.end());
  }

  // gather all the output keys
  threads = tpool.get_max_concurrency();
  if (!m_db->can_thread_bulk_indices())
    threads = 1;

  if (threads > 1 && amounts.size() > 1)
  {
    tools::threadpool::waiter waiter;

    for (size_t i = 0; i < amounts.size(); i++)
    {
      uint64_t amount = amounts[i];
      tpool.submit(&waiter, boost::bind(&Blockchain::output_scan_worker, this, amount, std::cref(offset_map[amount]), std::ref(tx_map[amount])), true);
    }
    waiter.wait(&tpool);
  }
  else
  {
    for (size_t i = 0; i < amounts.size(); i++)
    {
      uint64_t amount = amounts[i];
      output_scan_worker(amount, offset_map[amount], tx_map[amount]);
    }
  }

  // now generate a table for each tx_prefix and k_image hashes
  tx_index = 0;
  for (const auto &entry : blocks_entry)
  {
    if (m_cancel)
      return false;

    for (const auto &tx_blob : entry.txs)
    {
      if (tx_index >= txes.size())
        SCAN_TABLE_QUIT("tx_index is out of sync");
      const transaction &tx = txes[tx_index].first;
      const crypto::hash &tx_prefix_hash = txes[tx_index].second;
      ++tx_index;

      auto its = m_scan_table.find(tx_prefix_hash);
      if (its == m_scan_table.end())
        SCAN_TABLE_QUIT("Tx not found on scan table from incoming blocks.");

      for (const auto &txin : tx.vin)
      {
        const txin_to_key &in_to_key = boost::get < txin_to_key > (txin);
        auto needed_offsets = relative_output_offsets_to_absolute(in_to_key.key_offsets);

        std::vector<output_data_t> outputs;
        for (const uint64_t & offset_needed : needed_offsets)
        {
          size_t pos = 0;
          bool found = false;

          for (const uint64_t &offset_found : offset_map[in_to_key.amount])
          {
            if (offset_needed == offset_found)
            {
              found = true;
              break;
            }

            ++pos;
          }

          if (found && pos < tx_map[in_to_key.amount].size())
            outputs.push_back(tx_map[in_to_key.amount].at(pos));
          else
            break;
        }

        its->second.emplace(in_to_key.k_image, outputs);
      }
    }
  }

  TIME_MEASURE_FINISH(scantable);
  if (total_txs > 0)
  {
    m_fake_scan_time = scantable / total_txs;
    if(m_show_time_stats)
      MDEBUG("Prepare scantable took: " << scantable << " ms");
  }

  return true;
}

void Blockchain::add_txpool_tx(const crypto::hash &txid, const cryptonote::blobdata &blob, const txpool_tx_meta_t &meta)
{
  m_db->add_txpool_tx(txid, blob, meta);
}

void Blockchain::update_txpool_tx(const crypto::hash &txid, const txpool_tx_meta_t &meta)
{
  m_db->update_txpool_tx(txid, meta);
}

void Blockchain::remove_txpool_tx(const crypto::hash &txid)
{
  m_db->remove_txpool_tx(txid);
}

uint64_t Blockchain::get_txpool_tx_count(bool include_unrelayed_txes) const
{
  return m_db->get_txpool_tx_count(include_unrelayed_txes);
}

bool Blockchain::get_txpool_tx_meta(const crypto::hash& txid, txpool_tx_meta_t &meta) const
{
  return m_db->get_txpool_tx_meta(txid, meta);
}

bool Blockchain::get_txpool_tx_blob(const crypto::hash& txid, cryptonote::blobdata &bd) const
{
  return m_db->get_txpool_tx_blob(txid, bd);
}

cryptonote::blobdata Blockchain::get_txpool_tx_blob(const crypto::hash& txid) const
{
  return m_db->get_txpool_tx_blob(txid);
}

bool Blockchain::for_all_txpool_txes(std::function<bool(const crypto::hash&, const txpool_tx_meta_t&, const cryptonote::blobdata*)> f, bool include_blob, bool include_unrelayed_txes) const
{
  return m_db->for_all_txpool_txes(f, include_blob, include_unrelayed_txes);
}

void Blockchain::set_user_options(uint64_t maxthreads, bool sync_on_blocks, uint64_t sync_threshold, blockchain_db_sync_mode sync_mode, bool fast_sync)
{
  if (sync_mode == db_defaultsync)
  {
    m_db_default_sync = true;
    sync_mode = db_async;
  }
  m_db_sync_mode = sync_mode;
  m_fast_sync = fast_sync;
  m_db_sync_on_blocks = sync_on_blocks;
  m_db_sync_threshold = sync_threshold;
  m_max_prepare_blocks_threads = maxthreads;
}

void Blockchain::safesyncmode(const bool onoff)
{
  /* all of this is no-op'd if the user set a specific
   * --db-sync-mode at startup.
   */
  if (m_db_default_sync)
  {
    m_db->safesyncmode(onoff);
    m_db_sync_mode = onoff ? db_nosync : db_async;
  }
}

HardFork::State Blockchain::get_hard_fork_state() const
{
  return m_hardfork->get_state();
}

const std::vector<HardFork::Params>& Blockchain::get_hard_fork_heights(network_type nettype)
{
  static const std::vector<HardFork::Params> mainnet_heights = []()
  {
    std::vector<HardFork::Params> heights;
    for (const auto& i : mainnet_hard_forks)
      heights.emplace_back(i.version, i.height, i.threshold, i.time);
    return heights;
  }();
  static const std::vector<HardFork::Params> testnet_heights = []()
  {
    std::vector<HardFork::Params> heights;
    for (const auto& i : testnet_hard_forks)
      heights.emplace_back(i.version, i.height, i.threshold, i.time);
    return heights;
  }();
  static const std::vector<HardFork::Params> stagenet_heights = []()
  {
    std::vector<HardFork::Params> heights;
    for (const auto& i : stagenet_hard_forks)
      heights.emplace_back(i.version, i.height, i.threshold, i.time);
    return heights;
  }();
  static const std::vector<HardFork::Params> dummy;
  switch (nettype)
  {
    case MAINNET: return mainnet_heights;
    case TESTNET: return testnet_heights;
    case STAGENET: return stagenet_heights;
    default: return dummy;
  }
}

bool Blockchain::get_hard_fork_voting_info(uint8_t version, uint32_t &window, uint32_t &votes, uint32_t &threshold, uint64_t &earliest_height, uint8_t &voting) const
{
  return m_hardfork->get_voting_info(version, window, votes, threshold, earliest_height, voting);
}

uint64_t Blockchain::get_difficulty_target() const
{
  return DIFFICULTY_TARGET_V2;
}

std::map<uint64_t, std::tuple<uint64_t, uint64_t, uint64_t>> Blockchain:: get_output_histogram(const std::vector<uint64_t> &amounts, bool unlocked, uint64_t recent_cutoff, uint64_t min_count) const
{
  return m_db->get_output_histogram(amounts, unlocked, recent_cutoff, min_count);
}

std::list<std::pair<Blockchain::block_extended_info,std::vector<crypto::hash>>> Blockchain::get_alternative_chains() const
{
  std::list<std::pair<Blockchain::block_extended_info,std::vector<crypto::hash>>> chains;

  for (const auto &i: m_alternative_chains)
  {
    const crypto::hash &top = i.first;
    bool found = false;
    for (const auto &j: m_alternative_chains)
    {
      if (j.second.bl.prev_id == top)
      {
        found = true;
        break;
      }
    }
    if (!found)
    {
      std::vector<crypto::hash> chain;
      auto h = i.second.bl.prev_id;
      chain.push_back(top);
      blocks_ext_by_hash::const_iterator prev;
      while ((prev = m_alternative_chains.find(h)) != m_alternative_chains.end())
      {
        chain.push_back(h);
        h = prev->second.bl.prev_id;
      }
      chains.push_back(std::make_pair(i.second, chain));
    }
  }
  return chains;
}

void Blockchain::cancel()
{
  m_cancel = true;
}

#if defined(PER_BLOCK_CHECKPOINT)
static const char expected_block_hashes_hash[] = "63b6445540c13f74d73fd753906e80bb84328c57b5a5a90c73353ed8405e7043";
void Blockchain::load_compiled_in_block_hashes(const GetCheckpointsCallback& get_checkpoints)
{
  if (get_checkpoints == nullptr || !m_fast_sync)
  {
    return;
  }
  const epee::span<const unsigned char> &checkpoints = get_checkpoints(m_nettype);
  if (!checkpoints.empty())
  {
    MINFO("Loading precomputed blocks (" << checkpoints.size() << " bytes)");
    if (m_nettype == MAINNET)
    {
      // first check hash
      crypto::hash hash;
      if (!tools::sha256sum(checkpoints.data(), checkpoints.size(), hash))
      {
        MERROR("Failed to hash precomputed blocks data");
        return;
      }
      MINFO("precomputed blocks hash: " << hash << ", expected " << expected_block_hashes_hash);
      cryptonote::blobdata expected_hash_data;
      if (!epee::string_tools::parse_hexstr_to_binbuff(std::string(expected_block_hashes_hash), expected_hash_data) || expected_hash_data.size() != sizeof(crypto::hash))
      {
        MERROR("Failed to parse expected block hashes hash");
        return;
      }
      const crypto::hash expected_hash = *reinterpret_cast<const crypto::hash*>(expected_hash_data.data());
      if (hash != expected_hash)
      {
        MERROR("Block hash data does not match expected hash");
        return;
      }
    }

    if (checkpoints.size() > 4)
    {
      const unsigned char *p = checkpoints.data();
      const uint32_t nblocks = *p | ((*(p+1))<<8) | ((*(p+2))<<16) | ((*(p+3))<<24);
      if (nblocks > (std::numeric_limits<uint32_t>::max() - 4) / sizeof(hash))
      {
        MERROR("Block hash data is too large");
        return;
      }
      const size_t size_needed = 4 + nblocks * sizeof(crypto::hash);
      if(nblocks > 0 && nblocks > (m_db->height() + HASH_OF_HASHES_STEP - 1) / HASH_OF_HASHES_STEP && checkpoints.size() >= size_needed)
      {
        p += sizeof(uint32_t);
        m_blocks_hash_of_hashes.reserve(nblocks);
        for (uint32_t i = 0; i < nblocks; i++)
        {
          crypto::hash hash;
          memcpy(hash.data, p, sizeof(hash.data));
          p += sizeof(hash.data);
          m_blocks_hash_of_hashes.push_back(hash);
        }
        m_blocks_hash_check.resize(m_blocks_hash_of_hashes.size() * HASH_OF_HASHES_STEP, crypto::null_hash);
        MINFO(nblocks << " block hashes loaded");

        // FIXME: clear tx_pool because the process might have been
        // terminated and caused it to store txs kept by blocks.
        // The core will not call check_tx_inputs(..) for these
        // transactions in this case. Consequently, the sanity check
        // for tx hashes will fail in handle_block_to_main_chain(..)
        CRITICAL_REGION_LOCAL(m_tx_pool);

        std::vector<transaction> txs;
        m_tx_pool.get_transactions(txs);

        size_t tx_weight;
        uint64_t fee;
        bool relayed, do_not_relay, double_spend_seen;
        transaction pool_tx;
        blobdata txblob;
        for(const transaction &tx : txs)
        {
          crypto::hash tx_hash = get_transaction_hash(tx);
          m_tx_pool.take_tx(tx_hash, pool_tx, txblob, tx_weight, fee, relayed, do_not_relay, double_spend_seen);
        }
      }
    }
  }
}
#endif

bool Blockchain::is_within_compiled_block_hash_area(uint64_t height) const
{
#if defined(PER_BLOCK_CHECKPOINT)
  return height < m_blocks_hash_of_hashes.size() * HASH_OF_HASHES_STEP;
#else
  return false;
#endif
}

void Blockchain::lock()
{
  m_blockchain_lock.lock();
}

void Blockchain::unlock()
{
  m_blockchain_lock.unlock();
}

bool Blockchain::for_all_key_images(std::function<bool(const crypto::key_image&)> f) const
{
  return m_db->for_all_key_images(f);
}

bool Blockchain::for_blocks_range(const uint64_t& h1, const uint64_t& h2, std::function<bool(uint64_t, const crypto::hash&, const block&)> f) const
{
  return m_db->for_blocks_range(h1, h2, f);
}

bool Blockchain::for_all_transactions(std::function<bool(const crypto::hash&, const cryptonote::transaction&)> f, bool pruned) const
{
  return m_db->for_all_transactions(f, pruned);
}

bool Blockchain::for_all_outputs(std::function<bool(uint64_t amount, const crypto::hash &tx_hash, uint64_t height, size_t tx_idx)> f) const
{
  return m_db->for_all_outputs(f);;
}

bool Blockchain::for_all_outputs(uint64_t amount, std::function<bool(uint64_t height)> f) const
{
  return m_db->for_all_outputs(amount, f);;
}

void Blockchain::invalidate_block_template_cache()
{
  MDEBUG("Invalidating block template cache");
  m_btc_valid = false;
}

void Blockchain::cache_block_template(const block &b, const cryptonote::account_public_address &address, const blobdata &nonce, const difficulty_type &diff, uint64_t height, uint64_t expected_reward, uint64_t pool_cookie)
{
  MDEBUG("Setting block template cache");
  m_btc = b;
  m_btc_address = address;
  m_btc_nonce = nonce;
  m_btc_difficulty = diff;
  m_btc_height = height;
  m_btc_expected_reward = expected_reward;
  m_btc_pool_cookie = pool_cookie;
  m_btc_valid = true;
}

namespace cryptonote {
template bool Blockchain::get_transactions(const std::vector<crypto::hash>&, std::vector<transaction>&, std::vector<crypto::hash>&) const;
template bool Blockchain::get_transactions_blobs(const std::vector<crypto::hash>&, std::vector<cryptonote::blobdata>&, std::vector<crypto::hash>&, bool) const;
template bool Blockchain::get_split_transactions_blobs(const std::vector<crypto::hash>&, std::vector<std::tuple<crypto::hash, cryptonote::blobdata, crypto::hash, cryptonote::blobdata>>&, std::vector<crypto::hash>&) const;
}<|MERGE_RESOLUTION|>--- conflicted
+++ resolved
@@ -617,13 +617,10 @@
     return;
   }
 
-<<<<<<< HEAD
-=======
   auto split_height = m_db->height();
   for (BlockchainDetachedHook* hook : m_blockchain_detached_hooks)
     hook->blockchain_detached(split_height);
 
->>>>>>> fdc340b0
   if (stop_batch)
     m_db->batch_stop();
 }
@@ -4522,42 +4519,6 @@
     m_blockchain_lock.lock();
   }
   m_batch_success = true;
-<<<<<<< HEAD
-
-  // TODO(loki): Always parse checkpoints, but block syncing have a caching
-  // layer that is pretty complicated but would be nice to have an equivalent
-  // for checkpoints.
-
-  // Place parsing before early returns since the caching layer seems to make
-  // this function early return in the common case, so always ensure checkpoints
-  // are parsed out.
-  for (size_t i = 0; i < blocks.size(); i++)
-  {
-    blobdata const &checkpoint_blob = blocks_entry[i].checkpoint;
-    block const &block              = blocks[i];
-    uint64_t block_height           = get_block_height(block);
-    bool maybe_has_checkpoint       = (block_height % service_nodes::CHECKPOINT_INTERVAL == 0);
-
-    if (checkpoint_blob.size() && !maybe_has_checkpoint)
-    {
-      MDEBUG("Checkpoint blob given but not expecting a checkpoint at this height");
-      return false;
-    }
-
-    if (checkpoint_blob.size())
-    {
-      checkpoint_t checkpoint;
-      if (!t_serializable_object_from_blob(checkpoint, checkpoint_blob))
-      {
-        MDEBUG("Checkpoint blob available but failed to parse");
-        return false;
-      }
-
-      checkpoints.push_back(checkpoint);
-    }
-  }
-=======
->>>>>>> fdc340b0
 
   const uint64_t height = m_db->height();
   if ((height + blocks_entry.size()) < m_blocks_hash_check.size())
