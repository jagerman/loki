// Copyright (c) 2014-2018, The Monero Project
// Copyright (c)      2018, The Loki Project
//
// All rights reserved.
//
// Redistribution and use in source and binary forms, with or without modification, are
// permitted provided that the following conditions are met:
//
// 1. Redistributions of source code must retain the above copyright notice, this list of
//    conditions and the following disclaimer.
//
// 2. Redistributions in binary form must reproduce the above copyright notice, this list
//    of conditions and the following disclaimer in the documentation and/or other
//    materials provided with the distribution.
//
// 3. Neither the name of the copyright holder nor the names of its contributors may be
//    used to endorse or promote products derived from this software without specific
//    prior written permission.
//
// THIS SOFTWARE IS PROVIDED BY THE COPYRIGHT HOLDERS AND CONTRIBUTORS "AS IS" AND ANY
// EXPRESS OR IMPLIED WARRANTIES, INCLUDING, BUT NOT LIMITED TO, THE IMPLIED WARRANTIES OF
// MERCHANTABILITY AND FITNESS FOR A PARTICULAR PURPOSE ARE DISCLAIMED. IN NO EVENT SHALL
// THE COPYRIGHT HOLDER OR CONTRIBUTORS BE LIABLE FOR ANY DIRECT, INDIRECT, INCIDENTAL,
// SPECIAL, EXEMPLARY, OR CONSEQUENTIAL DAMAGES (INCLUDING, BUT NOT LIMITED TO,
// PROCUREMENT OF SUBSTITUTE GOODS OR SERVICES; LOSS OF USE, DATA, OR PROFITS; OR BUSINESS
// INTERRUPTION) HOWEVER CAUSED AND ON ANY THEORY OF LIABILITY, WHETHER IN CONTRACT,
// STRICT LIABILITY, OR TORT (INCLUDING NEGLIGENCE OR OTHERWISE) ARISING IN ANY WAY OUT OF
// THE USE OF THIS SOFTWARE, EVEN IF ADVISED OF THE POSSIBILITY OF SUCH DAMAGE.
//
// Parts of this file are originally copyright (c) 2012-2013 The Cryptonote developers

#include <algorithm>
#include <cstdio>
#include <boost/filesystem.hpp>
#include <boost/range/adaptor/reversed.hpp>

#include "common/rules.h"
#include "include_base_utils.h"
#include "cryptonote_basic/cryptonote_basic_impl.h"
#include "tx_pool.h"
#include "blockchain.h"
#include "blockchain_db/blockchain_db.h"
#include "cryptonote_basic/cryptonote_boost_serialization.h"
#include "cryptonote_core/service_node_deregister.h"
#include "cryptonote_config.h"
#include "cryptonote_basic/miner.h"
#include "misc_language.h"
#include "profile_tools.h"
#include "file_io_utils.h"
#include "common/int-util.h"
#include "common/threadpool.h"
#include "common/boost_serialization_helper.h"
#include "warnings.h"
#include "crypto/hash.h"
#include "cryptonote_core.h"
#include "ringct/rctSigs.h"
#include "common/perf_timer.h"
#if defined(PER_BLOCK_CHECKPOINT)
#include "blocks/blocks.h"
#endif
#include "service_node_deregister.h"
#include "service_node_list.h"

#undef LOKI_DEFAULT_LOG_CATEGORY
#define LOKI_DEFAULT_LOG_CATEGORY "blockchain"

#define FIND_BLOCKCHAIN_SUPPLEMENT_MAX_SIZE (100*1024*1024) // 100 MB

using namespace crypto;

//#include "serialization/json_archive.h"

/* TODO:
 *  Clean up code:
 *    Possibly change how outputs are referred to/indexed in blockchain and wallets
 *
 */

using namespace cryptonote;
using epee::string_tools::pod_to_hex;

DISABLE_VS_WARNINGS(4267)

#define MERROR_VER(x) MCERROR("verify", x)

// used to overestimate the block reward when estimating a per kB to use
#define BLOCK_REWARD_OVERESTIMATE (10 * 1000000000000)

static const struct {
  uint8_t version;
  uint64_t height;
  uint8_t threshold;
  time_t time;
} mainnet_hard_forks[] = {
  // version 7 from the start of the blockchain, inhereted from Monero mainnet
  { 7, 1, 0, 1503046577 },
  { 8, 64324, 0, 1533006000 },
  { 9, 101250, 0, 1537444800 },
};

static const struct {
  uint8_t version;
  uint64_t height;
  uint8_t threshold;
  time_t time;
} testnet_hard_forks[] = {
  // version 7 from the start of the blockchain, inhereted from Monero testnet
  { 7, 1, 0, 1533631121 },
  { 8, 2, 0, 1533631122 },
  { 9, 3, 0, 1533631123 },
};

static const struct {
  uint8_t version;
  uint64_t height;
  uint8_t threshold;
  time_t time;
} stagenet_hard_forks[] = {
  // version 7 from the start of the blockchain, inhereted from Monero testnet
  { 7, 1, 0, 1341378000 },
  { 8, 64324, 0, 1533006000 },
  { 9, 96210, 0, 1536840000 },
};

//------------------------------------------------------------------
Blockchain::Blockchain(tx_memory_pool& tx_pool, service_nodes::service_node_list& service_node_list, loki::deregister_vote_pool& deregister_vote_pool):
  m_db(), m_tx_pool(tx_pool), m_hardfork(NULL), m_timestamps_and_difficulties_height(0), m_current_block_cumul_sz_limit(0), m_current_block_cumul_sz_median(0),
  m_enforce_dns_checkpoints(false), m_max_prepare_blocks_threads(4), m_db_sync_on_blocks(true), m_db_sync_threshold(1), m_db_sync_mode(db_async), m_db_default_sync(false), m_fast_sync(true), m_show_time_stats(false), m_sync_counter(0), m_bytes_to_sync(0), m_cancel(false),
  m_difficulty_for_next_block_top_hash(crypto::null_hash),
  m_difficulty_for_next_block(1),
<<<<<<< HEAD
  m_service_node_list(service_node_list),
  m_deregister_vote_pool(deregister_vote_pool),
=======
>>>>>>> 89645ec8
  m_btc_valid(false)
{
  LOG_PRINT_L3("Blockchain::" << __func__);
}
//------------------------------------------------------------------
bool Blockchain::have_tx(const crypto::hash &id) const
{
  LOG_PRINT_L3("Blockchain::" << __func__);
  // WARNING: this function does not take m_blockchain_lock, and thus should only call read only
  // m_db functions which do not depend on one another (ie, no getheight + gethash(height-1), as
  // well as not accessing class members, even read only (ie, m_invalid_blocks). The caller must
  // lock if it is otherwise needed.
  return m_db->tx_exists(id);
}
//------------------------------------------------------------------
bool Blockchain::have_tx_keyimg_as_spent(const crypto::key_image &key_im) const
{
  LOG_PRINT_L3("Blockchain::" << __func__);
  // WARNING: this function does not take m_blockchain_lock, and thus should only call read only
  // m_db functions which do not depend on one another (ie, no getheight + gethash(height-1), as
  // well as not accessing class members, even read only (ie, m_invalid_blocks). The caller must
  // lock if it is otherwise needed.
  return  m_db->has_key_image(key_im);
}
//------------------------------------------------------------------
// This function makes sure that each "input" in an input (mixins) exists
// and collects the public key for each from the transaction it was included in
// via the visitor passed to it.
template <class visitor_t>
bool Blockchain::scan_outputkeys_for_indexes(size_t tx_version, const txin_to_key& tx_in_to_key, visitor_t &vis, const crypto::hash &tx_prefix_hash, uint64_t* pmax_related_block_height) const
{
  LOG_PRINT_L3("Blockchain::" << __func__);

  // ND: Disable locking and make method private.
  //CRITICAL_REGION_LOCAL(m_blockchain_lock);

  // verify that the input has key offsets (that it exists properly, really)
  if(!tx_in_to_key.key_offsets.size())
    return false;

  // cryptonote_format_utils uses relative offsets for indexing to the global
  // outputs list.  that is to say that absolute offset #2 is absolute offset
  // #1 plus relative offset #2.
  // TODO: Investigate if this is necessary / why this is done.
  std::vector<uint64_t> absolute_offsets = relative_output_offsets_to_absolute(tx_in_to_key.key_offsets);
  std::vector<output_data_t> outputs;

  bool found = false;
  auto it = m_scan_table.find(tx_prefix_hash);
  if (it != m_scan_table.end())
  {
    auto its = it->second.find(tx_in_to_key.k_image);
    if (its != it->second.end())
    {
      outputs = its->second;
      found = true;
    }
  }

  if (!found)
  {
    try
    {
      m_db->get_output_key(tx_in_to_key.amount, absolute_offsets, outputs, true);
      if (absolute_offsets.size() != outputs.size())
      {
        MERROR_VER("Output does not exist! amount = " << tx_in_to_key.amount);
        return false;
      }
    }
    catch (...)
    {
      MERROR_VER("Output does not exist! amount = " << tx_in_to_key.amount);
      return false;
    }
  }
  else
  {
    // check for partial results and add the rest if needed;
    if (outputs.size() < absolute_offsets.size() && outputs.size() > 0)
    {
      MDEBUG("Additional outputs needed: " << absolute_offsets.size() - outputs.size());
      std::vector < uint64_t > add_offsets;
      std::vector<output_data_t> add_outputs;
      add_outputs.reserve(absolute_offsets.size() - outputs.size());
      for (size_t i = outputs.size(); i < absolute_offsets.size(); i++)
        add_offsets.push_back(absolute_offsets[i]);
      try
      {
        m_db->get_output_key(tx_in_to_key.amount, add_offsets, add_outputs, true);
        if (add_offsets.size() != add_outputs.size())
        {
          MERROR_VER("Output does not exist! amount = " << tx_in_to_key.amount);
          return false;
        }
      }
      catch (...)
      {
        MERROR_VER("Output does not exist! amount = " << tx_in_to_key.amount);
        return false;
      }
      outputs.insert(outputs.end(), add_outputs.begin(), add_outputs.end());
    }
  }

  size_t count = 0;
  for (const uint64_t& i : absolute_offsets)
  {
    try
    {
      output_data_t output_index;
      try
      {
        // get tx hash and output index for output
        if (count < outputs.size())
          output_index = outputs.at(count);
        else
          output_index = m_db->get_output_key(tx_in_to_key.amount, i);

        // call to the passed boost visitor to grab the public key for the output
        if (!vis.handle_output(output_index.unlock_time, output_index.pubkey, output_index.commitment))
        {
          MERROR_VER("Failed to handle_output for output no = " << count << ", with absolute offset " << i);
          return false;
        }
      }
      catch (...)
      {
        MERROR_VER("Output does not exist! amount = " << tx_in_to_key.amount << ", absolute_offset = " << i);
        return false;
      }

      // if on last output and pmax_related_block_height not null pointer
      if(++count == absolute_offsets.size() && pmax_related_block_height)
      {
        // set *pmax_related_block_height to tx block height for this output
        auto h = output_index.height;
        if(*pmax_related_block_height < h)
        {
          *pmax_related_block_height = h;
        }
      }

    }
    catch (const OUTPUT_DNE& e)
    {
      MERROR_VER("Output does not exist: " << e.what());
      return false;
    }
    catch (const TX_DNE& e)
    {
      MERROR_VER("Transaction does not exist: " << e.what());
      return false;
    }

  }

  return true;
}
//------------------------------------------------------------------
uint64_t Blockchain::get_current_blockchain_height() const
{
  LOG_PRINT_L3("Blockchain::" << __func__);
  // WARNING: this function does not take m_blockchain_lock, and thus should only call read only
  // m_db functions which do not depend on one another (ie, no getheight + gethash(height-1), as
  // well as not accessing class members, even read only (ie, m_invalid_blocks). The caller must
  // lock if it is otherwise needed.
  return m_db->height();
}
//------------------------------------------------------------------
//FIXME: possibly move this into the constructor, to avoid accidentally
//       dereferencing a null BlockchainDB pointer
bool Blockchain::init(BlockchainDB* db, const network_type nettype, bool offline, const cryptonote::test_options *test_options, difficulty_type fixed_difficulty)
{
  LOG_PRINT_L3("Blockchain::" << __func__);
  CRITICAL_REGION_LOCAL(m_tx_pool);
  CRITICAL_REGION_LOCAL1(m_blockchain_lock);

  if (db == nullptr)
  {
    LOG_ERROR("Attempted to init Blockchain with null DB");
    return false;
  }
  if (!db->is_open())
  {
    LOG_ERROR("Attempted to init Blockchain with unopened DB");
    delete db;
    return false;
  }

  m_db = db;

  m_nettype = test_options != NULL ? FAKECHAIN : nettype;
  m_offline = offline;
  m_fixed_difficulty = fixed_difficulty;
  if (m_hardfork == nullptr)
  {
    if (m_nettype ==  FAKECHAIN || m_nettype == STAGENET)
      m_hardfork = new HardFork(*db, 7);
    else if (m_nettype == TESTNET)
      m_hardfork = new HardFork(*db, 7);
    else
      m_hardfork = new HardFork(*db, 7);
  }
  if (m_nettype == FAKECHAIN)
  {
    for (size_t n = 0; test_options->hard_forks[n].first; ++n)
      m_hardfork->add_fork(test_options->hard_forks[n].first, test_options->hard_forks[n].second, 0, n + 1);
  }
  else if (m_nettype == TESTNET)
  {
    for (size_t n = 0; n < sizeof(testnet_hard_forks) / sizeof(testnet_hard_forks[0]); ++n)
      m_hardfork->add_fork(testnet_hard_forks[n].version, testnet_hard_forks[n].height, testnet_hard_forks[n].threshold, testnet_hard_forks[n].time);
  }
  else if (m_nettype == STAGENET)
  {
    for (size_t n = 0; n < sizeof(stagenet_hard_forks) / sizeof(stagenet_hard_forks[0]); ++n)
      m_hardfork->add_fork(stagenet_hard_forks[n].version, stagenet_hard_forks[n].height, stagenet_hard_forks[n].threshold, stagenet_hard_forks[n].time);
  }
  else
  {
    for (size_t n = 0; n < sizeof(mainnet_hard_forks) / sizeof(mainnet_hard_forks[0]); ++n)
      m_hardfork->add_fork(mainnet_hard_forks[n].version, mainnet_hard_forks[n].height, mainnet_hard_forks[n].threshold, mainnet_hard_forks[n].time);
  }
  m_hardfork->init();

  m_db->set_hard_fork(m_hardfork);

  // if the blockchain is new, add the genesis block
  // this feels kinda kludgy to do it this way, but can be looked at later.
  // TODO: add function to create and store genesis block,
  //       taking testnet into account
  if(!m_db->height())
  {
    MINFO("Blockchain not loaded, generating genesis block.");
    block bl = boost::value_initialized<block>();
    block_verification_context bvc = boost::value_initialized<block_verification_context>();
    generate_genesis_block(bl, get_config(m_nettype).GENESIS_TX, get_config(m_nettype).GENESIS_NONCE);
    add_new_block(bl, bvc);
    CHECK_AND_ASSERT_MES(!bvc.m_verifivation_failed, false, "Failed to add genesis block to blockchain");
  }
  // TODO: if blockchain load successful, verify blockchain against both
  //       hard-coded and runtime-loaded (and enforced) checkpoints.
  else
  {
  }

  if (m_nettype != FAKECHAIN)
  {
    // ensure we fixup anything we found and fix in the future
    m_db->fixup();
  }

  m_db->block_txn_start(true);
  // check how far behind we are
  uint64_t top_block_timestamp = m_db->get_top_block_timestamp();
  uint64_t timestamp_diff = time(NULL) - top_block_timestamp;

  // genesis block has no timestamp, could probably change it to have timestamp of 1341378000...
  if(!top_block_timestamp)
    timestamp_diff = time(NULL) - 1341378000;

  // create general purpose async service queue

  m_async_work_idle = std::unique_ptr < boost::asio::io_service::work > (new boost::asio::io_service::work(m_async_service));
  // we only need 1
  m_async_pool.create_thread(boost::bind(&boost::asio::io_service::run, &m_async_service));

#if defined(PER_BLOCK_CHECKPOINT)
  if (m_nettype != FAKECHAIN)
    load_compiled_in_block_hashes();
#endif

  MINFO("Blockchain initialized. last block: " << m_db->height() - 1 << ", " << epee::misc_utils::get_time_interval_string(timestamp_diff) << " time ago, current difficulty: " << get_difficulty_for_next_block());
  m_db->block_txn_stop();

  uint64_t num_popped_blocks = 0;
  while (!m_db->is_read_only())
  {
    const uint64_t top_height = m_db->height() - 1;
    const crypto::hash top_id = m_db->top_block_hash();
    const block top_block = m_db->get_top_block();
    const uint8_t ideal_hf_version = get_ideal_hard_fork_version(top_height);
    if (ideal_hf_version <= 1 || ideal_hf_version == top_block.major_version)
    {
      if (num_popped_blocks > 0)
        MGINFO("Initial popping done, top block: " << top_id << ", top height: " << top_height << ", block version: " << (uint64_t)top_block.major_version);
      break;
    }
    else
    {
      if (num_popped_blocks == 0)
        MGINFO("Current top block " << top_id << " at height " << top_height << " has version " << (uint64_t)top_block.major_version << " which disagrees with the ideal version " << (uint64_t)ideal_hf_version);
      if (num_popped_blocks % 100 == 0)
        MGINFO("Popping blocks... " << top_height);
      ++num_popped_blocks;
      block popped_block;
      std::vector<transaction> popped_txs;
      try
      {
        m_db->pop_block(popped_block, popped_txs);
      }
      // anything that could cause this to throw is likely catastrophic,
      // so we re-throw
      catch (const std::exception& e)
      {
        MERROR("Error popping block from blockchain: " << e.what());
        throw;
      }
      catch (...)
      {
        MERROR("Error popping block from blockchain, throwing!");
        throw;
      }
    }
  }
  if (num_popped_blocks > 0)
  {
    m_timestamps_and_difficulties_height = 0;
    m_hardfork->reorganize_from_chain_height(get_current_blockchain_height());
    m_tx_pool.on_blockchain_dec(m_db->height()-1, get_tail_id());
  }

  update_next_cumulative_size_limit();

  for (InitHook* hook : m_init_hooks)
    hook->init();

  return true;
}
//------------------------------------------------------------------
bool Blockchain::init(BlockchainDB* db, HardFork*& hf, const network_type nettype, bool offline)
{
  if (hf != nullptr)
    m_hardfork = hf;
  bool res = init(db, nettype, offline, NULL);
  if (hf == nullptr)
    hf = m_hardfork;
  return res;
}
//------------------------------------------------------------------
bool Blockchain::store_blockchain()
{
  LOG_PRINT_L3("Blockchain::" << __func__);
  // lock because the rpc_thread command handler also calls this
  CRITICAL_REGION_LOCAL(m_db->m_synchronization_lock);

  TIME_MEASURE_START(save);
  // TODO: make sure sync(if this throws that it is not simply ignored higher
  // up the call stack
  try
  {
    m_db->sync();
  }
  catch (const std::exception& e)
  {
    MERROR(std::string("Error syncing blockchain db: ") + e.what() + "-- shutting down now to prevent issues!");
    throw;
  }
  catch (...)
  {
    MERROR("There was an issue storing the blockchain, shutting down now to prevent issues!");
    throw;
  }

  TIME_MEASURE_FINISH(save);
  if(m_show_time_stats)
    MINFO("Blockchain stored OK, took: " << save << " ms");
  return true;
}
//------------------------------------------------------------------
bool Blockchain::deinit()
{
  LOG_PRINT_L3("Blockchain::" << __func__);

  MTRACE("Stopping blockchain read/write activity");

  m_service_node_list.store();
  m_service_node_list.set_db_pointer(nullptr);

 // stop async service
  m_async_work_idle.reset();
  m_async_pool.join_all();
  m_async_service.stop();

  // as this should be called if handling a SIGSEGV, need to check
  // if m_db is a NULL pointer (and thus may have caused the illegal
  // memory operation), otherwise we may cause a loop.
  if (m_db == NULL)
  {
    throw DB_ERROR("The db pointer is null in Blockchain, the blockchain may be corrupt!");
  }

  try
  {
    m_db->close();
    MTRACE("Local blockchain read/write activity stopped successfully");
  }
  catch (const std::exception& e)
  {
    LOG_ERROR(std::string("Error closing blockchain db: ") + e.what());
  }
  catch (...)
  {
    LOG_ERROR("There was an issue closing/storing the blockchain, shutting down now to prevent issues!");
  }

  delete m_hardfork;
  m_hardfork = NULL;
  delete m_db;
  m_db = NULL;
  return true;
}
//------------------------------------------------------------------
// This function tells BlockchainDB to remove the top block from the
// blockchain and then returns all transactions (except the miner tx, of course)
// from it to the tx_pool
block Blockchain::pop_block_from_blockchain()
{
  LOG_PRINT_L3("Blockchain::" << __func__);
  CRITICAL_REGION_LOCAL(m_blockchain_lock);

  m_timestamps_and_difficulties_height = 0;

  block popped_block;
  std::vector<transaction> popped_txs;

  try
  {
    m_db->pop_block(popped_block, popped_txs);
  }
  // anything that could cause this to throw is likely catastrophic,
  // so we re-throw
  catch (const std::exception& e)
  {
    LOG_ERROR("Error popping block from blockchain: " << e.what());
    throw;
  }
  catch (...)
  {
    LOG_ERROR("Error popping block from blockchain, throwing!");
    throw;
  }

  // return transactions from popped block to the tx_pool
  for (transaction& tx : popped_txs)
  {
    if (!is_coinbase(tx))
    {
      cryptonote::tx_verification_context tvc = AUTO_VAL_INIT(tvc);

      // FIXME: HardFork
      // Besides the below, popping a block should also remove the last entry
      // in hf_versions.
      //
      // FIXME: HardFork
      // This is not quite correct, as we really want to add the txes
      // to the pool based on the version determined after all blocks
      // are popped.
      uint8_t version = get_current_hard_fork_version();

      // We assume that if they were in a block, the transactions are already
      // known to the network as a whole. However, if we had mined that block,
      // that might not be always true. Unlikely though, and always relaying
      // these again might cause a spike of traffic as many nodes re-relay
      // all the transactions in a popped block when a reorg happens.
      bool r = m_tx_pool.add_tx(tx, tvc, true, true, false, version);
      if (!r)
      {
        LOG_ERROR("Error returning transaction to tx_pool");
      }
    }
  }

  m_blocks_longhash_table.clear();
  m_scan_table.clear();
  m_blocks_txs_check.clear();
  m_check_txin_table.clear();

  update_next_cumulative_size_limit();
  m_tx_pool.on_blockchain_dec(m_db->height()-1, get_tail_id());
  invalidate_block_template_cache();

  return popped_block;
}
//------------------------------------------------------------------
bool Blockchain::reset_and_set_genesis_block(const block& b)
{
  LOG_PRINT_L3("Blockchain::" << __func__);
  CRITICAL_REGION_LOCAL(m_blockchain_lock);
  m_timestamps_and_difficulties_height = 0;
  m_alternative_chains.clear();
  invalidate_block_template_cache();
  m_db->reset();
  m_hardfork->init();

  for (InitHook* hook : m_init_hooks)
    hook->init();

  block_verification_context bvc = boost::value_initialized<block_verification_context>();
  add_new_block(b, bvc);
  update_next_cumulative_size_limit();
  return bvc.m_added_to_main_chain && !bvc.m_verifivation_failed;
}
//------------------------------------------------------------------
crypto::hash Blockchain::get_tail_id(uint64_t& height) const
{
  LOG_PRINT_L3("Blockchain::" << __func__);
  CRITICAL_REGION_LOCAL(m_blockchain_lock);
  height = m_db->height() - 1;
  return get_tail_id();
}
//------------------------------------------------------------------
crypto::hash Blockchain::get_tail_id() const
{
  LOG_PRINT_L3("Blockchain::" << __func__);
  // WARNING: this function does not take m_blockchain_lock, and thus should only call read only
  // m_db functions which do not depend on one another (ie, no getheight + gethash(height-1), as
  // well as not accessing class members, even read only (ie, m_invalid_blocks). The caller must
  // lock if it is otherwise needed.
  return m_db->top_block_hash();
}
//------------------------------------------------------------------
/*TODO: this function was...poorly written.  As such, I'm not entirely
 *      certain on what it was supposed to be doing.  Need to look into this,
 *      but it doesn't seem terribly important just yet.
 *
 * puts into list <ids> a list of hashes representing certain blocks
 * from the blockchain in reverse chronological order
 *
 * the blocks chosen, at the time of this writing, are:
 *   the most recent 11
 *   powers of 2 less recent from there, so 13, 17, 25, etc...
 *
 */
bool Blockchain::get_short_chain_history(std::list<crypto::hash>& ids) const
{
  LOG_PRINT_L3("Blockchain::" << __func__);
  CRITICAL_REGION_LOCAL(m_blockchain_lock);
  uint64_t i = 0;
  uint64_t current_multiplier = 1;
  uint64_t sz = m_db->height();

  if(!sz)
    return true;

  m_db->block_txn_start(true);
  bool genesis_included = false;
  uint64_t current_back_offset = 1;
  while(current_back_offset < sz)
  {
    ids.push_back(m_db->get_block_hash_from_height(sz - current_back_offset));

    if(sz-current_back_offset == 0)
    {
      genesis_included = true;
    }
    if(i < 10)
    {
      ++current_back_offset;
    }
    else
    {
      current_multiplier *= 2;
      current_back_offset += current_multiplier;
    }
    ++i;
  }

  if (!genesis_included)
  {
    ids.push_back(m_db->get_block_hash_from_height(0));
  }
  m_db->block_txn_stop();

  return true;
}
//------------------------------------------------------------------
crypto::hash Blockchain::get_block_id_by_height(uint64_t height) const
{
  LOG_PRINT_L3("Blockchain::" << __func__);
  // WARNING: this function does not take m_blockchain_lock, and thus should only call read only
  // m_db functions which do not depend on one another (ie, no getheight + gethash(height-1), as
  // well as not accessing class members, even read only (ie, m_invalid_blocks). The caller must
  // lock if it is otherwise needed.
  try
  {
    return m_db->get_block_hash_from_height(height);
  }
  catch (const BLOCK_DNE& e)
  {
  }
  catch (const std::exception& e)
  {
    MERROR(std::string("Something went wrong fetching block hash by height: ") + e.what());
    throw;
  }
  catch (...)
  {
    MERROR(std::string("Something went wrong fetching block hash by height"));
    throw;
  }
  return null_hash;
}
//------------------------------------------------------------------
bool Blockchain::get_block_by_hash(const crypto::hash &h, block &blk, bool *orphan) const
{
  LOG_PRINT_L3("Blockchain::" << __func__);
  CRITICAL_REGION_LOCAL(m_blockchain_lock);

  // try to find block in main chain
  try
  {
    blk = m_db->get_block(h);
    if (orphan)
      *orphan = false;
    return true;
  }
  // try to find block in alternative chain
  catch (const BLOCK_DNE& e)
  {
    blocks_ext_by_hash::const_iterator it_alt = m_alternative_chains.find(h);
    if (m_alternative_chains.end() != it_alt)
    {
      blk = it_alt->second.bl;
      if (orphan)
        *orphan = true;
      return true;
    }
  }
  catch (const std::exception& e)
  {
    MERROR(std::string("Something went wrong fetching block by hash: ") + e.what());
    throw;
  }
  catch (...)
  {
    MERROR(std::string("Something went wrong fetching block hash by hash"));
    throw;
  }

  return false;
}
//------------------------------------------------------------------
// This function aggregates the cumulative difficulties and timestamps of the
// last DIFFICULTY_BLOCKS_COUNT blocks and passes them to next_difficulty,
// returning the result of that call.  Ignores the genesis block, and can use
// less blocks than desired if there aren't enough.
difficulty_type Blockchain::get_difficulty_for_next_block()
{
  if (m_fixed_difficulty)
  {
    return m_db->height() ? m_fixed_difficulty : 1;
  }

  LOG_PRINT_L3("Blockchain::" << __func__);

  crypto::hash top_hash = get_tail_id();
  {
    CRITICAL_REGION_LOCAL(m_difficulty_lock);
    // we can call this without the blockchain lock, it might just give us
    // something a bit out of date, but that's fine since anything which
    // requires the blockchain lock will have acquired it in the first place,
    // and it will be unlocked only when called from the getinfo RPC
    if (top_hash == m_difficulty_for_next_block_top_hash)
      return m_difficulty_for_next_block;
  }

  CRITICAL_REGION_LOCAL(m_blockchain_lock);
  std::vector<uint64_t> timestamps;
  std::vector<difficulty_type> difficulties;
  auto height = m_db->height();

  uint8_t version = get_current_hard_fork_version();
  size_t difficulty_blocks_count = DIFFICULTY_BLOCKS_COUNT_V2;

  // ND: Speedup
  // 1. Keep a list of the last 735 (or less) blocks that is used to compute difficulty,
  //    then when the next block difficulty is queried, push the latest height data and
  //    pop the oldest one from the list. This only requires 1x read per height instead
  //    of doing 735 (DIFFICULTY_BLOCKS_COUNT).
  if (m_timestamps_and_difficulties_height != 0 && ((height - m_timestamps_and_difficulties_height) == 1) && m_timestamps.size() >= difficulty_blocks_count)
  {
    uint64_t index = height - 1;
    m_timestamps.push_back(m_db->get_block_timestamp(index));
    m_difficulties.push_back(m_db->get_block_cumulative_difficulty(index));

    while (m_timestamps.size() > difficulty_blocks_count)
      m_timestamps.erase(m_timestamps.begin());
    while (m_difficulties.size() > difficulty_blocks_count)
      m_difficulties.erase(m_difficulties.begin());

    m_timestamps_and_difficulties_height = height;
    timestamps = m_timestamps;
    difficulties = m_difficulties;
  }
  else
  {
    size_t offset = height - std::min < size_t > (height, static_cast<size_t>(difficulty_blocks_count));
    if (offset == 0)
      ++offset;

    timestamps.clear();
    difficulties.clear();
    if (height > offset)
    {
      timestamps.reserve(height - offset);
      difficulties.reserve(height - offset);
    }
    for (; offset < height; offset++)
    {
      timestamps.push_back(m_db->get_block_timestamp(offset));
      difficulties.push_back(m_db->get_block_cumulative_difficulty(offset));
    }

    m_timestamps_and_difficulties_height = height;
    m_timestamps = timestamps;
    m_difficulties = difficulties;
  }
  size_t target = get_difficulty_target();
  difficulty_type diff = next_difficulty_v2(timestamps, difficulties, target);

  CRITICAL_REGION_LOCAL1(m_difficulty_lock);
  m_difficulty_for_next_block_top_hash = top_hash;
  m_difficulty_for_next_block = diff;
  return diff;
}
//------------------------------------------------------------------
// This function removes blocks from the blockchain until it gets to the
// position where the blockchain switch started and then re-adds the blocks
// that had been removed.
bool Blockchain::rollback_blockchain_switching(std::list<block>& original_chain, uint64_t rollback_height)
{
  LOG_PRINT_L3("Blockchain::" << __func__);
  CRITICAL_REGION_LOCAL(m_blockchain_lock);

  // fail if rollback_height passed is too high
  if (rollback_height > m_db->height())
  {
    return true;
  }

  m_timestamps_and_difficulties_height = 0;

  // remove blocks from blockchain until we get back to where we should be.
  while (m_db->height() != rollback_height)
  {
    pop_block_from_blockchain();
  }

  // Revert all changes from switching to the alt chain before adding the original chain back in
  for (BlockchainDetachedHook* hook : m_blockchain_detached_hooks)
    hook->blockchain_detached(rollback_height);

  // make sure the hard fork object updates its current version
  m_hardfork->reorganize_from_chain_height(rollback_height);

  //return back original chain
  for (auto& bl : original_chain)
  {
    block_verification_context bvc = boost::value_initialized<block_verification_context>();
    bool r = handle_block_to_main_chain(bl, bvc);
    CHECK_AND_ASSERT_MES(r && bvc.m_added_to_main_chain, false, "PANIC! failed to add (again) block while chain switching during the rollback!");
  }

  m_hardfork->reorganize_from_chain_height(rollback_height);

  MINFO("Rollback to height " << rollback_height << " was successful.");
  if (original_chain.size())
  {
    MINFO("Restoration to previous blockchain successful as well.");
  }
  return true;
}
//------------------------------------------------------------------
// This function attempts to switch to an alternate chain, returning
// boolean based on success therein.
bool Blockchain::switch_to_alternative_blockchain(std::list<blocks_ext_by_hash::iterator>& alt_chain, bool discard_disconnected_chain)
{
  LOG_PRINT_L3("Blockchain::" << __func__);
  CRITICAL_REGION_LOCAL(m_blockchain_lock);

  m_timestamps_and_difficulties_height = 0;

  // if empty alt chain passed (not sure how that could happen), return false
  CHECK_AND_ASSERT_MES(alt_chain.size(), false, "switch_to_alternative_blockchain: empty chain passed");

  // verify that main chain has front of alt chain's parent block
  if (!m_db->block_exists(alt_chain.front()->second.bl.prev_id))
  {
    LOG_ERROR("Attempting to move to an alternate chain, but it doesn't appear to connect to the main chain!");
    return false;
  }

  // pop blocks from the blockchain until the top block is the parent
  // of the front block of the alt chain.
  std::list<block> disconnected_chain;
  while (m_db->top_block_hash() != alt_chain.front()->second.bl.prev_id)
  {
    block b = pop_block_from_blockchain();
    disconnected_chain.push_front(b);
  }

  auto split_height = m_db->height();

  for (BlockchainDetachedHook* hook : m_blockchain_detached_hooks)
    hook->blockchain_detached(split_height);

  //connecting new alternative chain
  for(auto alt_ch_iter = alt_chain.begin(); alt_ch_iter != alt_chain.end(); alt_ch_iter++)
  {
    auto ch_ent = *alt_ch_iter;
    block_verification_context bvc = boost::value_initialized<block_verification_context>();

    // add block to main chain
    bool r = handle_block_to_main_chain(ch_ent->second.bl, bvc);

    // if adding block to main chain failed, rollback to previous state and
    // return false
    if(!r || !bvc.m_added_to_main_chain)
    {
      MERROR("Failed to switch to alternative blockchain");
      // rollback_blockchain_switching should be moved to two different
      // functions: rollback and apply_chain, but for now we pretend it is
      // just the latter (because the rollback was done above).
      rollback_blockchain_switching(disconnected_chain, split_height);

      // FIXME: Why do we keep invalid blocks around?  Possibly in case we hear
      // about them again so we can immediately dismiss them, but needs some
      // looking into.
      add_block_as_invalid(ch_ent->second, get_block_hash(ch_ent->second.bl));
      MERROR("The block was inserted as invalid while connecting new alternative chain, block_id: " << get_block_hash(ch_ent->second.bl));
      m_alternative_chains.erase(*alt_ch_iter++);

      for(auto alt_ch_to_orph_iter = alt_ch_iter; alt_ch_to_orph_iter != alt_chain.end(); )
      {
        add_block_as_invalid((*alt_ch_to_orph_iter)->second, (*alt_ch_to_orph_iter)->first);
        m_alternative_chains.erase(*alt_ch_to_orph_iter++);
      }
      return false;
    }
  }

  // if we're to keep the disconnected blocks, add them as alternates
  if(!discard_disconnected_chain)
  {
    //pushing old chain as alternative chain
    for (auto& old_ch_ent : disconnected_chain)
    {
      block_verification_context bvc = boost::value_initialized<block_verification_context>();
      bool r = handle_alternative_block(old_ch_ent, get_block_hash(old_ch_ent), bvc);
      if(!r)
      {
        MERROR("Failed to push ex-main chain blocks to alternative chain ");
        // previously this would fail the blockchain switching, but I don't
        // think this is bad enough to warrant that.
      }
    }
  }

  //removing alt_chain entries from alternative chains container
  for (auto ch_ent: alt_chain)
  {
    m_alternative_chains.erase(ch_ent);
  }

  m_hardfork->reorganize_from_chain_height(split_height);

  MGINFO_GREEN("REORGANIZE SUCCESS! on height: " << split_height << ", new blockchain size: " << m_db->height());
  return true;
}
//------------------------------------------------------------------
// This function calculates the difficulty target for the block being added to
// an alternate chain.
difficulty_type Blockchain::get_next_difficulty_for_alternative_chain(const std::list<blocks_ext_by_hash::iterator>& alt_chain, block_extended_info& bei) const
{
  if (m_fixed_difficulty)
  {
    return m_db->height() ? m_fixed_difficulty : 1;
  }

  LOG_PRINT_L3("Blockchain::" << __func__);
  std::vector<uint64_t> timestamps;
  std::vector<difficulty_type> cumulative_difficulties;
  uint8_t version = get_current_hard_fork_version();
  size_t difficulty_blocks_count;

  difficulty_blocks_count = DIFFICULTY_BLOCKS_COUNT_V2;

  // if the alt chain isn't long enough to calculate the difficulty target
  // based on its blocks alone, need to get more blocks from the main chain
  if(alt_chain.size()< difficulty_blocks_count)
  {
    CRITICAL_REGION_LOCAL(m_blockchain_lock);

    // Figure out start and stop offsets for main chain blocks
    size_t main_chain_stop_offset = alt_chain.size() ? alt_chain.front()->second.height : bei.height;
    size_t main_chain_count = difficulty_blocks_count - std::min(static_cast<size_t>(difficulty_blocks_count), alt_chain.size());
    main_chain_count = std::min(main_chain_count, main_chain_stop_offset);
    size_t main_chain_start_offset = main_chain_stop_offset - main_chain_count;

    if(!main_chain_start_offset)
      ++main_chain_start_offset; //skip genesis block

    // get difficulties and timestamps from relevant main chain blocks
    for(; main_chain_start_offset < main_chain_stop_offset; ++main_chain_start_offset)
    {
      timestamps.push_back(m_db->get_block_timestamp(main_chain_start_offset));
      cumulative_difficulties.push_back(m_db->get_block_cumulative_difficulty(main_chain_start_offset));
    }

    // make sure we haven't accidentally grabbed too many blocks...maybe don't need this check?
    CHECK_AND_ASSERT_MES((alt_chain.size() + timestamps.size()) <= difficulty_blocks_count, false, "Internal error, alt_chain.size()[" << alt_chain.size() << "] + vtimestampsec.size()[" << timestamps.size() << "] NOT <= DIFFICULTY_WINDOW[]" << DIFFICULTY_BLOCKS_COUNT_V2);

    for (auto it : alt_chain)
    {
      timestamps.push_back(it->second.bl.timestamp);
      cumulative_difficulties.push_back(it->second.cumulative_difficulty);
    }
  }
  // if the alt chain is long enough for the difficulty calc, grab difficulties
  // and timestamps from it alone
  else
  {
    timestamps.resize(static_cast<size_t>(difficulty_blocks_count));
    cumulative_difficulties.resize(static_cast<size_t>(difficulty_blocks_count));
    size_t count = 0;
    size_t max_i = timestamps.size()-1;
    // get difficulties and timestamps from most recent blocks in alt chain
    for(auto it: boost::adaptors::reverse(alt_chain))
    {
      timestamps[max_i - count] = it->second.bl.timestamp;
      cumulative_difficulties[max_i - count] = it->second.cumulative_difficulty;
      count++;
      if(count >= difficulty_blocks_count)
        break;
    }
  }

  // FIXME: This will fail if fork activation heights are subject to voting
  size_t target = DIFFICULTY_TARGET_V2;

  // calculate the difficulty target for the block and return it
  return next_difficulty_v2(timestamps, cumulative_difficulties, target);
}

//------------------------------------------------------------------
// This function does a sanity check on basic things that all miner
// transactions have in common, such as:
//   one input, of type txin_gen, with height set to the block's height
//   correct miner tx unlock time
//   a non-overflowing tx amount (dubious necessity on this check)
bool Blockchain::prevalidate_miner_transaction(const block& b, uint64_t height)
{
  LOG_PRINT_L3("Blockchain::" << __func__);
  CHECK_AND_ASSERT_MES(b.miner_tx.vin.size() == 1, false, "coinbase transaction in the block has no inputs");
  CHECK_AND_ASSERT_MES(b.miner_tx.vin[0].type() == typeid(txin_gen), false, "coinbase transaction in the block has the wrong type");
  if(boost::get<txin_gen>(b.miner_tx.vin[0]).height != height)
  {
    MWARNING("The miner transaction in block has invalid height: " << boost::get<txin_gen>(b.miner_tx.vin[0]).height << ", expected: " << height);
    return false;
  }
  MDEBUG("Miner tx hash: " << get_transaction_hash(b.miner_tx));
  CHECK_AND_ASSERT_MES(b.miner_tx.unlock_time == height + CRYPTONOTE_MINED_MONEY_UNLOCK_WINDOW, false, "coinbase transaction transaction has the wrong unlock time=" << b.miner_tx.unlock_time << ", expected " << height + CRYPTONOTE_MINED_MONEY_UNLOCK_WINDOW);

  //check outs overflow
  //NOTE: not entirely sure this is necessary, given that this function is
  //      designed simply to make sure the total amount for a transaction
  //      does not overflow a uint64_t, and this transaction *is* a uint64_t...
  if(!check_outs_overflow(b.miner_tx))
  {
    MERROR("miner transaction has money overflow in block " << get_block_hash(b));
    return false;
  }

  return true;
}
//------------------------------------------------------------------
// This function validates the miner transaction reward
bool Blockchain::validate_miner_transaction(const block& b, size_t cumulative_block_size, uint64_t fee, uint64_t& base_reward, uint64_t already_generated_coins, bool &partial_block_reward, uint8_t version)
{
  LOG_PRINT_L3("Blockchain::" << __func__);
  //validate reward
  uint64_t money_in_use = 0;
  for (auto& o: b.miner_tx.vout)
    money_in_use += o.amount;
  partial_block_reward = false;

  if (b.miner_tx.vout.size() == 0) {
    MERROR_VER("miner tx has no outputs");
    return false;
  }

  if (version == 3) {
    for (auto &o: b.miner_tx.vout) {
      if (!is_valid_decomposed_amount(o.amount)) {
        MERROR_VER("miner tx output " << print_money(o.amount) << " is not a valid decomposed amount");
        return false;
      }
    }
  }

  std::vector<size_t> last_blocks_sizes;
  get_last_n_blocks_sizes(last_blocks_sizes, CRYPTONOTE_REWARD_BLOCKS_WINDOW);
  if (!get_block_reward(epee::misc_utils::median(last_blocks_sizes), cumulative_block_size, already_generated_coins, base_reward, version, cryptonote::get_block_height(b)))
  {
    MERROR_VER("block size " << cumulative_block_size << " is bigger than allowed for this blockchain");
    return false;
  }

  for (ValidateMinerTxHook* hook : m_validate_miner_tx_hooks)
    if (!hook->validate_miner_tx(b.prev_id, b.miner_tx, m_db->height(), get_current_hard_fork_version(), base_reward))
      return false;

  if (already_generated_coins != 0)
  {
    uint64_t governance_reward = get_governance_reward(m_db->height(), base_reward);

    if (b.miner_tx.vout.back().amount != governance_reward)
    {
      MERROR("Governance reward amount incorrect.  Should be: " << print_money(governance_reward) << ", is: " << print_money(b.miner_tx.vout.back().amount));
      return false;
    }

    std::string governance_wallet_address_str;
    switch (m_nettype)
    {
      case STAGENET:
        governance_wallet_address_str = ::config::stagenet::GOVERNANCE_WALLET_ADDRESS;
        break;
      case TESTNET:
        governance_wallet_address_str = ::config::testnet::GOVERNANCE_WALLET_ADDRESS;
        break;
      case FAKECHAIN: case MAINNET:
        governance_wallet_address_str = ::config::GOVERNANCE_WALLET_ADDRESS;
        break;
      default:
        return false;
    }

    if (!validate_governance_reward_key(m_db->height(), governance_wallet_address_str, b.miner_tx.vout.size() - 1, boost::get<txout_to_key>(b.miner_tx.vout.back().target).key, m_nettype))
    {
      MERROR("Governance reward public key incorrect.");
      return false;
    }
  }

  if(base_reward + fee < money_in_use)
  {
    MERROR_VER("coinbase transaction spend too much money (" << print_money(money_in_use) << "). Block reward is " << print_money(base_reward + fee) << "(" << print_money(base_reward) << "+" << print_money(fee) << ")");
    return false;
  }
  // From hard fork 2, we allow a miner to claim less block reward than is allowed, in case a miner wants less dust
  if (m_hardfork->get_current_version() < 2)
  {
    if(base_reward + fee != money_in_use)
    {
      MDEBUG("coinbase transaction doesn't use full amount of block reward:  spent: " << money_in_use << ",  block reward " << base_reward + fee << "(" << base_reward << "+" << fee << ")");
      return false;
    }
  }
  else
  {
    // from hard fork 2, since a miner can claim less than the full block reward, we update the base_reward
    // to show the amount of coins that were actually generated, the remainder will be pushed back for later
    // emission. This modifies the emission curve very slightly.
    CHECK_AND_ASSERT_MES(money_in_use - fee <= base_reward, false, "base reward calculation bug");
    if(base_reward + fee != money_in_use)
      partial_block_reward = true;
    base_reward = money_in_use - fee;
  }
  return true;
}
//------------------------------------------------------------------
// get the block sizes of the last <count> blocks, and return by reference <sz>.
void Blockchain::get_last_n_blocks_sizes(std::vector<size_t>& sz, size_t count) const
{
  LOG_PRINT_L3("Blockchain::" << __func__);
  CRITICAL_REGION_LOCAL(m_blockchain_lock);
  auto h = m_db->height();

  // this function is meaningless for an empty blockchain...granted it should never be empty
  if(h == 0)
    return;

  m_db->block_txn_start(true);
  // add size of last <count> blocks to vector <sz> (or less, if blockchain size < count)
  size_t start_offset = h - std::min<size_t>(h, count);
  sz.reserve(sz.size() + h - start_offset);
  for(size_t i = start_offset; i < h; i++)
  {
    sz.push_back(m_db->get_block_size(i));
  }
  m_db->block_txn_stop();
}
//------------------------------------------------------------------
uint64_t Blockchain::get_current_cumulative_blocksize_limit() const
{
  LOG_PRINT_L3("Blockchain::" << __func__);
  return m_current_block_cumul_sz_limit;
}
//------------------------------------------------------------------
uint64_t Blockchain::get_current_cumulative_blocksize_median() const
{
  LOG_PRINT_L3("Blockchain::" << __func__);
  return m_current_block_cumul_sz_median;
}
//------------------------------------------------------------------
//TODO: This function only needed minor modification to work with BlockchainDB,
//      and *works*.  As such, to reduce the number of things that might break
//      in moving to BlockchainDB, this function will remain otherwise
//      unchanged for the time being.
//
// This function makes a new block for a miner to mine the hash for
//
// FIXME: this codebase references #if defined(DEBUG_CREATE_BLOCK_TEMPLATE)
// in a lot of places.  That flag is not referenced in any of the code
// nor any of the makefiles, howeve.  Need to look into whether or not it's
// necessary at all.
bool Blockchain::create_block_template(block& b, const account_public_address& miner_address, difficulty_type& diffic, uint64_t& height, uint64_t& expected_reward, const blobdata& ex_nonce)
{
  LOG_PRINT_L3("Blockchain::" << __func__);
  size_t median_size;
  uint64_t already_generated_coins;
  uint64_t pool_cookie;

  CRITICAL_REGION_BEGIN(m_blockchain_lock);
  height = m_db->height();
  if (m_btc_valid) {
    // The pool cookie is atomic. The lack of locking is OK, as if it changes
    // just as we compare it, we'll just use a slightly old template, but
    // this would be the case anyway if we'd lock, and the change happened
    // just after the block template was created
    if (!memcmp(&miner_address, &m_btc_address, sizeof(cryptonote::account_public_address)) && m_btc_nonce == ex_nonce && m_btc_pool_cookie == m_tx_pool.cookie()) {
      MDEBUG("Using cached template");
      m_btc.timestamp = time(NULL); // update timestamp unconditionally
      b = m_btc;
      diffic = m_btc_difficulty;
      expected_reward = m_btc_expected_reward;
      return true;
    }
    MDEBUG("Not using cached template: address " << (!memcmp(&miner_address, &m_btc_address, sizeof(cryptonote::account_public_address))) << ", nonce " << (m_btc_nonce == ex_nonce) << ", cookie " << (m_btc_pool_cookie == m_tx_pool.cookie()));
    invalidate_block_template_cache();
  }

  b.major_version = m_hardfork->get_current_version();
  b.minor_version = m_hardfork->get_ideal_version();
  b.prev_id = get_tail_id();

  b.timestamp = time(NULL);

  uint64_t median_ts;
  if (!check_block_timestamp(b, median_ts))
  {
    b.timestamp = median_ts;
  }

  diffic = get_difficulty_for_next_block();
  CHECK_AND_ASSERT_MES(diffic, false, "difficulty overhead.");

  median_size = m_current_block_cumul_sz_limit / 2;
  already_generated_coins = m_db->get_block_already_generated_coins(height - 1);

  CRITICAL_REGION_END();

  size_t txs_size;
  uint64_t fee;
  if (!m_tx_pool.fill_block_template(b, median_size, already_generated_coins, txs_size, fee, expected_reward, m_hardfork->get_current_version(), height))
  {
    return false;
  }
  pool_cookie = m_tx_pool.cookie();
#if defined(DEBUG_CREATE_BLOCK_TEMPLATE)
  size_t real_txs_size = 0;
  uint64_t real_fee = 0;
  CRITICAL_REGION_BEGIN(m_tx_pool.m_transactions_lock);
  for(crypto::hash &cur_hash: b.tx_hashes)
  {
    auto cur_res = m_tx_pool.m_transactions.find(cur_hash);
    if (cur_res == m_tx_pool.m_transactions.end())
    {
      LOG_ERROR("Creating block template: error: transaction not found");
      continue;
    }
    tx_memory_pool::tx_details &cur_tx = cur_res->second;
    real_txs_size += cur_tx.blob_size;
    real_fee += cur_tx.fee;
    if (cur_tx.blob_size != get_object_blobsize(cur_tx.tx))
    {
      LOG_ERROR("Creating block template: error: invalid transaction size");
    }
    if (cur_tx.tx.version == 1)
    {
      uint64_t inputs_amount;
      if (!get_inputs_money_amount(cur_tx.tx, inputs_amount))
      {
        LOG_ERROR("Creating block template: error: cannot get inputs amount");
      }
      else if (cur_tx.fee != inputs_amount - get_outs_money_amount(cur_tx.tx))
      {
        LOG_ERROR("Creating block template: error: invalid fee");
      }
    }
    else
    {
      if (cur_tx.fee != cur_tx.tx.rct_signatures.txnFee)
      {
        LOG_ERROR("Creating block template: error: invalid fee");
      }
    }
  }
  if (txs_size != real_txs_size)
  {
    LOG_ERROR("Creating block template: error: wrongly calculated transaction size");
  }
  if (fee != real_fee)
  {
    LOG_ERROR("Creating block template: error: wrongly calculated fee");
  }
  CRITICAL_REGION_END();
  MDEBUG("Creating block template: height " << height <<
      ", median size " << median_size <<
      ", already generated coins " << already_generated_coins <<
      ", transaction size " << txs_size <<
      ", fee " << fee);
#endif

  /*
   two-phase miner transaction generation: we don't know exact block size until we prepare block, but we don't know reward until we know
   block size, so first miner transaction generated with fake amount of money, and with phase we know think we know expected block size
   */
  //make blocks coin-base tx looks close to real coinbase tx to get truthful blob size
  uint8_t hf_version = m_hardfork->get_current_version();

  crypto::public_key winner = m_service_node_list.select_winner(b.prev_id);
  std::vector<std::pair<account_public_address, uint64_t>> service_node_addresses = m_service_node_list.get_winner_addresses_and_portions(b.prev_id);

  bool r = construct_miner_tx(height, median_size, already_generated_coins, txs_size, fee, miner_address, b.miner_tx, ex_nonce, hf_version, m_nettype, winner, service_node_addresses);
  CHECK_AND_ASSERT_MES(r, false, "Failed to construct miner tx, first chance");
  size_t cumulative_size = txs_size + get_object_blobsize(b.miner_tx);
#if defined(DEBUG_CREATE_BLOCK_TEMPLATE)
  MDEBUG("Creating block template: miner tx size " << get_object_blobsize(b.miner_tx) <<
      ", cumulative size " << cumulative_size);
#endif
  for (size_t try_count = 0; try_count != 10; ++try_count)
  {
    r = construct_miner_tx(height, median_size, already_generated_coins, cumulative_size, fee, miner_address, b.miner_tx, ex_nonce, hf_version, m_nettype, winner, service_node_addresses);

    CHECK_AND_ASSERT_MES(r, false, "Failed to construct miner tx, second chance");
    size_t coinbase_blob_size = get_object_blobsize(b.miner_tx);
    if (coinbase_blob_size > cumulative_size - txs_size)
    {
      cumulative_size = txs_size + coinbase_blob_size;
#if defined(DEBUG_CREATE_BLOCK_TEMPLATE)
      MDEBUG("Creating block template: miner tx size " << coinbase_blob_size <<
          ", cumulative size " << cumulative_size << " is greater than before");
#endif
      continue;
    }

    if (coinbase_blob_size < cumulative_size - txs_size)
    {
      size_t delta = cumulative_size - txs_size - coinbase_blob_size;
#if defined(DEBUG_CREATE_BLOCK_TEMPLATE)
      MDEBUG("Creating block template: miner tx size " << coinbase_blob_size <<
          ", cumulative size " << txs_size + coinbase_blob_size <<
          " is less than before, adding " << delta << " zero bytes");
#endif
      b.miner_tx.extra.insert(b.miner_tx.extra.end(), delta, 0);
      //here  could be 1 byte difference, because of extra field counter is varint, and it can become from 1-byte len to 2-bytes len.
      if (cumulative_size != txs_size + get_object_blobsize(b.miner_tx))
      {
        CHECK_AND_ASSERT_MES(cumulative_size + 1 == txs_size + get_object_blobsize(b.miner_tx), false, "unexpected case: cumulative_size=" << cumulative_size << " + 1 is not equal txs_cumulative_size=" << txs_size << " + get_object_blobsize(b.miner_tx)=" << get_object_blobsize(b.miner_tx));
        b.miner_tx.extra.resize(b.miner_tx.extra.size() - 1);
        if (cumulative_size != txs_size + get_object_blobsize(b.miner_tx))
        {
          //fuck, not lucky, -1 makes varint-counter size smaller, in that case we continue to grow with cumulative_size
          MDEBUG("Miner tx creation has no luck with delta_extra size = " << delta << " and " << delta - 1);
          cumulative_size += delta - 1;
          continue;
        }
        MDEBUG("Setting extra for block: " << b.miner_tx.extra.size() << ", try_count=" << try_count);
      }
    }
    CHECK_AND_ASSERT_MES(cumulative_size == txs_size + get_object_blobsize(b.miner_tx), false, "unexpected case: cumulative_size=" << cumulative_size << " is not equal txs_cumulative_size=" << txs_size << " + get_object_blobsize(b.miner_tx)=" << get_object_blobsize(b.miner_tx));
#if defined(DEBUG_CREATE_BLOCK_TEMPLATE)
    MDEBUG("Creating block template: miner tx size " << coinbase_blob_size <<
        ", cumulative size " << cumulative_size << " is now good");
#endif

    cache_block_template(b, miner_address, ex_nonce, diffic, expected_reward, pool_cookie);
    return true;
  }
  LOG_ERROR("Failed to create_block_template with " << 10 << " tries");
  return false;
}
//------------------------------------------------------------------
// for an alternate chain, get the timestamps from the main chain to complete
// the needed number of timestamps for the BLOCKCHAIN_TIMESTAMP_CHECK_WINDOW.
bool Blockchain::complete_timestamps_vector(uint64_t start_top_height, std::vector<uint64_t>& timestamps)
{
  LOG_PRINT_L3("Blockchain::" << __func__);

  if(timestamps.size() >= BLOCKCHAIN_TIMESTAMP_CHECK_WINDOW)
    return true;

  CRITICAL_REGION_LOCAL(m_blockchain_lock);
  size_t need_elements = BLOCKCHAIN_TIMESTAMP_CHECK_WINDOW - timestamps.size();
  CHECK_AND_ASSERT_MES(start_top_height < m_db->height(), false, "internal error: passed start_height not < " << " m_db->height() -- " << start_top_height << " >= " << m_db->height());
  size_t stop_offset = start_top_height > need_elements ? start_top_height - need_elements : 0;
  timestamps.reserve(timestamps.size() + start_top_height - stop_offset);
  while (start_top_height != stop_offset)
  {
    timestamps.push_back(m_db->get_block_timestamp(start_top_height));
    --start_top_height;
  }
  return true;
}
//------------------------------------------------------------------
// If a block is to be added and its parent block is not the current
// main chain top block, then we need to see if we know about its parent block.
// If its parent block is part of a known forked chain, then we need to see
// if that chain is long enough to become the main chain and re-org accordingly
// if so.  If not, we need to hang on to the block in case it becomes part of
// a long forked chain eventually.
bool Blockchain::handle_alternative_block(const block& b, const crypto::hash& id, block_verification_context& bvc)
{
  LOG_PRINT_L3("Blockchain::" << __func__);
  CRITICAL_REGION_LOCAL(m_blockchain_lock);
  m_timestamps_and_difficulties_height = 0;
  uint64_t block_height = get_block_height(b);
  if(0 == block_height)
  {
    MERROR_VER("Block with id: " << epee::string_tools::pod_to_hex(id) << " (as alternative), but miner tx says height is 0.");
    bvc.m_verifivation_failed = true;
    return false;
  }
  // this basically says if the blockchain is smaller than the first
  // checkpoint then alternate blocks are allowed.  Alternatively, if the
  // last checkpoint *before* the end of the current chain is also before
  // the block to be added, then this is fine.
  if (!m_checkpoints.is_alternative_block_allowed(get_current_blockchain_height(), block_height))
  {
    MERROR_VER("Block with id: " << id << std::endl << " can't be accepted for alternative chain, block height: " << block_height << std::endl << " blockchain height: " << get_current_blockchain_height());
    bvc.m_verifivation_failed = true;
    return false;
  }

  // this is a cheap test
  if (!m_hardfork->check_for_height(b, block_height))
  {
    LOG_PRINT_L1("Block with id: " << id << std::endl << "has old version for height " << block_height);
    bvc.m_verifivation_failed = true;
    return false;
  }

  //block is not related with head of main chain
  //first of all - look in alternative chains container
  auto it_prev = m_alternative_chains.find(b.prev_id);
  bool parent_in_main = m_db->block_exists(b.prev_id);
  if(it_prev != m_alternative_chains.end() || parent_in_main)
  {
    //we have new block in alternative chain

    //build alternative subchain, front -> mainchain, back -> alternative head
    blocks_ext_by_hash::iterator alt_it = it_prev; //m_alternative_chains.find()
    std::list<blocks_ext_by_hash::iterator> alt_chain;
    std::vector<uint64_t> timestamps;
    while(alt_it != m_alternative_chains.end())
    {
      alt_chain.push_front(alt_it);
      timestamps.push_back(alt_it->second.bl.timestamp);
      alt_it = m_alternative_chains.find(alt_it->second.bl.prev_id);
    }

    // if block to be added connects to known blocks that aren't part of the
    // main chain -- that is, if we're adding on to an alternate chain
    if(alt_chain.size())
    {
      // make sure alt chain doesn't somehow start past the end of the main chain
      CHECK_AND_ASSERT_MES(m_db->height() > alt_chain.front()->second.height, false, "main blockchain wrong height");

      // make sure that the blockchain contains the block that should connect
      // this alternate chain with it.
      if (!m_db->block_exists(alt_chain.front()->second.bl.prev_id))
      {
        MERROR("alternate chain does not appear to connect to main chain...");
        return false;
      }

      // make sure block connects correctly to the main chain
      auto h = m_db->get_block_hash_from_height(alt_chain.front()->second.height - 1);
      CHECK_AND_ASSERT_MES(h == alt_chain.front()->second.bl.prev_id, false, "alternative chain has wrong connection to main chain");
      complete_timestamps_vector(m_db->get_block_height(alt_chain.front()->second.bl.prev_id), timestamps);
    }
    // if block not associated with known alternate chain
    else
    {
      // if block parent is not part of main chain or an alternate chain,
      // we ignore it
      CHECK_AND_ASSERT_MES(parent_in_main, false, "internal error: broken imperative condition: parent_in_main");

      complete_timestamps_vector(m_db->get_block_height(b.prev_id), timestamps);
    }

    // verify that the block's timestamp is within the acceptable range
    // (not earlier than the median of the last X blocks)
    if(!check_block_timestamp(timestamps, b))
    {
      MERROR_VER("Block with id: " << id << std::endl << " for alternative chain, has invalid timestamp: " << b.timestamp);
      bvc.m_verifivation_failed = true;
      return false;
    }

    // FIXME: consider moving away from block_extended_info at some point
    block_extended_info bei = boost::value_initialized<block_extended_info>();
    bei.bl = b;
    bei.height = alt_chain.size() ? it_prev->second.height + 1 : m_db->get_block_height(b.prev_id) + 1;

    bool is_a_checkpoint;
    if(!m_checkpoints.check_block(bei.height, id, is_a_checkpoint))
    {
      LOG_ERROR("CHECKPOINT VALIDATION FAILED");
      bvc.m_verifivation_failed = true;
      return false;
    }

    // Check the block's hash against the difficulty target for its alt chain
    difficulty_type current_diff = get_next_difficulty_for_alternative_chain(alt_chain, bei);
    CHECK_AND_ASSERT_MES(current_diff, false, "!!!!!!! DIFFICULTY OVERHEAD !!!!!!!");
    crypto::hash proof_of_work = null_hash;
    get_block_longhash(bei.bl, proof_of_work, bei.height);
    if(!check_hash(proof_of_work, current_diff))
    {
      MERROR_VER("Block with id: " << id << std::endl << " for alternative chain, does not have enough proof of work: " << proof_of_work << std::endl << " expected difficulty: " << current_diff);
      bvc.m_verifivation_failed = true;
      return false;
    }

    if(!prevalidate_miner_transaction(b, bei.height))
    {
      MERROR_VER("Block with id: " << epee::string_tools::pod_to_hex(id) << " (as alternative) has incorrect miner transaction.");
      bvc.m_verifivation_failed = true;
      return false;
    }

    // FIXME:
    // this brings up an interesting point: consider allowing to get block
    // difficulty both by height OR by hash, not just height.
    difficulty_type main_chain_cumulative_difficulty = m_db->get_block_cumulative_difficulty(m_db->height() - 1);
    if (alt_chain.size())
    {
      bei.cumulative_difficulty = it_prev->second.cumulative_difficulty;
    }
    else
    {
      // passed-in block's previous block's cumulative difficulty, found on the main chain
      bei.cumulative_difficulty = m_db->get_block_cumulative_difficulty(m_db->get_block_height(b.prev_id));
    }
    bei.cumulative_difficulty += current_diff;

    // add block to alternate blocks storage,
    // as well as the current "alt chain" container
    auto i_res = m_alternative_chains.insert(blocks_ext_by_hash::value_type(id, bei));
    CHECK_AND_ASSERT_MES(i_res.second, false, "insertion of new alternative block returned as it already exist");
    alt_chain.push_back(i_res.first);

    // FIXME: is it even possible for a checkpoint to show up not on the main chain?
    if(is_a_checkpoint)
    {
      //do reorganize!
      MGINFO_GREEN("###### REORGANIZE on height: " << alt_chain.front()->second.height << " of " << m_db->height() - 1 << ", checkpoint is found in alternative chain on height " << bei.height);

      bool r = switch_to_alternative_blockchain(alt_chain, true);

      if(r) bvc.m_added_to_main_chain = true;
      else bvc.m_verifivation_failed = true;

      return r;
    }
    else if(main_chain_cumulative_difficulty < bei.cumulative_difficulty) //check if difficulty bigger then in main chain
    {
      //do reorganize!
      MGINFO_GREEN("###### REORGANIZE on height: " << alt_chain.front()->second.height << " of " << m_db->height() - 1 << " with cum_difficulty " << m_db->get_block_cumulative_difficulty(m_db->height() - 1) << std::endl << " alternative blockchain size: " << alt_chain.size() << " with cum_difficulty " << bei.cumulative_difficulty);

      bool r = switch_to_alternative_blockchain(alt_chain, false);
      if (r)
        bvc.m_added_to_main_chain = true;
      else
        bvc.m_verifivation_failed = true;
      return r;
    }
    else
    {
      MGINFO_BLUE("----- BLOCK ADDED AS ALTERNATIVE ON HEIGHT " << bei.height << std::endl << "id:\t" << id << std::endl << "PoW:\t" << proof_of_work << std::endl << "difficulty:\t" << current_diff);
      return true;
    }
  }
  else
  {
    //block orphaned
    bvc.m_marked_as_orphaned = true;
    MERROR_VER("Block recognized as orphaned and rejected, id = " << id << ", height " << block_height
        << ", parent in alt " << (it_prev != m_alternative_chains.end()) << ", parent in main " << parent_in_main
        << " (parent " << b.prev_id << ", current top " << get_tail_id() << ", chain height " << get_current_blockchain_height() << ")");
  }

  return true;
}
//------------------------------------------------------------------
bool Blockchain::get_blocks(uint64_t start_offset, size_t count, std::vector<std::pair<cryptonote::blobdata,block>>& blocks, std::vector<cryptonote::blobdata>& txs) const
{
  LOG_PRINT_L3("Blockchain::" << __func__);
  CRITICAL_REGION_LOCAL(m_blockchain_lock);
  if(start_offset >= m_db->height())
    return false;

  if (!get_blocks(start_offset, count, blocks))
  {
    return false;
  }

  for(const auto& blk : blocks)
  {
    std::vector<crypto::hash> missed_ids;
    get_transactions_blobs(blk.second.tx_hashes, txs, missed_ids);
    CHECK_AND_ASSERT_MES(!missed_ids.size(), false, "has missed transactions in own block in main blockchain");
  }

  return true;
}
//------------------------------------------------------------------
bool Blockchain::get_blocks(uint64_t start_offset, size_t count, std::vector<std::pair<cryptonote::blobdata,block>>& blocks) const
{
  LOG_PRINT_L3("Blockchain::" << __func__);
  CRITICAL_REGION_LOCAL(m_blockchain_lock);
  const uint64_t height = m_db->height();
  if(start_offset >= height)
    return false;

  blocks.reserve(blocks.size() + height - start_offset);
  for(size_t i = start_offset; i < start_offset + count && i < height;i++)
  {
    blocks.push_back(std::make_pair(m_db->get_block_blob_from_height(i), block()));
    if (!parse_and_validate_block_from_blob(blocks.back().first, blocks.back().second))
    {
      LOG_ERROR("Invalid block");
      return false;
    }
  }
  return true;
}
//------------------------------------------------------------------
//TODO: This function *looks* like it won't need to be rewritten
//      to use BlockchainDB, as it calls other functions that were,
//      but it warrants some looking into later.
//
//FIXME: This function appears to want to return false if any transactions
//       that belong with blocks are missing, but not if blocks themselves
//       are missing.
bool Blockchain::handle_get_objects(NOTIFY_REQUEST_GET_OBJECTS::request& arg, NOTIFY_RESPONSE_GET_OBJECTS::request& rsp)
{
  LOG_PRINT_L3("Blockchain::" << __func__);
  CRITICAL_REGION_LOCAL(m_blockchain_lock);
  m_db->block_txn_start(true);
  rsp.current_blockchain_height = get_current_blockchain_height();
  std::vector<std::pair<cryptonote::blobdata,block>> blocks;
  get_blocks(arg.blocks, blocks, rsp.missed_ids);

  for (auto& bl: blocks)
  {
    std::vector<crypto::hash> missed_tx_ids;
    std::vector<cryptonote::blobdata> txs;

    rsp.blocks.push_back(block_complete_entry());
    block_complete_entry& e = rsp.blocks.back();

    // FIXME: s/rsp.missed_ids/missed_tx_id/ ?  Seems like rsp.missed_ids
    //        is for missed blocks, not missed transactions as well.
    get_transactions_blobs(bl.second.tx_hashes, e.txs, missed_tx_ids);

    if (missed_tx_ids.size() != 0)
    {
      LOG_ERROR("Error retrieving blocks, missed " << missed_tx_ids.size()
          << " transactions for block with hash: " << get_block_hash(bl.second)
          << std::endl
      );

      // append missed transaction hashes to response missed_ids field,
      // as done below if any standalone transactions were requested
      // and missed.
      rsp.missed_ids.insert(rsp.missed_ids.end(), missed_tx_ids.begin(), missed_tx_ids.end());
      m_db->block_txn_stop();
      return false;
    }

    //pack block
    e.block = std::move(bl.first);
  }
  //get and pack other transactions, if needed
  std::vector<cryptonote::blobdata> txs;
  get_transactions_blobs(arg.txs, rsp.txs, rsp.missed_ids);

  m_db->block_txn_stop();
  return true;
}
//------------------------------------------------------------------
bool Blockchain::get_alternative_blocks(std::vector<block>& blocks) const
{
  LOG_PRINT_L3("Blockchain::" << __func__);
  CRITICAL_REGION_LOCAL(m_blockchain_lock);

  blocks.reserve(m_alternative_chains.size());
  for (const auto& alt_bl: m_alternative_chains)
  {
    blocks.push_back(alt_bl.second.bl);
  }
  return true;
}
//------------------------------------------------------------------
size_t Blockchain::get_alternative_blocks_count() const
{
  LOG_PRINT_L3("Blockchain::" << __func__);
  CRITICAL_REGION_LOCAL(m_blockchain_lock);
  return m_alternative_chains.size();
}
//------------------------------------------------------------------
// This function adds the output specified by <amount, i> to the result_outs container
// unlocked and other such checks should be done by here.
void Blockchain::add_out_to_get_random_outs(COMMAND_RPC_GET_RANDOM_OUTPUTS_FOR_AMOUNTS::outs_for_amount& result_outs, uint64_t amount, size_t i) const
{
  LOG_PRINT_L3("Blockchain::" << __func__);
  CRITICAL_REGION_LOCAL(m_blockchain_lock);

  COMMAND_RPC_GET_RANDOM_OUTPUTS_FOR_AMOUNTS::out_entry& oen = *result_outs.outs.insert(result_outs.outs.end(), COMMAND_RPC_GET_RANDOM_OUTPUTS_FOR_AMOUNTS::out_entry());
  oen.global_amount_index = i;
  output_data_t data = m_db->get_output_key(amount, i);
  oen.out_key = data.pubkey;
}

uint64_t Blockchain::get_num_mature_outputs(uint64_t amount) const
{
  uint64_t num_outs = m_db->get_num_outputs(amount);
  // ensure we don't include outputs that aren't yet eligible to be used
  // outpouts are sorted by height
  while (num_outs > 0)
  {
    const tx_out_index toi = m_db->get_output_tx_and_index(amount, num_outs - 1);
    const uint64_t height = m_db->get_tx_block_height(toi.first);
    if (height + CRYPTONOTE_DEFAULT_TX_SPENDABLE_AGE <= m_db->height())
      break;
    --num_outs;
  }

  return num_outs;
}

std::vector<uint64_t> Blockchain::get_random_outputs(uint64_t amount, uint64_t count) const
{
  uint64_t num_outs = get_num_mature_outputs(amount);

  std::vector<uint64_t> indices;

  std::unordered_set<uint64_t> seen_indices;

  // if there aren't enough outputs to mix with (or just enough),
  // use all of them.  Eventually this should become impossible.
  if (num_outs <= count)
  {
    for (uint64_t i = 0; i < num_outs; i++)
    {
      // if tx is unlocked, add output to indices
      if (is_output_spendtime_unlocked(m_db->get_output_unlock_time(amount, i)))
      {
        indices.push_back(i);
      }
    }
  }
  else
  {
    // while we still need more mixins
    while (indices.size() < count)
    {
      // if we've gone through every possible output, we've gotten all we can
      if (seen_indices.size() == num_outs)
      {
        break;
      }

      // get a random output index from the DB.  If we've already seen it,
      // return to the top of the loop and try again, otherwise add it to the
      // list of output indices we've seen.

      // triangular distribution over [a,b) with a=0, mode c=b=up_index_limit
      uint64_t r = crypto::rand<uint64_t>() % ((uint64_t)1 << 53);
      double frac = std::sqrt((double)r / ((uint64_t)1 << 53));
      uint64_t i = (uint64_t)(frac*num_outs);
      // just in case rounding up to 1 occurs after sqrt
      if (i == num_outs)
        --i;

      if (seen_indices.count(i))
      {
        continue;
      }
      seen_indices.emplace(i);

      // if the output's transaction is unlocked, add the output's index to
      // our list.
      if (is_output_spendtime_unlocked(m_db->get_output_unlock_time(amount, i)))
      {
        indices.push_back(i);
      }
    }
  }

  return indices;
}

crypto::public_key Blockchain::get_output_key(uint64_t amount, uint64_t global_index) const
{
  output_data_t data = m_db->get_output_key(amount, global_index);
  return data.pubkey;
}

//------------------------------------------------------------------
// This function takes an RPC request for mixins and creates an RPC response
// with the requested mixins.
// TODO: figure out why this returns boolean / if we should be returning false
// in some cases
bool Blockchain::get_random_outs_for_amounts(const COMMAND_RPC_GET_RANDOM_OUTPUTS_FOR_AMOUNTS::request& req, COMMAND_RPC_GET_RANDOM_OUTPUTS_FOR_AMOUNTS::response& res) const
{
  LOG_PRINT_L3("Blockchain::" << __func__);
  CRITICAL_REGION_LOCAL(m_blockchain_lock);

  // for each amount that we need to get mixins for, get <n> random outputs
  // from BlockchainDB where <n> is req.outs_count (number of mixins).
  for (uint64_t amount : req.amounts)
  {
    // create outs_for_amount struct and populate amount field
    COMMAND_RPC_GET_RANDOM_OUTPUTS_FOR_AMOUNTS::outs_for_amount& result_outs = *res.outs.insert(res.outs.end(), COMMAND_RPC_GET_RANDOM_OUTPUTS_FOR_AMOUNTS::outs_for_amount());
    result_outs.amount = amount;

    std::vector<uint64_t> indices = get_random_outputs(amount, req.outs_count);

    for (auto i : indices)
    {
      COMMAND_RPC_GET_RANDOM_OUTPUTS_FOR_AMOUNTS::out_entry& oe = *result_outs.outs.insert(result_outs.outs.end(), COMMAND_RPC_GET_RANDOM_OUTPUTS_FOR_AMOUNTS::out_entry());

      oe.global_amount_index = i;
      oe.out_key = get_output_key(amount, i);
    }
  }
  return true;
}
//------------------------------------------------------------------
// This function adds the ringct output at index i to the list
// unlocked and other such checks should be done by here.
void Blockchain::add_out_to_get_rct_random_outs(std::list<COMMAND_RPC_GET_RANDOM_RCT_OUTPUTS::out_entry>& outs, uint64_t amount, size_t i) const
{
  LOG_PRINT_L3("Blockchain::" << __func__);
  CRITICAL_REGION_LOCAL(m_blockchain_lock);

  COMMAND_RPC_GET_RANDOM_RCT_OUTPUTS::out_entry& oen = *outs.insert(outs.end(), COMMAND_RPC_GET_RANDOM_RCT_OUTPUTS::out_entry());
  oen.amount = amount;
  oen.global_amount_index = i;
  output_data_t data = m_db->get_output_key(amount, i);
  oen.out_key = data.pubkey;
  oen.commitment = data.commitment;
}
//------------------------------------------------------------------
// This function takes an RPC request for mixins and creates an RPC response
// with the requested mixins.
// TODO: figure out why this returns boolean / if we should be returning false
// in some cases
bool Blockchain::get_random_rct_outs(const COMMAND_RPC_GET_RANDOM_RCT_OUTPUTS::request& req, COMMAND_RPC_GET_RANDOM_RCT_OUTPUTS::response& res) const
{
  LOG_PRINT_L3("Blockchain::" << __func__);
  CRITICAL_REGION_LOCAL(m_blockchain_lock);

  // for each amount that we need to get mixins for, get <n> random outputs
  // from BlockchainDB where <n> is req.outs_count (number of mixins).
  auto num_outs = m_db->get_num_outputs(0);
  // ensure we don't include outputs that aren't yet eligible to be used
  // outpouts are sorted by height
  while (num_outs > 0)
  {
    const tx_out_index toi = m_db->get_output_tx_and_index(0, num_outs - 1);
    const uint64_t height = m_db->get_tx_block_height(toi.first);
    if (height + CRYPTONOTE_DEFAULT_TX_SPENDABLE_AGE <= m_db->height())
      break;
    --num_outs;
  }

  std::unordered_set<uint64_t> seen_indices;

  // if there aren't enough outputs to mix with (or just enough),
  // use all of them.  Eventually this should become impossible.
  if (num_outs <= req.outs_count)
  {
    for (uint64_t i = 0; i < num_outs; i++)
    {
      // if tx is unlocked, add output to result_outs
      if (is_output_spendtime_unlocked(m_db->get_output_unlock_time(0, i)))
      {
        add_out_to_get_rct_random_outs(res.outs, 0, i);
      }
    }
  }
  else
  {
    // while we still need more mixins
    while (res.outs.size() < req.outs_count)
    {
      // if we've gone through every possible output, we've gotten all we can
      if (seen_indices.size() == num_outs)
      {
        break;
      }

      // get a random output index from the DB.  If we've already seen it,
      // return to the top of the loop and try again, otherwise add it to the
      // list of output indices we've seen.

      // triangular distribution over [a,b) with a=0, mode c=b=up_index_limit
      uint64_t r = crypto::rand<uint64_t>() % ((uint64_t)1 << 53);
      double frac = std::sqrt((double)r / ((uint64_t)1 << 53));
      uint64_t i = (uint64_t)(frac*num_outs);
      // just in case rounding up to 1 occurs after sqrt
      if (i == num_outs)
        --i;

      if (seen_indices.count(i))
      {
        continue;
      }
      seen_indices.emplace(i);

      // if the output's transaction is unlocked, add the output's index to
      // our list.
      if (is_output_spendtime_unlocked(m_db->get_output_unlock_time(0, i)))
      {
        add_out_to_get_rct_random_outs(res.outs, 0, i);
      }
    }
  }

  if (res.outs.size() < req.outs_count)
    return false;
#if 0
  // if we do not have enough RCT inputs, we can pick from the non RCT ones
  // which will have a zero mask
  if (res.outs.size() < req.outs_count)
  {
    LOG_PRINT_L0("Out of RCT inputs (" << res.outs.size() << "/" << req.outs_count << "), using regular ones");

    // TODO: arbitrary selection, needs better
    COMMAND_RPC_GET_RANDOM_OUTPUTS_FOR_AMOUNTS::request req2 = AUTO_VAL_INIT(req2);
    COMMAND_RPC_GET_RANDOM_OUTPUTS_FOR_AMOUNTS::response res2 = AUTO_VAL_INIT(res2);
    req2.outs_count = req.outs_count - res.outs.size();
    static const uint64_t amounts[] = {1, 10, 20, 50, 100, 200, 500, 1000, 10000};
    for (uint64_t a: amounts)
      req2.amounts.push_back(a);
    if (!get_random_outs_for_amounts(req2, res2))
      return false;

    // pick random ones from there
    while (res.outs.size() < req.outs_count)
    {
      int list_idx = rand() % (sizeof(amounts)/sizeof(amounts[0]));
      if (!res2.outs[list_idx].outs.empty())
      {
        const COMMAND_RPC_GET_RANDOM_OUTPUTS_FOR_AMOUNTS::out_entry oe = res2.outs[list_idx].outs.back();
        res2.outs[list_idx].outs.pop_back();
        add_out_to_get_rct_random_outs(res.outs, res2.outs[list_idx].amount, oe.global_amount_index);
      }
    }
  }
#endif

  return true;
}
//------------------------------------------------------------------
bool Blockchain::get_outs(const COMMAND_RPC_GET_OUTPUTS_BIN::request& req, COMMAND_RPC_GET_OUTPUTS_BIN::response& res) const
{
  LOG_PRINT_L3("Blockchain::" << __func__);
  CRITICAL_REGION_LOCAL(m_blockchain_lock);

  res.outs.clear();
  res.outs.reserve(req.outputs.size());
  try
  {
    for (const auto &i: req.outputs)
    {
      // get tx_hash, tx_out_index from DB
      const output_data_t od = m_db->get_output_key(i.amount, i.index);
      tx_out_index toi = m_db->get_output_tx_and_index(i.amount, i.index);
      bool unlocked = is_output_spendtime_unlocked(od.unlock_time);
      res.outs.push_back({od.pubkey, od.commitment, unlocked, od.height, toi.first});
    }
  }
  catch (const std::exception &e)
  {
    return false;
  }
  return true;
}
//------------------------------------------------------------------
void Blockchain::get_output_key_mask_unlocked(const uint64_t& amount, const uint64_t& index, crypto::public_key& key, rct::key& mask, bool& unlocked) const
{
  const auto o_data = m_db->get_output_key(amount, index);
  key = o_data.pubkey;
  mask = o_data.commitment;
  unlocked = is_output_spendtime_unlocked(o_data.unlock_time);
}
//------------------------------------------------------------------
bool Blockchain::get_output_distribution(uint64_t amount, uint64_t from_height, uint64_t to_height, uint64_t &start_height, std::vector<uint64_t> &distribution, uint64_t &base) const
{
  // rct outputs don't exist before v4, NOTE(loki): we started from v7 so our start is always 0
  start_height = 0;
  base = 0;

  if (to_height > 0 && to_height < from_height)
    return false;

  const uint64_t real_start_height = start_height;
  if (from_height > start_height)
    start_height = from_height;

  distribution.clear();
  uint64_t db_height = m_db->height();
  if (db_height == 0)
    return false;
  if (to_height == 0)
    to_height = db_height - 1;
  if (start_height >= db_height || to_height >= db_height)
    return false;
  if (amount == 0)
  {
    std::vector<uint64_t> heights;
    heights.reserve(to_height + 1 - start_height);
    uint64_t real_start_height = start_height > 0 ? start_height-1 : start_height;
    for (uint64_t h = real_start_height; h <= to_height; ++h)
      heights.push_back(h);
    distribution = m_db->get_block_cumulative_rct_outputs(heights);
    if (start_height > 0)
    {
      base = distribution[0];
      distribution.erase(distribution.begin());
    }
    return true;
  }
  else
  {
    return m_db->get_output_distribution(amount, start_height, to_height, distribution, base);
  }
}
//------------------------------------------------------------------
// This function takes a list of block hashes from another node
// on the network to find where the split point is between us and them.
// This is used to see what to send another node that needs to sync.
bool Blockchain::find_blockchain_supplement(const std::list<crypto::hash>& qblock_ids, uint64_t& starter_offset) const
{
  LOG_PRINT_L3("Blockchain::" << __func__);
  CRITICAL_REGION_LOCAL(m_blockchain_lock);

  // make sure the request includes at least the genesis block, otherwise
  // how can we expect to sync from the client that the block list came from?
  if(!qblock_ids.size())
  {
    MCERROR("net.p2p", "Client sent wrong NOTIFY_REQUEST_CHAIN: m_block_ids.size()=" << qblock_ids.size() << ", dropping connection");
    return false;
  }

  m_db->block_txn_start(true);
  // make sure that the last block in the request's block list matches
  // the genesis block
  auto gen_hash = m_db->get_block_hash_from_height(0);
  if(qblock_ids.back() != gen_hash)
  {
    MCERROR("net.p2p", "Client sent wrong NOTIFY_REQUEST_CHAIN: genesis block mismatch: " << std::endl << "id: " << qblock_ids.back() << ", " << std::endl << "expected: " << gen_hash << "," << std::endl << " dropping connection");
	m_db->block_txn_abort();
    return false;
  }

  // Find the first block the foreign chain has that we also have.
  // Assume qblock_ids is in reverse-chronological order.
  auto bl_it = qblock_ids.begin();
  uint64_t split_height = 0;
  for(; bl_it != qblock_ids.end(); bl_it++)
  {
    try
    {
      if (m_db->block_exists(*bl_it, &split_height))
        break;
    }
    catch (const std::exception& e)
    {
      MWARNING("Non-critical error trying to find block by hash in BlockchainDB, hash: " << *bl_it);
	  m_db->block_txn_abort();
      return false;
    }
  }
  m_db->block_txn_stop();

  // this should be impossible, as we checked that we share the genesis block,
  // but just in case...
  if(bl_it == qblock_ids.end())
  {
    MERROR("Internal error handling connection, can't find split point");
    return false;
  }

  //we start to put block ids INCLUDING last known id, just to make other side be sure
  starter_offset = split_height;
  return true;
}
//------------------------------------------------------------------
uint64_t Blockchain::block_difficulty(uint64_t i) const
{
  LOG_PRINT_L3("Blockchain::" << __func__);
  // WARNING: this function does not take m_blockchain_lock, and thus should only call read only
  // m_db functions which do not depend on one another (ie, no getheight + gethash(height-1), as
  // well as not accessing class members, even read only (ie, m_invalid_blocks). The caller must
  // lock if it is otherwise needed.
  try
  {
    return m_db->get_block_difficulty(i);
  }
  catch (const BLOCK_DNE& e)
  {
    MERROR("Attempted to get block difficulty for height above blockchain height");
  }
  return 0;
}
//------------------------------------------------------------------
template<typename T> void reserve_container(std::vector<T> &v, size_t N) { v.reserve(N); }
template<typename T> void reserve_container(std::list<T> &v, size_t N) { }
//------------------------------------------------------------------
//TODO: return type should be void, throw on exception
//       alternatively, return true only if no blocks missed
template<class t_ids_container, class t_blocks_container, class t_missed_container>
bool Blockchain::get_blocks(const t_ids_container& block_ids, t_blocks_container& blocks, t_missed_container& missed_bs) const
{
  LOG_PRINT_L3("Blockchain::" << __func__);
  CRITICAL_REGION_LOCAL(m_blockchain_lock);

  reserve_container(blocks, block_ids.size());
  for (const auto& block_hash : block_ids)
  {
    try
    {
      uint64_t height = 0;
      if (m_db->block_exists(block_hash, &height))
      {
        blocks.push_back(std::make_pair(m_db->get_block_blob_from_height(height), block()));
        if (!parse_and_validate_block_from_blob(blocks.back().first, blocks.back().second))
        {
          LOG_ERROR("Invalid block: " << block_hash);
          blocks.pop_back();
          missed_bs.push_back(block_hash);
        }
      }
      else
        missed_bs.push_back(block_hash);
    }
    catch (const std::exception& e)
    {
      return false;
    }
  }
  return true;
}
//------------------------------------------------------------------
//TODO: return type should be void, throw on exception
//       alternatively, return true only if no transactions missed
template<class t_ids_container, class t_tx_container, class t_missed_container>
bool Blockchain::get_transactions_blobs(const t_ids_container& txs_ids, t_tx_container& txs, t_missed_container& missed_txs, bool pruned) const
{
  LOG_PRINT_L3("Blockchain::" << __func__);
  CRITICAL_REGION_LOCAL(m_blockchain_lock);

  reserve_container(txs, txs_ids.size());
  for (const auto& tx_hash : txs_ids)
  {
    try
    {
      cryptonote::blobdata tx;
      if (pruned && m_db->get_pruned_tx_blob(tx_hash, tx))
        txs.push_back(std::move(tx));
      else if (!pruned && m_db->get_tx_blob(tx_hash, tx))
        txs.push_back(std::move(tx));
      else
        missed_txs.push_back(tx_hash);
    }
    catch (const std::exception& e)
    {
      return false;
    }
  }
  return true;
}
//------------------------------------------------------------------
template<class t_ids_container, class t_tx_container, class t_missed_container>
bool Blockchain::get_transactions(const t_ids_container& txs_ids, t_tx_container& txs, t_missed_container& missed_txs) const
{
  LOG_PRINT_L3("Blockchain::" << __func__);
  CRITICAL_REGION_LOCAL(m_blockchain_lock);

  reserve_container(txs, txs_ids.size());
  for (const auto& tx_hash : txs_ids)
  {
    try
    {
      cryptonote::blobdata tx;
      if (m_db->get_tx_blob(tx_hash, tx))
      {
        txs.push_back(transaction());
        if (!parse_and_validate_tx_from_blob(tx, txs.back()))
        {
          LOG_ERROR("Invalid transaction");
          return false;
        }
      }
      else
        missed_txs.push_back(tx_hash);
    }
    catch (const std::exception& e)
    {
      return false;
    }
  }
  return true;
}
//------------------------------------------------------------------
// Find the split point between us and foreign blockchain and return
// (by reference) the most recent common block hash along with up to
// BLOCKS_IDS_SYNCHRONIZING_DEFAULT_COUNT additional (more recent) hashes.
bool Blockchain::find_blockchain_supplement(const std::list<crypto::hash>& qblock_ids, std::vector<crypto::hash>& hashes, uint64_t& start_height, uint64_t& current_height) const
{
  LOG_PRINT_L3("Blockchain::" << __func__);
  CRITICAL_REGION_LOCAL(m_blockchain_lock);

  // if we can't find the split point, return false
  if(!find_blockchain_supplement(qblock_ids, start_height))
  {
    return false;
  }

  m_db->block_txn_start(true);
  current_height = get_current_blockchain_height();
  size_t count = 0;
  hashes.reserve(std::max((size_t)(current_height - start_height), (size_t)BLOCKS_IDS_SYNCHRONIZING_DEFAULT_COUNT));
  for(size_t i = start_height; i < current_height && count < BLOCKS_IDS_SYNCHRONIZING_DEFAULT_COUNT; i++, count++)
  {
    hashes.push_back(m_db->get_block_hash_from_height(i));
  }

  m_db->block_txn_stop();
  return true;
}

bool Blockchain::find_blockchain_supplement(const std::list<crypto::hash>& qblock_ids, NOTIFY_RESPONSE_CHAIN_ENTRY::request& resp) const
{
  LOG_PRINT_L3("Blockchain::" << __func__);
  CRITICAL_REGION_LOCAL(m_blockchain_lock);

  bool result = find_blockchain_supplement(qblock_ids, resp.m_block_ids, resp.start_height, resp.total_height);
  if (result)
    resp.cumulative_difficulty = m_db->get_block_cumulative_difficulty(resp.total_height - 1);

  return result;
}
//------------------------------------------------------------------
//FIXME: change argument to std::vector, low priority
// find split point between ours and foreign blockchain (or start at
// blockchain height <req_start_block>), and return up to max_count FULL
// blocks by reference.
bool Blockchain::find_blockchain_supplement(const uint64_t req_start_block, const std::list<crypto::hash>& qblock_ids, std::vector<std::pair<std::pair<cryptonote::blobdata, crypto::hash>, std::vector<std::pair<crypto::hash, cryptonote::blobdata> > > >& blocks, uint64_t& total_height, uint64_t& start_height, bool pruned, bool get_miner_tx_hash, size_t max_count) const
{
  LOG_PRINT_L3("Blockchain::" << __func__);
  CRITICAL_REGION_LOCAL(m_blockchain_lock);

  // if a specific start height has been requested
  if(req_start_block > 0)
  {
    // if requested height is higher than our chain, return false -- we can't help
    if (req_start_block >= m_db->height())
    {
      return false;
    }
    start_height = req_start_block;
  }
  else
  {
    if(!find_blockchain_supplement(qblock_ids, start_height))
    {
      return false;
    }
  }

  m_db->block_txn_start(true);
  total_height = get_current_blockchain_height();
  size_t count = 0, size = 0;
  blocks.reserve(std::min(std::min(max_count, (size_t)10000), (size_t)(total_height - start_height)));
  for(size_t i = start_height; i < total_height && count < max_count && (size < FIND_BLOCKCHAIN_SUPPLEMENT_MAX_SIZE || count < 3); i++, count++)
  {
    blocks.resize(blocks.size()+1);
    blocks.back().first.first = m_db->get_block_blob_from_height(i);
    block b;
    CHECK_AND_ASSERT_MES(parse_and_validate_block_from_blob(blocks.back().first.first, b), false, "internal error, invalid block");
    blocks.back().first.second = get_miner_tx_hash ? cryptonote::get_transaction_hash(b.miner_tx) : crypto::null_hash;
    std::vector<crypto::hash> mis;
    std::vector<cryptonote::blobdata> txs;
    get_transactions_blobs(b.tx_hashes, txs, mis, pruned);
    CHECK_AND_ASSERT_MES(!mis.size(), false, "internal error, transaction from block not found");
    size += blocks.back().first.first.size();
    for (const auto &t: txs)
      size += t.size();

    CHECK_AND_ASSERT_MES(txs.size() == b.tx_hashes.size(), false, "mismatched sizes of b.tx_hashes and txs");
    blocks.back().second.reserve(txs.size());
    for (size_t i = 0; i < txs.size(); ++i)
    {
      blocks.back().second.push_back(std::make_pair(b.tx_hashes[i], std::move(txs[i])));
    }
  }
  m_db->block_txn_stop();
  return true;
}
//------------------------------------------------------------------
bool Blockchain::add_block_as_invalid(const block& bl, const crypto::hash& h)
{
  LOG_PRINT_L3("Blockchain::" << __func__);
  block_extended_info bei = AUTO_VAL_INIT(bei);
  bei.bl = bl;
  return add_block_as_invalid(bei, h);
}
//------------------------------------------------------------------
bool Blockchain::add_block_as_invalid(const block_extended_info& bei, const crypto::hash& h)
{
  LOG_PRINT_L3("Blockchain::" << __func__);
  CRITICAL_REGION_LOCAL(m_blockchain_lock);
  auto i_res = m_invalid_blocks.insert(std::map<crypto::hash, block_extended_info>::value_type(h, bei));
  CHECK_AND_ASSERT_MES(i_res.second, false, "at insertion invalid by tx returned status existed");
  MINFO("BLOCK ADDED AS INVALID: " << h << std::endl << ", prev_id=" << bei.bl.prev_id << ", m_invalid_blocks count=" << m_invalid_blocks.size());
  return true;
}
//------------------------------------------------------------------
bool Blockchain::have_block(const crypto::hash& id) const
{
  LOG_PRINT_L3("Blockchain::" << __func__);
  CRITICAL_REGION_LOCAL(m_blockchain_lock);

  if(m_db->block_exists(id))
  {
    LOG_PRINT_L2("block " << id << " found in main chain");
    return true;
  }

  if(m_alternative_chains.count(id))
  {
    LOG_PRINT_L2("block " << id << " found in m_alternative_chains");
    return true;
  }

  if(m_invalid_blocks.count(id))
  {
    LOG_PRINT_L2("block " << id << " found in m_invalid_blocks");
    return true;
  }

  return false;
}
//------------------------------------------------------------------
bool Blockchain::handle_block_to_main_chain(const block& bl, block_verification_context& bvc)
{
    LOG_PRINT_L3("Blockchain::" << __func__);
    crypto::hash id = get_block_hash(bl);
    return handle_block_to_main_chain(bl, id, bvc);
}
//------------------------------------------------------------------
size_t Blockchain::get_total_transactions() const
{
  LOG_PRINT_L3("Blockchain::" << __func__);
  // WARNING: this function does not take m_blockchain_lock, and thus should only call read only
  // m_db functions which do not depend on one another (ie, no getheight + gethash(height-1), as
  // well as not accessing class members, even read only (ie, m_invalid_blocks). The caller must
  // lock if it is otherwise needed.
  return m_db->get_tx_count();
}
//------------------------------------------------------------------
// This function checks each input in the transaction <tx> to make sure it
// has not been used already, and adds its key to the container <keys_this_block>.
//
// This container should be managed by the code that validates blocks so we don't
// have to store the used keys in a given block in the permanent storage only to
// remove them later if the block fails validation.
bool Blockchain::check_for_double_spend(const transaction& tx, key_images_container& keys_this_block) const
{
  LOG_PRINT_L3("Blockchain::" << __func__);
  CRITICAL_REGION_LOCAL(m_blockchain_lock);
  struct add_transaction_input_visitor: public boost::static_visitor<bool>
  {
    key_images_container& m_spent_keys;
    BlockchainDB* m_db;
    add_transaction_input_visitor(key_images_container& spent_keys, BlockchainDB* db) :
      m_spent_keys(spent_keys), m_db(db)
    {
    }
    bool operator()(const txin_to_key& in) const
    {
      const crypto::key_image& ki = in.k_image;

      // attempt to insert the newly-spent key into the container of
      // keys spent this block.  If this fails, the key was spent already
      // in this block, return false to flag that a double spend was detected.
      //
      // if the insert into the block-wide spent keys container succeeds,
      // check the blockchain-wide spent keys container and make sure the
      // key wasn't used in another block already.
      auto r = m_spent_keys.insert(ki);
      if(!r.second || m_db->has_key_image(ki))
      {
        //double spend detected
        return false;
      }

      // if no double-spend detected, return true
      return true;
    }

    bool operator()(const txin_gen& tx) const
    {
      return true;
    }
    bool operator()(const txin_to_script& tx) const
    {
      return false;
    }
    bool operator()(const txin_to_scripthash& tx) const
    {
      return false;
    }
  };

  for (const txin_v& in : tx.vin)
  {
    if(!boost::apply_visitor(add_transaction_input_visitor(keys_this_block, m_db), in))
    {
      LOG_ERROR("Double spend detected!");
      return false;
    }
  }

  return true;
}
//------------------------------------------------------------------
bool Blockchain::get_tx_outputs_gindexs(const crypto::hash& tx_id, std::vector<uint64_t>& indexs) const
{
  LOG_PRINT_L3("Blockchain::" << __func__);
  CRITICAL_REGION_LOCAL(m_blockchain_lock);
  uint64_t tx_index;
  if (!m_db->tx_exists(tx_id, tx_index))
  {
    MERROR_VER("get_tx_outputs_gindexs failed to find transaction with id = " << tx_id);
    return false;
  }

  // get amount output indexes, currently referred to in parts as "output global indices", but they are actually specific to amounts
  indexs = m_db->get_tx_amount_output_indices(tx_index);
  if (indexs.empty())
  {
    // empty indexs is only valid if the vout is empty, which is legal but rare
    cryptonote::transaction tx = m_db->get_tx(tx_id);
    CHECK_AND_ASSERT_MES(tx.vout.empty(), false, "internal error: global indexes for transaction " << tx_id << " is empty, and tx vout is not");
  }

  return true;
}
//------------------------------------------------------------------
void Blockchain::on_new_tx_from_block(const cryptonote::transaction &tx)
{
#if defined(PER_BLOCK_CHECKPOINT)
  // check if we're doing per-block checkpointing
  if (m_db->height() < m_blocks_hash_check.size())
  {
    TIME_MEASURE_START(a);
    m_blocks_txs_check.push_back(get_transaction_hash(tx));
    TIME_MEASURE_FINISH(a);
    if(m_show_time_stats)
    {
      size_t ring_size = !tx.vin.empty() && tx.vin[0].type() == typeid(txin_to_key) ? boost::get<txin_to_key>(tx.vin[0]).key_offsets.size() : 0;
      MINFO("HASH: " << "-" << " I/M/O: " << tx.vin.size() << "/" << ring_size << "/" << tx.vout.size() << " H: " << 0 << " chcktx: " << a);
    }
  }
#endif
}
//------------------------------------------------------------------
//FIXME: it seems this function is meant to be merely a wrapper around
//       another function of the same name, this one adding one bit of
//       functionality.  Should probably move anything more than that
//       (getting the hash of the block at height max_used_block_id)
//       to the other function to keep everything in one place.
// This function overloads its sister function with
// an extra value (hash of highest block that holds an output used as input)
// as a return-by-reference.
bool Blockchain::check_tx_inputs(transaction& tx, uint64_t& max_used_block_height, crypto::hash& max_used_block_id, tx_verification_context &tvc, bool kept_by_block)
{
  LOG_PRINT_L3("Blockchain::" << __func__);
  CRITICAL_REGION_LOCAL(m_blockchain_lock);

#if defined(PER_BLOCK_CHECKPOINT)
  // check if we're doing per-block checkpointing
  if (m_db->height() < m_blocks_hash_check.size() && kept_by_block)
  {
    max_used_block_id = null_hash;
    max_used_block_height = 0;
    return true;
  }
#endif

  TIME_MEASURE_START(a);
  bool res = check_tx_inputs(tx, tvc, &max_used_block_height);
  TIME_MEASURE_FINISH(a);
  if(m_show_time_stats)
  {
    size_t ring_size = !tx.vin.empty() && tx.vin[0].type() == typeid(txin_to_key) ? boost::get<txin_to_key>(tx.vin[0]).key_offsets.size() : 0;
    MINFO("HASH: " <<  get_transaction_hash(tx) << " I/M/O: " << tx.vin.size() << "/" << ring_size << "/" << tx.vout.size() << " H: " << max_used_block_height << " ms: " << a + m_fake_scan_time << " B: " << get_object_blobsize(tx));
  }
  if (!res)
    return false;

  CHECK_AND_ASSERT_MES(max_used_block_height < m_db->height(), false,  "internal error: max used block index=" << max_used_block_height << " is not less then blockchain size = " << m_db->height());
  max_used_block_id = m_db->get_block_hash_from_height(max_used_block_height);
  return true;
}
//------------------------------------------------------------------
bool Blockchain::check_tx_outputs(const transaction& tx, tx_verification_context &tvc)
{
  LOG_PRINT_L3("Blockchain::" << __func__);
  CRITICAL_REGION_LOCAL(m_blockchain_lock);

  const uint8_t hf_version = m_hardfork->get_current_version();

  // from hard fork 2, we forbid dust and compound outputs
  if (hf_version >= 2) {
    for (auto &o: tx.vout) {
      if (tx.version == 1)
      {
        if (!is_valid_decomposed_amount(o.amount)) {
          tvc.m_invalid_output = true;
          return false;
        }
      }
    }
  }

  // in a v2 tx, all outputs must have 0 amount
  if (hf_version >= 3) {
    if (tx.version >= 2) {
      for (auto &o: tx.vout) {
        if (o.amount != 0) {
          tvc.m_invalid_output = true;
          return false;
        }
      }
    }
  }

  // from v4, forbid invalid pubkeys
  if (hf_version >= 4) {
    for (const auto &o: tx.vout) {
      if (o.target.type() == typeid(txout_to_key)) {
        const txout_to_key& out_to_key = boost::get<txout_to_key>(o.target);
        if (!crypto::check_key(out_to_key.key)) {
          tvc.m_invalid_output = true;
          return false;
        }
      }
    }
  }

  // from v10, allow bulletproofs
  if (hf_version < 10) {
    const bool bulletproof = tx.rct_signatures.type == rct::RCTTypeFullBulletproof || tx.rct_signatures.type == rct::RCTTypeSimpleBulletproof;
    if (bulletproof || !tx.rct_signatures.p.bulletproofs.empty())
    {
      MERROR("Bulletproofs are not allowed before v10");
      tvc.m_invalid_output = true;
      return false;
    }
  }

  return true;
}
//------------------------------------------------------------------
bool Blockchain::have_tx_keyimges_as_spent(const transaction &tx) const
{
  LOG_PRINT_L3("Blockchain::" << __func__);
  for (const txin_v& in: tx.vin)
  {
    CHECKED_GET_SPECIFIC_VARIANT(in, const txin_to_key, in_to_key, true);
    if(have_tx_keyimg_as_spent(in_to_key.k_image))
      return true;
  }
  return false;
}
bool Blockchain::expand_transaction_2(transaction &tx, const crypto::hash &tx_prefix_hash, const std::vector<std::vector<rct::ctkey>> &pubkeys)
{
  PERF_TIMER(expand_transaction_2);
  CHECK_AND_ASSERT_MES(tx.version >= 2, false, "Transaction version is not greater than 2");

  rct::rctSig &rv = tx.rct_signatures;

  // message - hash of the transaction prefix
  rv.message = rct::hash2rct(tx_prefix_hash);

  // mixRing - full and simple store it in opposite ways
  if (rv.type == rct::RCTTypeFull || rv.type == rct::RCTTypeFullBulletproof)
  {
    CHECK_AND_ASSERT_MES(!pubkeys.empty() && !pubkeys[0].empty(), false, "empty pubkeys");
    rv.mixRing.resize(pubkeys[0].size());
    for (size_t m = 0; m < pubkeys[0].size(); ++m)
      rv.mixRing[m].clear();
    for (size_t n = 0; n < pubkeys.size(); ++n)
    {
      CHECK_AND_ASSERT_MES(pubkeys[n].size() <= pubkeys[0].size(), false, "More inputs that first ring");
      for (size_t m = 0; m < pubkeys[n].size(); ++m)
      {
        rv.mixRing[m].push_back(pubkeys[n][m]);
      }
    }
  }
  else if (rv.type == rct::RCTTypeSimple || rv.type == rct::RCTTypeSimpleBulletproof)
  {
    CHECK_AND_ASSERT_MES(!pubkeys.empty() && !pubkeys[0].empty(), false, "empty pubkeys");
    rv.mixRing.resize(pubkeys.size());
    for (size_t n = 0; n < pubkeys.size(); ++n)
    {
      rv.mixRing[n].clear();
      for (size_t m = 0; m < pubkeys[n].size(); ++m)
      {
        rv.mixRing[n].push_back(pubkeys[n][m]);
      }
    }
  }
  else
  {
    CHECK_AND_ASSERT_MES(false, false, "Unsupported rct tx type: " + boost::lexical_cast<std::string>(rv.type));
  }

  // II
  if (rv.type == rct::RCTTypeFull || rv.type == rct::RCTTypeFullBulletproof)
  {
    rv.p.MGs.resize(1);
    rv.p.MGs[0].II.resize(tx.vin.size());
    for (size_t n = 0; n < tx.vin.size(); ++n)
      rv.p.MGs[0].II[n] = rct::ki2rct(boost::get<txin_to_key>(tx.vin[n]).k_image);
  }
  else if (rv.type == rct::RCTTypeSimple || rv.type == rct::RCTTypeSimpleBulletproof)
  {
    CHECK_AND_ASSERT_MES(rv.p.MGs.size() == tx.vin.size(), false, "Bad MGs size");
    for (size_t n = 0; n < tx.vin.size(); ++n)
    {
      rv.p.MGs[n].II.resize(1);
      rv.p.MGs[n].II[0] = rct::ki2rct(boost::get<txin_to_key>(tx.vin[n]).k_image);
    }
  }
  else
  {
    CHECK_AND_ASSERT_MES(false, false, "Unsupported rct tx type: " + boost::lexical_cast<std::string>(rv.type));
  }

  // outPk was already done by handle_incoming_tx

  return true;
}
//------------------------------------------------------------------
// This function validates transaction inputs and their keys.
// FIXME: consider moving functionality specific to one input into
//        check_tx_input() rather than here, and use this function simply
//        to iterate the inputs as necessary (splitting the task
//        using threads, etc.)
bool Blockchain::check_tx_inputs(transaction& tx, tx_verification_context &tvc, uint64_t* pmax_used_block_height)
{
  PERF_TIMER(check_tx_inputs);
  LOG_PRINT_L3("Blockchain::" << __func__);
  size_t sig_index = 0;
  if(pmax_used_block_height)
    *pmax_used_block_height = 0;

  crypto::hash tx_prefix_hash = get_transaction_prefix_hash(tx);

  const uint8_t hf_version = m_hardfork->get_current_version();

  if (hf_version >= 9 && tx.version < 2)
  {
    tvc.m_invalid_version = true;
    return false;
  }
  else if (hf_version < 9 && tx.version > 2)
  {
    tvc.m_invalid_version = true;
    return false;
  }

  // from hard fork 2, we require mixin at least 2 unless one output cannot mix with 2 others
  // if one output cannot mix with 2 others, we accept at most 1 output that can mix
  if (hf_version >= 2 && !tx.is_deregister_tx())
  {
    size_t n_unmixable = 0, n_mixable = 0;
    // TODO(jcktm) - remove mixin var if safe after fork
    size_t mixin = std::numeric_limits<size_t>::max();
    const size_t min_mixin = hf_version >= HF_VERSION_MIN_MIXIN_9 ? 9 : 2;
    for (const auto& txin : tx.vin)
    {
      // non txin_to_key inputs will be rejected below
      if (txin.type() == typeid(txin_to_key))
      {
        const txin_to_key& in_to_key = boost::get<txin_to_key>(txin);
        if (in_to_key.amount == 0)
        {
          // always consider rct inputs mixable. Even if there's not enough rct
          // inputs on the chain to mix with, this is going to be the case for
          // just a few blocks right after the fork at most
          ++n_mixable;
        }
        else
        {
          MDEBUG("Found unmixable output! This should never happen in Loki!");
          uint64_t n_outputs = m_db->get_num_outputs(in_to_key.amount);
          MDEBUG("output size " << print_money(in_to_key.amount) << ": " << n_outputs << " available");
          // n_outputs includes the output we're considering
          if (n_outputs <= min_mixin)
            ++n_unmixable;
          else
            ++n_mixable;
        }
        // TODO(jcktm) - remove branch if safe after fork
        if (in_to_key.key_offsets.size() - 1 < mixin)
          mixin = in_to_key.key_offsets.size() - 1;
        if (hf_version >= 9 && in_to_key.key_offsets.size() - 1 != min_mixin)
        {
          MERROR_VER("Tx " << get_transaction_hash(tx) << " has incorrect ring size (" << in_to_key.key_offsets.size() - 1 << ")");
          tvc.m_low_mixin = true;
          return false;
        }
      }
    }

    // TODO(jcktm) - remove branch if safe after fork
    if (mixin != min_mixin)
    {
      if (n_unmixable == 0)
      {
        MERROR_VER("Tx " << get_transaction_hash(tx) << " has incorrect ring size (" << (mixin + 1) << "), and no unmixable inputs");
        tvc.m_low_mixin = true;
        return false;
      }
      if (n_mixable > 1)
      {
        MERROR_VER("Tx " << get_transaction_hash(tx) << " has incorrect ring size (" << (mixin + 1) << "), and more than one mixable input with unmixable inputs");
        tvc.m_low_mixin = true;
        return false;
      }
    }

    // min/max tx version based on HF, and we accept v1 txes if having a non mixable
    const size_t max_tx_version = (hf_version < 9) ? transaction::version_2 : transaction::version_3_per_output_unlock_times;

    if (tx.version > max_tx_version)
    {
      MERROR_VER("transaction version " << (unsigned)tx.version << " is higher than max accepted version " << max_tx_version);
      tvc.m_verifivation_failed = true;
      return false;
    }
    const size_t min_tx_version = (n_unmixable > 0 ? 1 : (hf_version >= HF_VERSION_ENFORCE_RCT) ? 2 : 1);
    if (tx.version < min_tx_version)
    {
      MERROR_VER("transaction version " << (unsigned)tx.version << " is lower than min accepted version " << min_tx_version);
      tvc.m_verifivation_failed = true;
      return false;
    }
  }

  // from v7, sorted ins
  if (hf_version >= 7) {
    const crypto::key_image *last_key_image = NULL;
    for (size_t n = 0; n < tx.vin.size(); ++n)
    {
      const txin_v &txin = tx.vin[n];
      if (txin.type() == typeid(txin_to_key))
      {
        const txin_to_key& in_to_key = boost::get<txin_to_key>(txin);
        if (last_key_image && memcmp(&in_to_key.k_image, last_key_image, sizeof(*last_key_image)) >= 0)
        {
          MERROR_VER("transaction has unsorted inputs");
          tvc.m_verifivation_failed = true;
          return false;
        }
        last_key_image = &in_to_key.k_image;
      }
    }
  }
  auto it = m_check_txin_table.find(tx_prefix_hash);
  if(it == m_check_txin_table.end())
  {
    m_check_txin_table.emplace(tx_prefix_hash, std::unordered_map<crypto::key_image, bool>());
    it = m_check_txin_table.find(tx_prefix_hash);
    assert(it != m_check_txin_table.end());
  }

  std::vector<std::vector<rct::ctkey>> pubkeys(tx.vin.size());
  std::vector < uint64_t > results;
  results.resize(tx.vin.size(), 0);

  tools::threadpool& tpool = tools::threadpool::getInstance();
  tools::threadpool::waiter waiter;
  const auto waiter_guard = epee::misc_utils::create_scope_leave_handler([&]() { waiter.wait(&tpool); });
  int threads = tpool.get_max_concurrency();

  for (const auto& txin : tx.vin)
  {
    // make sure output being spent is of type txin_to_key, rather than
    // e.g. txin_gen, which is only used for miner transactions
    CHECK_AND_ASSERT_MES(txin.type() == typeid(txin_to_key), false, "wrong type id in tx input at Blockchain::check_tx_inputs");
    const txin_to_key& in_to_key = boost::get<txin_to_key>(txin);

    // make sure tx output has key offset(s) (is signed to be used)
    CHECK_AND_ASSERT_MES(in_to_key.key_offsets.size(), false, "empty in_to_key.key_offsets in transaction with id " << get_transaction_hash(tx));

    if(have_tx_keyimg_as_spent(in_to_key.k_image))
    {
      MERROR_VER("Key image already spent in blockchain: " << epee::string_tools::pod_to_hex(in_to_key.k_image));
      tvc.m_double_spend = true;
      return false;
    }

    if (tx.version == 1)
    {
      // basically, make sure number of inputs == number of signatures
      CHECK_AND_ASSERT_MES(sig_index < tx.signatures.size(), false, "wrong transaction: not signature entry for input with index= " << sig_index);

#if defined(CACHE_VIN_RESULTS)
      auto itk = it->second.find(in_to_key.k_image);
      if(itk != it->second.end())
      {
        if(!itk->second)
        {
          MERROR_VER("Failed ring signature for tx " << get_transaction_hash(tx) << "  vin key with k_image: " << in_to_key.k_image << "  sig_index: " << sig_index);
          return false;
        }

        // txin has been verified already, skip
        sig_index++;
        continue;
      }
#endif
    }

    // make sure that output being spent matches up correctly with the
    // signature spending it.
    if (!check_tx_input(tx.version, in_to_key, tx_prefix_hash, tx.version == 1 ? tx.signatures[sig_index] : std::vector<crypto::signature>(), tx.rct_signatures, pubkeys[sig_index], pmax_used_block_height))
    {
      it->second[in_to_key.k_image] = false;
      MERROR_VER("Failed to check ring signature for tx " << get_transaction_hash(tx) << "  vin key with k_image: " << in_to_key.k_image << "  sig_index: " << sig_index);
      if (pmax_used_block_height) // a default value of NULL is used when called from Blockchain::handle_block_to_main_chain()
      {
        MERROR_VER("  *pmax_used_block_height: " << *pmax_used_block_height);
      }

      return false;
    }

    if (tx.version == 1)
    {
      if (threads > 1)
      {
        // ND: Speedup
        // 1. Thread ring signature verification if possible.
        tpool.submit(&waiter, boost::bind(&Blockchain::check_ring_signature, this, std::cref(tx_prefix_hash), std::cref(in_to_key.k_image), std::cref(pubkeys[sig_index]), std::cref(tx.signatures[sig_index]), std::ref(results[sig_index])), true);
      }
      else
      {
        check_ring_signature(tx_prefix_hash, in_to_key.k_image, pubkeys[sig_index], tx.signatures[sig_index], results[sig_index]);
        if (!results[sig_index])
        {
          it->second[in_to_key.k_image] = false;
          MERROR_VER("Failed to check ring signature for tx " << get_transaction_hash(tx) << "  vin key with k_image: " << in_to_key.k_image << "  sig_index: " << sig_index);

          if (pmax_used_block_height)  // a default value of NULL is used when called from Blockchain::handle_block_to_main_chain()
          {
            MERROR_VER("*pmax_used_block_height: " << *pmax_used_block_height);
          }

          return false;
        }
        it->second[in_to_key.k_image] = true;
      }
    }

    sig_index++;
  }
  if (tx.version == 1 && threads > 1)
    waiter.wait(&tpool);

  if (tx.version == 1)
  {
    if (threads > 1)
    {
      // save results to table, passed or otherwise
      bool failed = false;
      for (size_t i = 0; i < tx.vin.size(); i++)
      {
        const txin_to_key& in_to_key = boost::get<txin_to_key>(tx.vin[i]);
        it->second[in_to_key.k_image] = results[i];
        if(!failed && !results[i])
          failed = true;
      }

      if (failed)
      {
        MERROR_VER("Failed to check ring signatures!");
        return false;
      }
    }
  }
  else if (!tx.is_deregister_tx())
  {
    if (!expand_transaction_2(tx, tx_prefix_hash, pubkeys))
    {
      MERROR_VER("Failed to expand rct signatures!");
      return false;
    }

    // from version 2, check ringct signatures
    // obviously, the original and simple rct APIs use a mixRing that's indexes
    // in opposite orders, because it'd be too simple otherwise...
    const rct::rctSig &rv = tx.rct_signatures;
    switch (rv.type)
    {
    case rct::RCTTypeNull: {
      // we only accept no signatures for coinbase txes
      MERROR_VER("Null rct signature on non-coinbase tx");
      return false;
    }
    case rct::RCTTypeSimple:
    case rct::RCTTypeSimpleBulletproof:
    {
      // check all this, either reconstructed (so should really pass), or not
      {
        if (pubkeys.size() != rv.mixRing.size())
        {
          MERROR_VER("Failed to check ringct signatures: mismatched pubkeys/mixRing size");
          return false;
        }
        for (size_t i = 0; i < pubkeys.size(); ++i)
        {
          if (pubkeys[i].size() != rv.mixRing[i].size())
          {
            MERROR_VER("Failed to check ringct signatures: mismatched pubkeys/mixRing size");
            return false;
          }
        }

        for (size_t n = 0; n < pubkeys.size(); ++n)
        {
          for (size_t m = 0; m < pubkeys[n].size(); ++m)
          {
            if (pubkeys[n][m].dest != rct::rct2pk(rv.mixRing[n][m].dest))
            {
              MERROR_VER("Failed to check ringct signatures: mismatched pubkey at vin " << n << ", index " << m);
              return false;
            }
            if (pubkeys[n][m].mask != rct::rct2pk(rv.mixRing[n][m].mask))
            {
              MERROR_VER("Failed to check ringct signatures: mismatched commitment at vin " << n << ", index " << m);
              return false;
            }
          }
        }
      }

      if (rv.p.MGs.size() != tx.vin.size())
      {
        MERROR_VER("Failed to check ringct signatures: mismatched MGs/vin sizes");
        return false;
      }
      for (size_t n = 0; n < tx.vin.size(); ++n)
      {
        if (rv.p.MGs[n].II.empty() || memcmp(&boost::get<txin_to_key>(tx.vin[n]).k_image, &rv.p.MGs[n].II[0], 32))
        {
          MERROR_VER("Failed to check ringct signatures: mismatched key image");
          return false;
        }
      }

      if (!rct::verRctSimple(rv, false))
      {
        MERROR_VER("Failed to check ringct signatures!");
        return false;
      }
      break;
    }
    case rct::RCTTypeFull:
    case rct::RCTTypeFullBulletproof:
    {
      // check all this, either reconstructed (so should really pass), or not
      {
        bool size_matches = true;
        for (size_t i = 0; i < pubkeys.size(); ++i)
          size_matches &= pubkeys[i].size() == rv.mixRing.size();
        for (size_t i = 0; i < rv.mixRing.size(); ++i)
          size_matches &= pubkeys.size() == rv.mixRing[i].size();
        if (!size_matches)
        {
          MERROR_VER("Failed to check ringct signatures: mismatched pubkeys/mixRing size");
          return false;
        }

        for (size_t n = 0; n < pubkeys.size(); ++n)
        {
          for (size_t m = 0; m < pubkeys[n].size(); ++m)
          {
            if (pubkeys[n][m].dest != rct::rct2pk(rv.mixRing[m][n].dest))
            {
              MERROR_VER("Failed to check ringct signatures: mismatched pubkey at vin " << n << ", index " << m);
              return false;
            }
            if (pubkeys[n][m].mask != rct::rct2pk(rv.mixRing[m][n].mask))
            {
              MERROR_VER("Failed to check ringct signatures: mismatched commitment at vin " << n << ", index " << m);
              return false;
            }
          }
        }
      }

      if (rv.p.MGs.size() != 1)
      {
        MERROR_VER("Failed to check ringct signatures: Bad MGs size");
        return false;
      }
      if (rv.p.MGs.empty() || rv.p.MGs[0].II.size() != tx.vin.size())
      {
        MERROR_VER("Failed to check ringct signatures: mismatched II/vin sizes");
        return false;
      }
      for (size_t n = 0; n < tx.vin.size(); ++n)
      {
        if (memcmp(&boost::get<txin_to_key>(tx.vin[n]).k_image, &rv.p.MGs[0].II[n], 32))
        {
          MERROR_VER("Failed to check ringct signatures: mismatched II/vin sizes");
          return false;
        }
      }

      if (!rct::verRct(rv, false))
      {
        MERROR_VER("Failed to check ringct signatures!");
        return false;
      }
      break;
    }
    default:
      MERROR_VER("Unsupported rct type: " << rv.type);
      return false;
    }
  }

  if (tx.is_deregister_tx())
  {
    if (tx.rct_signatures.txnFee != 0)
    {
      tvc.m_invalid_input = true;
      tvc.m_verifivation_failed = true;
      MERROR_VER("TX version deregister should have 0 fee!");
      return false;
    }

    // Check the inputs (votes) of the transaction have not already been
    // submitted to the blockchain under another transaction using a different
    // combination of votes.
    tx_extra_service_node_deregister deregister;
    if (!get_service_node_deregister_from_tx_extra(tx.extra, deregister))
    {
      MERROR_VER("TX version deregister did not have the deregister metadata in the tx_extra");
      return false;
    }

    std::shared_ptr<service_nodes::quorum_state> quorum_state = m_service_node_list.get_quorum_state(deregister.block_height);
    if (!quorum_state)
    {
      MERROR_VER("TX version 3 deregister_tx could not get quorum for height: " << deregister.block_height);
      return false;
    }

    if (!loki::service_node_deregister::verify_deregister(nettype(), deregister, tvc.m_vote_ctx, *quorum_state))
    {
      tvc.m_verifivation_failed = true;
      MERROR_VER("tx " << get_transaction_hash(tx) << ": version 3 deregister_tx could not be completely verified reason: " << print_vote_verification_context(tvc.m_vote_ctx));
      return false;
    }

    // Check if deregister is too old or too new to hold onto
    {
      const uint64_t curr_height = get_current_blockchain_height();
      if (deregister.block_height >= curr_height)
      {
        LOG_PRINT_L1("Received deregister tx for height: " << deregister.block_height
                     << " and service node: "              << deregister.service_node_index
                     << ", is newer than current height: " << curr_height
                     << " blocks and has been rejected.");
        tvc.m_vote_ctx.m_invalid_block_height = true;
        tvc.m_verifivation_failed             = true;
        return false;
      }

      uint64_t delta_height = curr_height - deregister.block_height;
      if (delta_height >= loki::service_node_deregister::DEREGISTER_LIFETIME_BY_HEIGHT)
      {
        LOG_PRINT_L1("Received deregister tx for height: " << deregister.block_height
                     << " and service node: "     << deregister.service_node_index
                     << ", is older than: "       << loki::service_node_deregister::DEREGISTER_LIFETIME_BY_HEIGHT
                     << " blocks and has been rejected. The current height is: " << curr_height);
        tvc.m_vote_ctx.m_invalid_block_height = true;
        tvc.m_verifivation_failed             = true;
        return false;
      }
    }

    const uint64_t height            = deregister.block_height;
    const size_t num_blocks_to_check = loki::service_node_deregister::DEREGISTER_LIFETIME_BY_HEIGHT;

    std::vector<std::pair<cryptonote::blobdata,block>> blocks;
    std::vector<cryptonote::blobdata> txs;
    if (get_blocks(height, num_blocks_to_check, blocks, txs))
    {
      for (blobdata const &blob : txs)
      {
        transaction existing_tx;
        if (!parse_and_validate_tx_from_blob(blob, existing_tx))
        {
          MERROR_VER("tx could not be validated from blob, possibly corrupt blockchain");
          continue;
        }

        if (!existing_tx.is_deregister_tx())
          continue;

        tx_extra_service_node_deregister existing_deregister;
        if (!get_service_node_deregister_from_tx_extra(existing_tx.extra, existing_deregister))
        {
          MERROR_VER("could not get service node deregister from tx extra, possibly corrupt tx");
          continue;
        }

        std::shared_ptr<service_nodes::quorum_state> existing_deregister_quorum_state
          = m_service_node_list.get_quorum_state(existing_deregister.block_height);

        if (!existing_deregister_quorum_state)
        {
          MERROR_VER("could not get quorum state for recent deregister tx");
          continue;
        }

        if (existing_deregister_quorum_state->nodes_to_test[existing_deregister.service_node_index] ==
            quorum_state->nodes_to_test[deregister.service_node_index])
        {
          MERROR_VER("Already seen this deregister tx (aka double spend)");
          tvc.m_double_spend = true;
          return false;
        }
      }
    }
    else
    {
      return false;
    }
  }
  return true;
}

//------------------------------------------------------------------
void Blockchain::check_ring_signature(const crypto::hash &tx_prefix_hash, const crypto::key_image &key_image, const std::vector<rct::ctkey> &pubkeys, const std::vector<crypto::signature>& sig, uint64_t &result)
{
  std::vector<const crypto::public_key *> p_output_keys;
  p_output_keys.reserve(pubkeys.size());
  for (auto &key : pubkeys)
  {
    // rct::key and crypto::public_key have the same structure, avoid object ctor/memcpy
    p_output_keys.push_back(&(const crypto::public_key&)key.dest);
  }

  result = crypto::check_ring_signature(tx_prefix_hash, key_image, p_output_keys, sig.data()) ? 1 : 0;
}

//------------------------------------------------------------------
static uint64_t get_fee_quantization_mask()
{
  static uint64_t mask = 0;
  if (mask == 0)
  {
    mask = 1;
    for (size_t n = PER_KB_FEE_QUANTIZATION_DECIMALS; n < CRYPTONOTE_DISPLAY_DECIMAL_POINT; ++n)
      mask *= 10;
  }
  return mask;
}

//------------------------------------------------------------------
uint64_t Blockchain::get_dynamic_per_kb_fee(uint64_t block_reward, size_t median_block_size, uint8_t version)
{
  const uint64_t min_block_size = get_min_block_size(version);
  const uint64_t fee_per_kb_base = version >= 5 ? DYNAMIC_FEE_PER_KB_BASE_FEE_V5 : DYNAMIC_FEE_PER_KB_BASE_FEE;

  if (median_block_size < min_block_size)
    median_block_size = min_block_size;

  uint64_t unscaled_fee_per_kb = (fee_per_kb_base * min_block_size / median_block_size);
  uint64_t hi, lo = mul128(unscaled_fee_per_kb, block_reward, &hi);
  static_assert(DYNAMIC_FEE_PER_KB_BASE_BLOCK_REWARD % 1000000 == 0, "DYNAMIC_FEE_PER_KB_BASE_BLOCK_REWARD must be divisible by 1000000");
  static_assert(DYNAMIC_FEE_PER_KB_BASE_BLOCK_REWARD / 1000000 <= std::numeric_limits<uint32_t>::max(), "DYNAMIC_FEE_PER_KB_BASE_BLOCK_REWARD is too large");

  // divide in two steps, since the divisor must be 32 bits, but DYNAMIC_FEE_PER_KB_BASE_BLOCK_REWARD isn't
  div128_32(hi, lo, DYNAMIC_FEE_PER_KB_BASE_BLOCK_REWARD / 1000000, &hi, &lo);
  div128_32(hi, lo, 1000000, &hi, &lo);
  assert(hi == 0);

  // quantize fee up to 8 decimals
  uint64_t mask = get_fee_quantization_mask();
  uint64_t qlo = (lo + mask - 1) / mask * mask;
  MDEBUG("lo " << print_money(lo) << ", qlo " << print_money(qlo) << ", mask " << mask);

  return qlo;
}

//------------------------------------------------------------------
bool Blockchain::check_fee(size_t blob_size, uint64_t fee) const
{
  const uint8_t version = get_current_hard_fork_version();

  uint64_t fee_per_kb;
  if (version < HF_VERSION_DYNAMIC_FEE)
  {
    fee_per_kb = FEE_PER_KB;
  }
  else
  {
    uint64_t median = m_current_block_cumul_sz_limit / 2;
    uint64_t already_generated_coins = m_db->height() ? m_db->get_block_already_generated_coins(m_db->height() - 1) : 0;
    uint64_t base_reward;
    if (!get_block_reward(median, 1, already_generated_coins, base_reward, version, m_db->height()))
      return false;
    fee_per_kb = get_dynamic_per_kb_fee(base_reward, median, version);
  }
  MDEBUG("Using " << print_money(fee_per_kb) << "/kB fee");

  uint64_t needed_fee = blob_size / 1024;
  needed_fee += (blob_size % 1024) ? 1 : 0;
  needed_fee *= fee_per_kb;

  if (fee < needed_fee - needed_fee / 50) // keep a little 2% buffer on acceptance - no integer overflow
  {
    MERROR_VER("transaction fee is not enough: " << print_money(fee) << ", minimum fee: " << print_money(needed_fee));
    return false;
  }
  return true;
}

//------------------------------------------------------------------
uint64_t Blockchain::get_dynamic_per_kb_fee_estimate(uint64_t grace_blocks) const
{
  const uint8_t version = get_current_hard_fork_version();

  if (version < HF_VERSION_DYNAMIC_FEE)
    return FEE_PER_KB;

  if (grace_blocks >= CRYPTONOTE_REWARD_BLOCKS_WINDOW)
    grace_blocks = CRYPTONOTE_REWARD_BLOCKS_WINDOW - 1;

  const uint64_t min_block_size = get_min_block_size(version);
  std::vector<size_t> sz;
  get_last_n_blocks_sizes(sz, CRYPTONOTE_REWARD_BLOCKS_WINDOW - grace_blocks);
  sz.reserve(grace_blocks);
  for (size_t i = 0; i < grace_blocks; ++i)
    sz.push_back(min_block_size);

  uint64_t median = epee::misc_utils::median(sz);
  if(median <= min_block_size)
    median = min_block_size;

  uint64_t already_generated_coins = m_db->height() ? m_db->get_block_already_generated_coins(m_db->height() - 1) : 0;
  uint64_t base_reward;
  if (!get_block_reward(median, 1, already_generated_coins, base_reward, version, m_db->height()))
  {
    MERROR("Failed to determine block reward, using placeholder " << print_money(BLOCK_REWARD_OVERESTIMATE) << " as a high bound");
    base_reward = BLOCK_REWARD_OVERESTIMATE;
  }

  uint64_t fee = get_dynamic_per_kb_fee(base_reward, median, version);
  MDEBUG("Estimating " << grace_blocks << "-block fee at " << print_money(fee) << "/kB");
  return fee;
}

//------------------------------------------------------------------
// This function checks to see if a tx is unlocked.  unlock_time is either
// a block index or a unix time.
bool Blockchain::is_output_spendtime_unlocked(uint64_t unlock_time) const
{
  LOG_PRINT_L3("Blockchain::" << __func__);
  return cryptonote::rules::is_output_unlocked(unlock_time, m_db->height());
}
//------------------------------------------------------------------
// This function locates all outputs associated with a given input (mixins)
// and validates that they exist and are usable.  It also checks the ring
// signature for each input.
bool Blockchain::check_tx_input(size_t tx_version, const txin_to_key& txin, const crypto::hash& tx_prefix_hash, const std::vector<crypto::signature>& sig, const rct::rctSig &rct_signatures, std::vector<rct::ctkey> &output_keys, uint64_t* pmax_related_block_height)
{
  LOG_PRINT_L3("Blockchain::" << __func__);

  // ND:
  // 1. Disable locking and make method private.
  //CRITICAL_REGION_LOCAL(m_blockchain_lock);

  struct outputs_visitor
  {
    std::vector<rct::ctkey >& m_output_keys;
    const Blockchain& m_bch;
    outputs_visitor(std::vector<rct::ctkey>& output_keys, const Blockchain& bch) :
      m_output_keys(output_keys), m_bch(bch)
    {
    }
    bool handle_output(uint64_t unlock_time, const crypto::public_key &pubkey, const rct::key &commitment)
    {
      //check tx unlock time
      if (!m_bch.is_output_spendtime_unlocked(unlock_time))
      {
        MERROR_VER("One of outputs for one of inputs has wrong tx.unlock_time = " << unlock_time);
        return false;
      }

      // The original code includes a check for the output corresponding to this input
      // to be a txout_to_key. This is removed, as the database does not store this info,
      // but only txout_to_key outputs are stored in the DB in the first place, done in
      // Blockchain*::add_output

      m_output_keys.push_back(rct::ctkey({rct::pk2rct(pubkey), commitment}));
      return true;
    }
  };

  output_keys.clear();

  // collect output keys
  outputs_visitor vi(output_keys, *this);
  if (!scan_outputkeys_for_indexes(tx_version, txin, vi, tx_prefix_hash, pmax_related_block_height))
  {
    MERROR_VER("Failed to get output keys for tx with amount = " << print_money(txin.amount) << " and count indexes " << txin.key_offsets.size());
    return false;
  }

  if(txin.key_offsets.size() != output_keys.size())
  {
    MERROR_VER("Output keys for tx with amount = " << txin.amount << " and count indexes " << txin.key_offsets.size() << " returned wrong keys count " << output_keys.size());
    return false;
  }
  if (tx_version == 1) {
    CHECK_AND_ASSERT_MES(sig.size() == output_keys.size(), false, "internal error: tx signatures count=" << sig.size() << " mismatch with outputs keys count for inputs=" << output_keys.size());
  }
  // rct_signatures will be expanded after this
  return true;
}
//------------------------------------------------------------------
//TODO: Is this intended to do something else?  Need to look into the todo there.
uint64_t Blockchain::get_adjusted_time() const
{
  LOG_PRINT_L3("Blockchain::" << __func__);
  //TODO: add collecting median time
  return time(NULL);
}
//------------------------------------------------------------------
//TODO: revisit, has changed a bit on upstream
bool Blockchain::check_block_timestamp(std::vector<uint64_t>& timestamps, const block& b, uint64_t& median_ts) const
{
  LOG_PRINT_L3("Blockchain::" << __func__);
  median_ts = epee::misc_utils::median(timestamps);

  if(b.timestamp < median_ts)
  {
    MERROR_VER("Timestamp of block with id: " << get_block_hash(b) << ", " << b.timestamp << ", less than median of last " << BLOCKCHAIN_TIMESTAMP_CHECK_WINDOW << " blocks, " << median_ts);
    return false;
  }

  return true;
}
//------------------------------------------------------------------
// This function grabs the timestamps from the most recent <n> blocks,
// where n = BLOCKCHAIN_TIMESTAMP_CHECK_WINDOW.  If there are not those many
// blocks in the blockchain, the timestap is assumed to be valid.  If there
// are, this function returns:
//   true if the block's timestamp is not less than the timestamp of the
//       median of the selected blocks
//   false otherwise
bool Blockchain::check_block_timestamp(const block& b, uint64_t& median_ts) const
{
  LOG_PRINT_L3("Blockchain::" << __func__);
  uint64_t cryptonote_block_future_time_limit = CRYPTONOTE_BLOCK_FUTURE_TIME_LIMIT_V2;
  if(b.timestamp > get_adjusted_time() + cryptonote_block_future_time_limit)
  {
    MERROR_VER("Timestamp of block with id: " << get_block_hash(b) << ", " << b.timestamp << ", bigger than adjusted time + 2 hours");
    return false;
  }

  // if not enough blocks, no proper median yet, return true
  if(m_db->height() < BLOCKCHAIN_TIMESTAMP_CHECK_WINDOW)
  {
    return true;
  }

  std::vector<uint64_t> timestamps;
  auto h = m_db->height();

  // need most recent 60 blocks, get index of first of those
  size_t offset = h - BLOCKCHAIN_TIMESTAMP_CHECK_WINDOW;
  timestamps.reserve(h - offset);
  for(;offset < h; ++offset)
  {
    timestamps.push_back(m_db->get_block_timestamp(offset));
  }

  return check_block_timestamp(timestamps, b, median_ts);
}
//------------------------------------------------------------------
void Blockchain::return_tx_to_pool(std::vector<transaction> &txs)
{
  uint8_t version = get_current_hard_fork_version();
  for (auto& tx : txs)
  {
    cryptonote::tx_verification_context tvc = AUTO_VAL_INIT(tvc);
    // We assume that if they were in a block, the transactions are already
    // known to the network as a whole. However, if we had mined that block,
    // that might not be always true. Unlikely though, and always relaying
    // these again might cause a spike of traffic as many nodes re-relay
    // all the transactions in a popped block when a reorg happens.
    if (!m_tx_pool.add_tx(tx, tvc, true, true, false, version))
    {
      MERROR("Failed to return taken transaction with hash: " << get_transaction_hash(tx) << " to tx_pool");
    }
  }
}
//------------------------------------------------------------------
bool Blockchain::flush_txes_from_pool(const std::vector<crypto::hash> &txids)
{
  CRITICAL_REGION_LOCAL(m_tx_pool);

  bool res = true;
  for (const auto &txid: txids)
  {
    cryptonote::transaction tx;
    size_t blob_size;
    uint64_t fee;
    bool relayed, do_not_relay, double_spend_seen;
    MINFO("Removing txid " << txid << " from the pool");
    if(m_tx_pool.have_tx(txid) && !m_tx_pool.take_tx(txid, tx, blob_size, fee, relayed, do_not_relay, double_spend_seen))
    {
      MERROR("Failed to remove txid " << txid << " from the pool");
      res = false;
    }
  }
  return res;
}
//------------------------------------------------------------------
//      Needs to validate the block and acquire each transaction from the
//      transaction mem_pool, then pass the block and transactions to
//      m_db->add_block()
bool Blockchain::handle_block_to_main_chain(const block& bl, const crypto::hash& id, block_verification_context& bvc)
{
  LOG_PRINT_L3("Blockchain::" << __func__);

  TIME_MEASURE_START(block_processing_time);
  CRITICAL_REGION_LOCAL(m_blockchain_lock);
  TIME_MEASURE_START(t1);

  static bool seen_future_version = false;

  m_db->block_txn_start(true);
  if(bl.prev_id != get_tail_id())
  {
    MERROR_VER("Block with id: " << id << std::endl << "has wrong prev_id: " << bl.prev_id << std::endl << "expected: " << get_tail_id());
    bvc.m_verifivation_failed = true;
leave:
    m_db->block_txn_stop();
    return false;
  }

  // warn users if they're running an old version
  if (!seen_future_version && bl.major_version > m_hardfork->get_ideal_version())
  {
    seen_future_version = true;
    const el::Level level = el::Level::Warning;
    MCLOG_RED(level, "global", "**********************************************************************");
    MCLOG_RED(level, "global", "A block was seen on the network with a version higher than the last");
    MCLOG_RED(level, "global", "known one. This may be an old version of the daemon, and a software");
    MCLOG_RED(level, "global", "update may be required to sync further. Try running: update check");
    MCLOG_RED(level, "global", "**********************************************************************");
  }

  // this is a cheap test
  if (!m_hardfork->check(bl))
  {
    MERROR_VER("Block with id: " << id << std::endl << "has old version: " << (unsigned)bl.major_version << std::endl << "current: " << (unsigned)m_hardfork->get_current_version());
    bvc.m_verifivation_failed = true;
    goto leave;
  }

  TIME_MEASURE_FINISH(t1);
  TIME_MEASURE_START(t2);

  // make sure block timestamp is not less than the median timestamp
  // of a set number of the most recent blocks.
  if(!check_block_timestamp(bl))
  {
    MERROR_VER("Block with id: " << id << std::endl << "has invalid timestamp: " << bl.timestamp);
    bvc.m_verifivation_failed = true;
    goto leave;
  }

  TIME_MEASURE_FINISH(t2);
  //check proof of work
  TIME_MEASURE_START(target_calculating_time);

  // get the target difficulty for the block.
  // the calculation can overflow, among other failure cases,
  // so we need to check the return type.
  // FIXME: get_difficulty_for_next_block can also assert, look into
  // changing this to throwing exceptions instead so we can clean up.
  difficulty_type current_diffic = get_difficulty_for_next_block();
  CHECK_AND_ASSERT_MES(current_diffic, false, "!!!!!!!!! difficulty overhead !!!!!!!!!");

  TIME_MEASURE_FINISH(target_calculating_time);

  TIME_MEASURE_START(longhash_calculating_time);

  crypto::hash proof_of_work = null_hash;

  // Formerly the code below contained an if loop with the following condition
  // !m_checkpoints.is_in_checkpoint_zone(get_current_blockchain_height())
  // however, this caused the daemon to not bother checking PoW for blocks
  // before checkpoints, which is very dangerous behaviour. We moved the PoW
  // validation out of the next chunk of code to make sure that we correctly
  // check PoW now.
  // FIXME: height parameter is not used...should it be used or should it not
  // be a parameter?
  // validate proof_of_work versus difficulty target
  bool precomputed = false;
  bool fast_check = false;
#if defined(PER_BLOCK_CHECKPOINT)
  if (m_db->height() < m_blocks_hash_check.size())
  {
    auto hash = get_block_hash(bl);
    const auto &expected_hash = m_blocks_hash_check[m_db->height()];
    if (expected_hash != crypto::null_hash)
    {
      if (memcmp(&hash, &expected_hash, sizeof(hash)) != 0)
      {
        MERROR_VER("Block with id is INVALID: " << id);
        bvc.m_verifivation_failed = true;
        goto leave;
      }
      fast_check = true;
    }
    else
    {
      MCINFO("verify", "No pre-validated hash at height " << m_db->height() << ", verifying fully");
    }
  }
  else
#endif
  {
    auto it = m_blocks_longhash_table.find(id);
    if (it != m_blocks_longhash_table.end())
    {
      precomputed = true;
      proof_of_work = it->second;
    }
    else
      proof_of_work = get_block_longhash(bl, m_db->height());

    // validate proof_of_work versus difficulty target
    if(!check_hash(proof_of_work, current_diffic))
    {
      MERROR_VER("Block with id: " << id << std::endl << "does not have enough proof of work: " << proof_of_work << std::endl << "unexpected difficulty: " << current_diffic);
      bvc.m_verifivation_failed = true;
      goto leave;
    }
  }

  // If we're at a checkpoint, ensure that our hardcoded checkpoint hash
  // is correct.
  if(m_checkpoints.is_in_checkpoint_zone(get_current_blockchain_height()))
  {
    if(!m_checkpoints.check_block(get_current_blockchain_height(), id))
    {
      LOG_ERROR("CHECKPOINT VALIDATION FAILED");
      bvc.m_verifivation_failed = true;
      goto leave;
    }
  }

  TIME_MEASURE_FINISH(longhash_calculating_time);
  if (precomputed)
    longhash_calculating_time += m_fake_pow_calc_time;

  TIME_MEASURE_START(t3);

  // sanity check basic miner tx properties;
  if(!prevalidate_miner_transaction(bl, m_db->height()))
  {
    MERROR_VER("Block with id: " << id << " failed to pass prevalidation");
    bvc.m_verifivation_failed = true;
    goto leave;
  }

  size_t coinbase_blob_size = get_object_blobsize(bl.miner_tx);
  size_t cumulative_block_size = coinbase_blob_size;

  std::vector<transaction> txs;
  key_images_container keys;

  uint64_t fee_summary = 0;
  uint64_t t_checktx = 0;
  uint64_t t_exists = 0;
  uint64_t t_pool = 0;
  uint64_t t_dblspnd = 0;
  TIME_MEASURE_FINISH(t3);

// XXX old code adds miner tx here

  size_t tx_index = 0;
  // Iterate over the block's transaction hashes, grabbing each
  // from the tx_pool and validating them.  Each is then added
  // to txs.  Keys spent in each are added to <keys> by the double spend check.
  txs.reserve(bl.tx_hashes.size());
  for (const crypto::hash& tx_id : bl.tx_hashes)
  {
    transaction tx;
    size_t blob_size = 0;
    uint64_t fee = 0;
    bool relayed = false, do_not_relay = false, double_spend_seen = false;
    TIME_MEASURE_START(aa);

// XXX old code does not check whether tx exists
    if (m_db->tx_exists(tx_id))
    {
      MERROR("Block with id: " << id << " attempting to add transaction already in blockchain with id: " << tx_id);
      bvc.m_verifivation_failed = true;
      return_tx_to_pool(txs);
      goto leave;
    }

    TIME_MEASURE_FINISH(aa);
    t_exists += aa;
    TIME_MEASURE_START(bb);

    // get transaction with hash <tx_id> from tx_pool
    if(!m_tx_pool.take_tx(tx_id, tx, blob_size, fee, relayed, do_not_relay, double_spend_seen))
    {
      MERROR_VER("Block with id: " << id  << " has at least one unknown transaction with id: " << tx_id);
      bvc.m_verifivation_failed = true;
      return_tx_to_pool(txs);
      goto leave;
    }

    TIME_MEASURE_FINISH(bb);
    t_pool += bb;
    // add the transaction to the temp list of transactions, so we can either
    // store the list of transactions all at once or return the ones we've
    // taken from the tx_pool back to it if the block fails verification.
    txs.push_back(tx);
    TIME_MEASURE_START(dd);

    // FIXME: the storage should not be responsible for validation.
    //        If it does any, it is merely a sanity check.
    //        Validation is the purview of the Blockchain class
    //        - TW
    //
    // ND: this is not needed, db->add_block() checks for duplicate k_images and fails accordingly.
    // if (!check_for_double_spend(tx, keys))
    // {
    //     LOG_PRINT_L0("Double spend detected in transaction (id: " << tx_id);
    //     bvc.m_verifivation_failed = true;
    //     break;
    // }

    TIME_MEASURE_FINISH(dd);
    t_dblspnd += dd;
    TIME_MEASURE_START(cc);

#if defined(PER_BLOCK_CHECKPOINT)
    if (!fast_check)
#endif
    {
      // validate that transaction inputs and the keys spending them are correct.
      tx_verification_context tvc = AUTO_VAL_INIT(tvc);
      if(!check_tx_inputs(tx, tvc))
      {
        MERROR_VER("Block with id: " << id  << " has at least one transaction (id: " << tx_id << ") with wrong inputs.");

        //TODO: why is this done?  make sure that keeping invalid blocks makes sense.
        add_block_as_invalid(bl, id);
        MERROR_VER("Block with id " << id << " added as invalid because of wrong inputs in transactions");
        bvc.m_verifivation_failed = true;
        return_tx_to_pool(txs);
        goto leave;
      }
    }
#if defined(PER_BLOCK_CHECKPOINT)
    else
    {
      // ND: if fast_check is enabled for blocks, there is no need to check
      // the transaction inputs, but do some sanity checks anyway.
      if (tx_index >= m_blocks_txs_check.size() || memcmp(&m_blocks_txs_check[tx_index++], &tx_id, sizeof(tx_id)) != 0)
      {
        MERROR_VER("Block with id: " << id << " has at least one transaction (id: " << tx_id << ") with wrong inputs.");
        //TODO: why is this done?  make sure that keeping invalid blocks makes sense.
        add_block_as_invalid(bl, id);
        MERROR_VER("Block with id " << id << " added as invalid because of wrong inputs in transactions");
        bvc.m_verifivation_failed = true;
        return_tx_to_pool(txs);
        goto leave;
      }
    }
#endif
    TIME_MEASURE_FINISH(cc);
    t_checktx += cc;
    fee_summary += fee;
    cumulative_block_size += blob_size;
  }

  m_blocks_txs_check.clear();

  TIME_MEASURE_START(vmt);
  uint64_t base_reward = 0;
  uint64_t already_generated_coins = m_db->height() ? m_db->get_block_already_generated_coins(m_db->height() - 1) : 0;
  if(!validate_miner_transaction(bl, cumulative_block_size, fee_summary, base_reward, already_generated_coins, bvc.m_partial_block_reward, m_hardfork->get_current_version()))
  {
    MERROR_VER("Block with id: " << id << " has incorrect miner transaction");
    bvc.m_verifivation_failed = true;
    return_tx_to_pool(txs);
    goto leave;
  }

  TIME_MEASURE_FINISH(vmt);
  size_t block_size;
  difficulty_type cumulative_difficulty;

  // populate various metadata about the block to be stored alongside it.
  block_size = cumulative_block_size;
  cumulative_difficulty = current_diffic;
  // In the "tail" state when the minimum subsidy (implemented in get_block_reward) is in effect, the number of
  // coins will eventually exceed MONEY_SUPPLY and overflow a uint64. To prevent overflow, cap already_generated_coins
  // at MONEY_SUPPLY. already_generated_coins is only used to compute the block subsidy and MONEY_SUPPLY yields a
  // subsidy of 0 under the base formula and therefore the minimum subsidy >0 in the tail state.
  already_generated_coins = base_reward < (MONEY_SUPPLY-already_generated_coins) ? already_generated_coins + base_reward : MONEY_SUPPLY;
  if(m_db->height())
    cumulative_difficulty += m_db->get_block_cumulative_difficulty(m_db->height() - 1);

  TIME_MEASURE_FINISH(block_processing_time);
  if(precomputed)
    block_processing_time += m_fake_pow_calc_time;

  m_db->block_txn_stop();
  TIME_MEASURE_START(addblock);
  uint64_t new_height = 0;
  if (!bvc.m_verifivation_failed)
  {
    try
    {
      new_height = m_db->add_block(bl, block_size, cumulative_difficulty, already_generated_coins, txs);
    }
    catch (const KEY_IMAGE_EXISTS& e)
    {
      LOG_ERROR("Error adding block with hash: " << id << " to blockchain, what = " << e.what());
      bvc.m_verifivation_failed = true;
      return_tx_to_pool(txs);
      return false;
    }
    catch (const std::exception& e)
    {
      //TODO: figure out the best way to deal with this failure
      LOG_ERROR("Error adding block with hash: " << id << " to blockchain, what = " << e.what());
      bvc.m_verifivation_failed = true;
      return_tx_to_pool(txs);
      return false;
    }
  }
  else
  {
    LOG_ERROR("Blocks that failed verification should not reach here");
  }

  for (BlockAddedHook* hook : m_block_added_hooks)
    hook->block_added(bl, txs);

  TIME_MEASURE_FINISH(addblock);

  // do this after updating the hard fork state since the size limit may change due to fork
  update_next_cumulative_size_limit();

  MINFO("+++++ BLOCK SUCCESSFULLY ADDED" << std::endl << "id:\t" << id << std::endl << "PoW:\t" << proof_of_work << std::endl << "HEIGHT " << new_height-1 << ", difficulty:\t" << current_diffic << std::endl << "block reward: " << print_money(fee_summary + base_reward) << "(" << print_money(base_reward) << " + " << print_money(fee_summary) << "), coinbase_blob_size: " << coinbase_blob_size << ", cumulative size: " << cumulative_block_size << ", " << block_processing_time << "(" << target_calculating_time << "/" << longhash_calculating_time << ")ms");
  if(m_show_time_stats)
  {
    MINFO("Height: " << new_height << " blob: " << coinbase_blob_size << " cumm: "
        << cumulative_block_size << " p/t: " << block_processing_time << " ("
        << target_calculating_time << "/" << longhash_calculating_time << "/"
        << t1 << "/" << t2 << "/" << t3 << "/" << t_exists << "/" << t_pool
        << "/" << t_checktx << "/" << t_dblspnd << "/" << vmt << "/" << addblock << ")ms");
  }

  bvc.m_added_to_main_chain = true;
  ++m_sync_counter;

  // appears to be a NOP *and* is called elsewhere.  wat?
  m_tx_pool.on_blockchain_inc(new_height, id);
  get_difficulty_for_next_block(); // just to cache it
  invalidate_block_template_cache();
<<<<<<< HEAD

  // New height is the height of the block we just mined. We want (new_height
  // + 1) because our age checks for deregister votes is now (age >=
  // DEREGISTER_VOTE_LIFETIME_BY_HEIGHT) where age is derived from
  // get_current_blockchain_height() which gives you the height that you are
  // currently mining for, i.e. (new_height + 1). Otherwise peers will silently
  // drop connection from each other when they go around P2Ping votes.
  m_deregister_vote_pool.remove_expired_votes(new_height + 1);
  m_deregister_vote_pool.remove_used_votes(txs);
=======
>>>>>>> 89645ec8

  return true;
}
//------------------------------------------------------------------
bool Blockchain::update_next_cumulative_size_limit()
{
  uint64_t full_reward_zone = get_min_block_size(get_current_hard_fork_version());

  LOG_PRINT_L3("Blockchain::" << __func__);
  std::vector<size_t> sz;
  get_last_n_blocks_sizes(sz, CRYPTONOTE_REWARD_BLOCKS_WINDOW);

  uint64_t median = epee::misc_utils::median(sz);
  m_current_block_cumul_sz_median = median;
  if(median <= full_reward_zone)
    median = full_reward_zone;

  m_current_block_cumul_sz_limit = median*2;
  return true;
}
//------------------------------------------------------------------
bool Blockchain::add_new_block(const block& bl_, block_verification_context& bvc)
{
  LOG_PRINT_L3("Blockchain::" << __func__);
  //copy block here to let modify block.target
  block bl = bl_;
  crypto::hash id = get_block_hash(bl);
  CRITICAL_REGION_LOCAL(m_tx_pool);//to avoid deadlock lets lock tx_pool for whole add/reorganize process
  CRITICAL_REGION_LOCAL1(m_blockchain_lock);
  m_db->block_txn_start(true);
  if(have_block(id))
  {
    LOG_PRINT_L3("block with id = " << id << " already exists");
    bvc.m_already_exists = true;
    m_db->block_txn_stop();
    m_blocks_txs_check.clear();
    return false;
  }

  //check that block refers to chain tail
  if(!(bl.prev_id == get_tail_id()))
  {
    //chain switching or wrong block
    bvc.m_added_to_main_chain = false;
    m_db->block_txn_stop();
    bool r = handle_alternative_block(bl, id, bvc);
    m_blocks_txs_check.clear();
    return r;
    //never relay alternative blocks
  }

  m_db->block_txn_stop();
  return handle_block_to_main_chain(bl, id, bvc);
}
//------------------------------------------------------------------
//TODO: Refactor, consider returning a failure height and letting
//      caller decide course of action.
void Blockchain::check_against_checkpoints(const checkpoints& points, bool enforce)
{
  const auto& pts = points.get_points();
  bool stop_batch;

  CRITICAL_REGION_LOCAL(m_blockchain_lock);
  stop_batch = m_db->batch_start();
  for (const auto& pt : pts)
  {
    // if the checkpoint is for a block we don't have yet, move on
    if (pt.first >= m_db->height())
    {
      continue;
    }

    if (!points.check_block(pt.first, m_db->get_block_hash_from_height(pt.first)))
    {
      // if asked to enforce checkpoints, roll back to a couple of blocks before the checkpoint
      if (enforce)
      {
        LOG_ERROR("Local blockchain failed to pass a checkpoint, rolling back!");
        std::list<block> empty;
        rollback_blockchain_switching(empty, pt.first - 2);
      }
      else
      {
        LOG_ERROR("WARNING: local blockchain failed to pass a MoneroPulse checkpoint, and you could be on a fork. You should either sync up from scratch, OR download a fresh blockchain bootstrap, OR enable checkpoint enforcing with the --enforce-dns-checkpointing command-line option");
      }
    }
  }
  if (stop_batch)
    m_db->batch_stop();
}
//------------------------------------------------------------------
// returns false if any of the checkpoints loading returns false.
// That should happen only if a checkpoint is added that conflicts
// with an existing checkpoint.
bool Blockchain::update_checkpoints(const std::string& file_path, bool check_dns)
{
  if (!m_checkpoints.load_checkpoints_from_json(file_path))
  {
      return false;
  }

  // if we're checking both dns and json, load checkpoints from dns.
  // if we're not hard-enforcing dns checkpoints, handle accordingly
  if (m_enforce_dns_checkpoints && check_dns && !m_offline)
  {
    if (!m_checkpoints.load_checkpoints_from_dns())
    {
      return false;
    }
  }
  else if (check_dns && !m_offline)
  {
    checkpoints dns_points;
    dns_points.load_checkpoints_from_dns();
    if (m_checkpoints.check_for_conflicts(dns_points))
    {
      check_against_checkpoints(dns_points, false);
    }
    else
    {
      MERROR("One or more checkpoints fetched from DNS conflicted with existing checkpoints!");
    }
  }

  check_against_checkpoints(m_checkpoints, true);

  return true;
}
//------------------------------------------------------------------
void Blockchain::set_enforce_dns_checkpoints(bool enforce_checkpoints)
{
  m_enforce_dns_checkpoints = enforce_checkpoints;
}

//------------------------------------------------------------------
void Blockchain::block_longhash_worker(uint64_t height, const std::vector<block> &blocks, std::unordered_map<crypto::hash, crypto::hash> &map) const
{
  TIME_MEASURE_START(t);

  for (const auto & block : blocks)
  {
    if (m_cancel)
       break;
    crypto::hash id = get_block_hash(block);
    crypto::hash pow = get_block_longhash(block, height++);
    map.emplace(id, pow);
  }

  TIME_MEASURE_FINISH(t);
}

//------------------------------------------------------------------
bool Blockchain::cleanup_handle_incoming_blocks(bool force_sync)
{
  bool success = false;

  MTRACE("Blockchain::" << __func__);
  CRITICAL_REGION_BEGIN(m_blockchain_lock);
  TIME_MEASURE_START(t1);

  try
  {
    m_db->batch_stop();
    success = true;
  }
  catch (const std::exception &e)
  {
    MERROR("Exception in cleanup_handle_incoming_blocks: " << e.what());
  }

  if (success && m_sync_counter > 0)
  {
    if (force_sync)
    {
      if(m_db_sync_mode != db_nosync)
        store_blockchain();
      m_sync_counter = 0;
    }
    else if (m_db_sync_threshold && ((m_db_sync_on_blocks && m_sync_counter >= m_db_sync_threshold) || (!m_db_sync_on_blocks && m_bytes_to_sync >= m_db_sync_threshold)))
    {
      MDEBUG("Sync threshold met, syncing");
      if(m_db_sync_mode == db_async)
      {
        m_sync_counter = 0;
        m_bytes_to_sync = 0;
        m_async_service.dispatch(boost::bind(&Blockchain::store_blockchain, this));
      }
      else if(m_db_sync_mode == db_sync)
      {
        store_blockchain();
      }
      else // db_nosync
      {
        // DO NOTHING, not required to call sync.
      }
    }
  }

  TIME_MEASURE_FINISH(t1);
  m_blocks_longhash_table.clear();
  m_scan_table.clear();
  m_blocks_txs_check.clear();
  m_check_txin_table.clear();

  // when we're well clear of the precomputed hashes, free the memory
  if (!m_blocks_hash_check.empty() && m_db->height() > m_blocks_hash_check.size() + 4096)
  {
    MINFO("Dumping block hashes, we're now 4k past " << m_blocks_hash_check.size());
    m_blocks_hash_check.clear();
    m_blocks_hash_check.shrink_to_fit();
  }

  CRITICAL_REGION_END();
  m_tx_pool.unlock();

  return success;
}

//------------------------------------------------------------------
//FIXME: unused parameter txs
void Blockchain::output_scan_worker(const uint64_t amount, const std::vector<uint64_t> &offsets, std::vector<output_data_t> &outputs, std::unordered_map<crypto::hash, cryptonote::transaction> &txs) const
{
  try
  {
    m_db->get_output_key(amount, offsets, outputs, true);
  }
  catch (const std::exception& e)
  {
    MERROR_VER("EXCEPTION: " << e.what());
  }
  catch (...)
  {

  }
}

uint64_t Blockchain::prevalidate_block_hashes(uint64_t height, const std::vector<crypto::hash> &hashes)
{
  // new: . . . . . X X X X X . . . . . .
  // pre: A A A A B B B B C C C C D D D D

  // easy case: height >= hashes
  if (height >= m_blocks_hash_of_hashes.size() * HASH_OF_HASHES_STEP)
    return hashes.size();

  // if we're getting old blocks, we might have jettisoned the hashes already
  if (m_blocks_hash_check.empty())
    return hashes.size();

  // find hashes encompassing those block
  size_t first_index = height / HASH_OF_HASHES_STEP;
  size_t last_index = (height + hashes.size() - 1) / HASH_OF_HASHES_STEP;
  MDEBUG("Blocks " << height << " - " << (height + hashes.size() - 1) << " start at " << first_index << " and end at " << last_index);

  // case of not enough to calculate even a single hash
  if (first_index == last_index && hashes.size() < HASH_OF_HASHES_STEP && (height + hashes.size()) % HASH_OF_HASHES_STEP)
    return hashes.size();

  // build hashes vector to hash hashes together
  std::vector<crypto::hash> data;
  data.reserve(hashes.size() + HASH_OF_HASHES_STEP - 1); // may be a bit too much

  // we expect height to be either equal or a bit below db height
  bool disconnected = (height > m_db->height());
  size_t pop;
  if (disconnected && height % HASH_OF_HASHES_STEP)
  {
    ++first_index;
    pop = HASH_OF_HASHES_STEP - height % HASH_OF_HASHES_STEP;
  }
  else
  {
    // we might need some already in the chain for the first part of the first hash
    for (uint64_t h = first_index * HASH_OF_HASHES_STEP; h < height; ++h)
    {
      data.push_back(m_db->get_block_hash_from_height(h));
    }
    pop = 0;
  }

  // push the data to check
  for (const auto &h: hashes)
  {
    if (pop)
      --pop;
    else
      data.push_back(h);
  }

  // hash and check
  uint64_t usable = first_index * HASH_OF_HASHES_STEP - height; // may start negative, but unsigned under/overflow is not UB
  for (size_t n = first_index; n <= last_index; ++n)
  {
    if (n < m_blocks_hash_of_hashes.size())
    {
      // if the last index isn't fully filled, we can't tell if valid
      if (data.size() < (n - first_index) * HASH_OF_HASHES_STEP + HASH_OF_HASHES_STEP)
        break;

      crypto::hash hash;
      cn_fast_hash(data.data() + (n - first_index) * HASH_OF_HASHES_STEP, HASH_OF_HASHES_STEP * sizeof(crypto::hash), hash);
      bool valid = hash == m_blocks_hash_of_hashes[n];

      // add to the known hashes array
      if (!valid)
      {
        MDEBUG("invalid hash for blocks " << n * HASH_OF_HASHES_STEP << " - " << (n * HASH_OF_HASHES_STEP + HASH_OF_HASHES_STEP - 1));
        break;
      }

      size_t end = n * HASH_OF_HASHES_STEP + HASH_OF_HASHES_STEP;
      for (size_t i = n * HASH_OF_HASHES_STEP; i < end; ++i)
      {
        CHECK_AND_ASSERT_MES(m_blocks_hash_check[i] == crypto::null_hash || m_blocks_hash_check[i] == data[i - first_index * HASH_OF_HASHES_STEP],
            0, "Consistency failure in m_blocks_hash_check construction");
        m_blocks_hash_check[i] = data[i - first_index * HASH_OF_HASHES_STEP];
      }
      usable += HASH_OF_HASHES_STEP;
    }
    else
    {
      // if after the end of the precomputed blocks, accept anything
      usable += HASH_OF_HASHES_STEP;
      if (usable > hashes.size())
        usable = hashes.size();
    }
  }
  MDEBUG("usable: " << usable << " / " << hashes.size());
  CHECK_AND_ASSERT_MES(usable < std::numeric_limits<uint64_t>::max() / 2, 0, "usable is negative");
  return usable;
}

//------------------------------------------------------------------
// ND: Speedups:
// 1. Thread long_hash computations if possible (m_max_prepare_blocks_threads = nthreads, default = 4)
// 2. Group all amounts (from txs) and related absolute offsets and form a table of tx_prefix_hash
//    vs [k_image, output_keys] (m_scan_table). This is faster because it takes advantage of bulk queries
//    and is threaded if possible. The table (m_scan_table) will be used later when querying output
//    keys.
bool Blockchain::prepare_handle_incoming_blocks(const std::vector<block_complete_entry> &blocks_entry)
{
  MTRACE("Blockchain::" << __func__);
  TIME_MEASURE_START(prepare);
  bool stop_batch;
  uint64_t bytes = 0;
  size_t total_txs = 0;

  // Order of locking must be:
  //  m_incoming_tx_lock (optional)
  //  m_tx_pool lock
  //  blockchain lock
  //
  //  Something which takes the blockchain lock may never take the txpool lock
  //  if it has not provably taken the txpool lock earlier
  //
  //  The txpool lock is now taken in prepare_handle_incoming_blocks
  //  and released in cleanup_handle_incoming_blocks. This avoids issues
  //  when something uses the pool, which now uses the blockchain and
  //  needs a batch, since a batch could otherwise be active while the
  //  txpool and blockchain locks were not held

  m_tx_pool.lock();
  CRITICAL_REGION_LOCAL1(m_blockchain_lock);

  if(blocks_entry.size() == 0)
    return false;

  for (const auto &entry : blocks_entry)
  {
    bytes += entry.block.size();
    for (const auto &tx_blob : entry.txs)
    {
      bytes += tx_blob.size();
    }
    total_txs += entry.txs.size();
  }
  m_bytes_to_sync += bytes;
  while (!(stop_batch = m_db->batch_start(blocks_entry.size(), bytes))) {
    m_blockchain_lock.unlock();
    m_tx_pool.unlock();
    epee::misc_utils::sleep_no_w(1000);
    m_tx_pool.lock();
    m_blockchain_lock.lock();
  }

  if ((m_db->height() + blocks_entry.size()) < m_blocks_hash_check.size())
    return true;

  bool blocks_exist = false;
  tools::threadpool& tpool = tools::threadpool::getInstance();
  uint64_t threads = tpool.get_max_concurrency();

  if (blocks_entry.size() > 1 && threads > 1 && m_max_prepare_blocks_threads > 1)
  {
    // limit threads, default limit = 4
    if(threads > m_max_prepare_blocks_threads)
      threads = m_max_prepare_blocks_threads;

    uint64_t height = m_db->height();
    int batches = blocks_entry.size() / threads;
    int extra = blocks_entry.size() % threads;
    MDEBUG("block_batches: " << batches);
    std::vector<std::unordered_map<crypto::hash, crypto::hash>> maps(threads);
    std::vector < std::vector < block >> blocks(threads);
    auto it = blocks_entry.begin();

    for (uint64_t i = 0; i < threads; i++)
    {
      blocks[i].reserve(batches + 1);
      for (int j = 0; j < batches; j++)
      {
        block block;

        if (!parse_and_validate_block_from_blob(it->block, block))
        {
          std::advance(it, 1);
          continue;
        }

        // check first block and skip all blocks if its not chained properly
        if (i == 0 && j == 0)
        {
          crypto::hash tophash = m_db->top_block_hash();
          if (block.prev_id != tophash)
          {
            MDEBUG("Skipping prepare blocks. New blocks don't belong to chain.");
            return true;
          }
        }
        if (have_block(get_block_hash(block)))
        {
          blocks_exist = true;
          break;
        }

        blocks[i].push_back(std::move(block));
        std::advance(it, 1);
      }
    }

    for (int i = 0; i < extra && !blocks_exist; i++)
    {
      block block;

      if (!parse_and_validate_block_from_blob(it->block, block))
      {
        std::advance(it, 1);
        continue;
      }

      if (have_block(get_block_hash(block)))
      {
        blocks_exist = true;
        break;
      }

      blocks[i].push_back(std::move(block));
      std::advance(it, 1);
    }

    if (!blocks_exist)
    {
      m_blocks_longhash_table.clear();
      uint64_t thread_height = height;
      tools::threadpool::waiter waiter;
      for (uint64_t i = 0; i < threads; i++)
      {
        tpool.submit(&waiter, boost::bind(&Blockchain::block_longhash_worker, this, thread_height, std::cref(blocks[i]), std::ref(maps[i])), true);
        thread_height += blocks[i].size();
      }

      waiter.wait(&tpool);

      if (m_cancel)
         return false;

      for (const auto & map : maps)
      {
        m_blocks_longhash_table.insert(map.begin(), map.end());
      }
    }
  }

  if (m_cancel)
    return false;

  if (blocks_exist)
  {
    MDEBUG("Skipping prepare blocks. Blocks exist.");
    return true;
  }

  m_fake_scan_time = 0;
  m_fake_pow_calc_time = 0;

  m_scan_table.clear();
  m_check_txin_table.clear();

  TIME_MEASURE_FINISH(prepare);
  m_fake_pow_calc_time = prepare / blocks_entry.size();

  if (blocks_entry.size() > 1 && threads > 1 && m_show_time_stats)
    MDEBUG("Prepare blocks took: " << prepare << " ms");

  TIME_MEASURE_START(scantable);

  // [input] stores all unique amounts found
  std::vector < uint64_t > amounts;
  // [input] stores all absolute_offsets for each amount
  std::map<uint64_t, std::vector<uint64_t>> offset_map;
  // [output] stores all output_data_t for each absolute_offset
  std::map<uint64_t, std::vector<output_data_t>> tx_map;
  std::vector<std::pair<cryptonote::transaction, crypto::hash>> txes(total_txs);

#define SCAN_TABLE_QUIT(m) \
        do { \
            MERROR_VER(m) ;\
            m_scan_table.clear(); \
            return false; \
        } while(0); \

  // generate sorted tables for all amounts and absolute offsets
  size_t tx_index = 0;
  for (const auto &entry : blocks_entry)
  {
    if (m_cancel)
      return false;

    for (const auto &tx_blob : entry.txs)
    {
      if (tx_index >= txes.size())
        SCAN_TABLE_QUIT("tx_index is out of sync");
      transaction &tx = txes[tx_index].first;
      crypto::hash &tx_prefix_hash = txes[tx_index].second;
      ++tx_index;

      if (!parse_and_validate_tx_base_from_blob(tx_blob, tx))
        SCAN_TABLE_QUIT("Could not parse tx from incoming blocks.");
      cryptonote::get_transaction_prefix_hash(tx, tx_prefix_hash);

      auto its = m_scan_table.find(tx_prefix_hash);
      if (its != m_scan_table.end())
        SCAN_TABLE_QUIT("Duplicate tx found from incoming blocks.");

      m_scan_table.emplace(tx_prefix_hash, std::unordered_map<crypto::key_image, std::vector<output_data_t>>());
      its = m_scan_table.find(tx_prefix_hash);
      assert(its != m_scan_table.end());

      // get all amounts from tx.vin(s)
      for (const auto &txin : tx.vin)
      {
        const txin_to_key &in_to_key = boost::get < txin_to_key > (txin);

        // check for duplicate
        auto it = its->second.find(in_to_key.k_image);
        if (it != its->second.end())
          SCAN_TABLE_QUIT("Duplicate key_image found from incoming blocks.");

        amounts.push_back(in_to_key.amount);
      }

      // sort and remove duplicate amounts from amounts list
      std::sort(amounts.begin(), amounts.end());
      auto last = std::unique(amounts.begin(), amounts.end());
      amounts.erase(last, amounts.end());

      // add amount to the offset_map and tx_map
      for (const uint64_t &amount : amounts)
      {
        if (offset_map.find(amount) == offset_map.end())
          offset_map.emplace(amount, std::vector<uint64_t>());

        if (tx_map.find(amount) == tx_map.end())
          tx_map.emplace(amount, std::vector<output_data_t>());
      }

      // add new absolute_offsets to offset_map
      for (const auto &txin : tx.vin)
      {
        const txin_to_key &in_to_key = boost::get < txin_to_key > (txin);
        // no need to check for duplicate here.
        auto absolute_offsets = relative_output_offsets_to_absolute(in_to_key.key_offsets);
        for (const auto & offset : absolute_offsets)
          offset_map[in_to_key.amount].push_back(offset);

      }
    }
  }

  // sort and remove duplicate absolute_offsets in offset_map
  for (auto &offsets : offset_map)
  {
    std::sort(offsets.second.begin(), offsets.second.end());
    auto last = std::unique(offsets.second.begin(), offsets.second.end());
    offsets.second.erase(last, offsets.second.end());
  }

  // [output] stores all transactions for each tx_out_index::hash found
  std::vector<std::unordered_map<crypto::hash, cryptonote::transaction>> transactions(amounts.size());

  threads = tpool.get_max_concurrency();
  if (!m_db->can_thread_bulk_indices())
    threads = 1;

  if (threads > 1)
  {
    tools::threadpool::waiter waiter;

    for (size_t i = 0; i < amounts.size(); i++)
    {
      uint64_t amount = amounts[i];
      tpool.submit(&waiter, boost::bind(&Blockchain::output_scan_worker, this, amount, std::cref(offset_map[amount]), std::ref(tx_map[amount]), std::ref(transactions[i])), true);
    }
    waiter.wait(&tpool);
  }
  else
  {
    for (size_t i = 0; i < amounts.size(); i++)
    {
      uint64_t amount = amounts[i];
      output_scan_worker(amount, offset_map[amount], tx_map[amount], transactions[i]);
    }
  }

  // now generate a table for each tx_prefix and k_image hashes
  tx_index = 0;
  for (const auto &entry : blocks_entry)
  {
    if (m_cancel)
      return false;

    for (const auto &tx_blob : entry.txs)
    {
      if (tx_index >= txes.size())
        SCAN_TABLE_QUIT("tx_index is out of sync");
      const transaction &tx = txes[tx_index].first;
      const crypto::hash &tx_prefix_hash = txes[tx_index].second;
      ++tx_index;

      auto its = m_scan_table.find(tx_prefix_hash);
      if (its == m_scan_table.end())
        SCAN_TABLE_QUIT("Tx not found on scan table from incoming blocks.");

      for (const auto &txin : tx.vin)
      {
        const txin_to_key &in_to_key = boost::get < txin_to_key > (txin);
        auto needed_offsets = relative_output_offsets_to_absolute(in_to_key.key_offsets);

        std::vector<output_data_t> outputs;
        for (const uint64_t & offset_needed : needed_offsets)
        {
          size_t pos = 0;
          bool found = false;

          for (const uint64_t &offset_found : offset_map[in_to_key.amount])
          {
            if (offset_needed == offset_found)
            {
              found = true;
              break;
            }

            ++pos;
          }

          if (found && pos < tx_map[in_to_key.amount].size())
            outputs.push_back(tx_map[in_to_key.amount].at(pos));
          else
            break;
        }

        its->second.emplace(in_to_key.k_image, outputs);
      }
    }
  }

  TIME_MEASURE_FINISH(scantable);
  if (total_txs > 0)
  {
    m_fake_scan_time = scantable / total_txs;
    if(m_show_time_stats)
      MDEBUG("Prepare scantable took: " << scantable << " ms");
  }

  return true;
}

void Blockchain::add_txpool_tx(transaction &tx, const txpool_tx_meta_t &meta)
{
  m_db->add_txpool_tx(tx, meta);
}

void Blockchain::update_txpool_tx(const crypto::hash &txid, const txpool_tx_meta_t &meta)
{
  m_db->update_txpool_tx(txid, meta);
}

void Blockchain::remove_txpool_tx(const crypto::hash &txid)
{
  m_db->remove_txpool_tx(txid);
}

uint64_t Blockchain::get_txpool_tx_count(bool include_unrelayed_txes) const
{
  return m_db->get_txpool_tx_count(include_unrelayed_txes);
}

bool Blockchain::get_txpool_tx_meta(const crypto::hash& txid, txpool_tx_meta_t &meta) const
{
  return m_db->get_txpool_tx_meta(txid, meta);
}

bool Blockchain::get_txpool_tx_blob(const crypto::hash& txid, cryptonote::blobdata &bd) const
{
  return m_db->get_txpool_tx_blob(txid, bd);
}

cryptonote::blobdata Blockchain::get_txpool_tx_blob(const crypto::hash& txid) const
{
  return m_db->get_txpool_tx_blob(txid);
}

bool Blockchain::for_all_txpool_txes(std::function<bool(const crypto::hash&, const txpool_tx_meta_t&, const cryptonote::blobdata*)> f, bool include_blob, bool include_unrelayed_txes) const
{
  return m_db->for_all_txpool_txes(f, include_blob, include_unrelayed_txes);
}

void Blockchain::set_user_options(uint64_t maxthreads, bool sync_on_blocks, uint64_t sync_threshold, blockchain_db_sync_mode sync_mode, bool fast_sync)
{
  if (sync_mode == db_defaultsync)
  {
    m_db_default_sync = true;
    sync_mode = db_async;
  }
  m_db_sync_mode = sync_mode;
  m_fast_sync = fast_sync;
  m_db_sync_on_blocks = sync_on_blocks;
  m_db_sync_threshold = sync_threshold;
  m_max_prepare_blocks_threads = maxthreads;
}

void Blockchain::safesyncmode(const bool onoff)
{
  /* all of this is no-op'd if the user set a specific
   * --db-sync-mode at startup.
   */
  if (m_db_default_sync)
  {
    m_db->safesyncmode(onoff);
    m_db_sync_mode = onoff ? db_nosync : db_async;
  }
}

HardFork::State Blockchain::get_hard_fork_state() const
{
  return m_hardfork->get_state();
}

const std::vector<HardFork::Params>& Blockchain::get_hard_fork_heights(network_type nettype)
{
  static const std::vector<HardFork::Params> mainnet_heights = []()
  {
    std::vector<HardFork::Params> heights;
    for (const auto& i : mainnet_hard_forks)
      heights.emplace_back(i.version, i.height, i.threshold, i.time);
    return heights;
  }();
  static const std::vector<HardFork::Params> testnet_heights = []()
  {
    std::vector<HardFork::Params> heights;
    for (const auto& i : testnet_hard_forks)
      heights.emplace_back(i.version, i.height, i.threshold, i.time);
    return heights;
  }();
  static const std::vector<HardFork::Params> stagenet_heights = []()
  {
    std::vector<HardFork::Params> heights;
    for (const auto& i : stagenet_hard_forks)
      heights.emplace_back(i.version, i.height, i.threshold, i.time);
    return heights;
  }();
  static const std::vector<HardFork::Params> dummy;
  switch (nettype)
  {
    case MAINNET: return mainnet_heights;
    case TESTNET: return testnet_heights;
    case STAGENET: return stagenet_heights;
    default: return dummy;
  }
}

bool Blockchain::get_hard_fork_voting_info(uint8_t version, uint32_t &window, uint32_t &votes, uint32_t &threshold, uint64_t &earliest_height, uint8_t &voting) const
{
  return m_hardfork->get_voting_info(version, window, votes, threshold, earliest_height, voting);
}

uint64_t Blockchain::get_difficulty_target() const
{
  return DIFFICULTY_TARGET_V2;
}

std::map<uint64_t, std::tuple<uint64_t, uint64_t, uint64_t>> Blockchain:: get_output_histogram(const std::vector<uint64_t> &amounts, bool unlocked, uint64_t recent_cutoff, uint64_t min_count) const
{
  return m_db->get_output_histogram(amounts, unlocked, recent_cutoff, min_count);
}

std::list<std::pair<Blockchain::block_extended_info,std::vector<crypto::hash>>> Blockchain::get_alternative_chains() const
{
  std::list<std::pair<Blockchain::block_extended_info,std::vector<crypto::hash>>> chains;

  for (const auto &i: m_alternative_chains)
  {
    const crypto::hash &top = i.first;
    bool found = false;
    for (const auto &j: m_alternative_chains)
    {
      if (j.second.bl.prev_id == top)
      {
        found = true;
        break;
      }
    }
    if (!found)
    {
      std::vector<crypto::hash> chain;
      auto h = i.second.bl.prev_id;
      chain.push_back(top);
      blocks_ext_by_hash::const_iterator prev;
      while ((prev = m_alternative_chains.find(h)) != m_alternative_chains.end())
      {
        chain.push_back(h);
        h = prev->second.bl.prev_id;
      }
      chains.push_back(std::make_pair(i.second, chain));
    }
  }
  return chains;
}

void Blockchain::cancel()
{
  m_cancel = true;
}

#if defined(PER_BLOCK_CHECKPOINT)
static const char expected_block_hashes_hash[] = "63b6445540c13f74d73fd753906e80bb84328c57b5a5a90c73353ed8405e7043";
void Blockchain::load_compiled_in_block_hashes()
{
  const bool testnet = m_nettype == TESTNET;
  const bool stagenet = m_nettype == STAGENET;
  if (m_fast_sync && get_blocks_dat_start(testnet, stagenet) != nullptr && get_blocks_dat_size(testnet, stagenet) > 0)
  {
    MINFO("Loading precomputed blocks (" << get_blocks_dat_size(testnet, stagenet) << " bytes)");

    if (m_nettype == MAINNET)
    {
      // first check hash
      crypto::hash hash;
      if (!tools::sha256sum(get_blocks_dat_start(testnet, stagenet), get_blocks_dat_size(testnet, stagenet), hash))
      {
        MERROR("Failed to hash precomputed blocks data");
        return;
      }
      MINFO("precomputed blocks hash: " << hash << ", expected " << expected_block_hashes_hash);
      cryptonote::blobdata expected_hash_data;
      if (!epee::string_tools::parse_hexstr_to_binbuff(std::string(expected_block_hashes_hash), expected_hash_data) || expected_hash_data.size() != sizeof(crypto::hash))
      {
        MERROR("Failed to parse expected block hashes hash");
        return;
      }
      const crypto::hash expected_hash = *reinterpret_cast<const crypto::hash*>(expected_hash_data.data());
      if (hash != expected_hash)
      {
        MERROR("Block hash data does not match expected hash");
        return;
      }
    }

    if (get_blocks_dat_size(testnet, stagenet) > 4)
    {
      const unsigned char *p = get_blocks_dat_start(testnet, stagenet);
      const uint32_t nblocks = *p | ((*(p+1))<<8) | ((*(p+2))<<16) | ((*(p+3))<<24);
      if (nblocks > (std::numeric_limits<uint32_t>::max() - 4) / sizeof(hash))
      {
        MERROR("Block hash data is too large");
        return;
      }
      const size_t size_needed = 4 + nblocks * sizeof(crypto::hash);
      if(nblocks > 0 && nblocks > (m_db->height() + HASH_OF_HASHES_STEP - 1) / HASH_OF_HASHES_STEP && get_blocks_dat_size(testnet, stagenet) >= size_needed)
      {
        p += sizeof(uint32_t);
        m_blocks_hash_of_hashes.reserve(nblocks);
        for (uint32_t i = 0; i < nblocks; i++)
        {
          crypto::hash hash;
          memcpy(hash.data, p, sizeof(hash.data));
          p += sizeof(hash.data);
          m_blocks_hash_of_hashes.push_back(hash);
        }
        m_blocks_hash_check.resize(m_blocks_hash_of_hashes.size() * HASH_OF_HASHES_STEP, crypto::null_hash);
        MINFO(nblocks << " block hashes loaded");

        // FIXME: clear tx_pool because the process might have been
        // terminated and caused it to store txs kept by blocks.
        // The core will not call check_tx_inputs(..) for these
        // transactions in this case. Consequently, the sanity check
        // for tx hashes will fail in handle_block_to_main_chain(..)
        CRITICAL_REGION_LOCAL(m_tx_pool);

        std::vector<transaction> txs;
        m_tx_pool.get_transactions(txs);

        size_t blob_size;
        uint64_t fee;
        bool relayed, do_not_relay, double_spend_seen;
        transaction pool_tx;
        for(const transaction &tx : txs)
        {
          crypto::hash tx_hash = get_transaction_hash(tx);
          m_tx_pool.take_tx(tx_hash, pool_tx, blob_size, fee, relayed, do_not_relay, double_spend_seen);
        }
      }
    }
  }
}
#endif

bool Blockchain::is_within_compiled_block_hash_area(uint64_t height) const
{
#if defined(PER_BLOCK_CHECKPOINT)
  return height < m_blocks_hash_of_hashes.size() * HASH_OF_HASHES_STEP;
#else
  return false;
#endif
}

void Blockchain::lock()
{
  m_blockchain_lock.lock();
}

void Blockchain::unlock()
{
  m_blockchain_lock.unlock();
}

bool Blockchain::for_all_key_images(std::function<bool(const crypto::key_image&)> f) const
{
  return m_db->for_all_key_images(f);
}

bool Blockchain::for_blocks_range(const uint64_t& h1, const uint64_t& h2, std::function<bool(uint64_t, const crypto::hash&, const block&)> f) const
{
  return m_db->for_blocks_range(h1, h2, f);
}

bool Blockchain::for_all_transactions(std::function<bool(const crypto::hash&, const cryptonote::transaction&)> f, bool pruned) const
{
  return m_db->for_all_transactions(f, pruned);
}

bool Blockchain::for_all_outputs(std::function<bool(uint64_t amount, const crypto::hash &tx_hash, uint64_t height, size_t tx_idx)> f) const
{
  return m_db->for_all_outputs(f);;
}

bool Blockchain::for_all_outputs(uint64_t amount, std::function<bool(uint64_t height)> f) const
{
  return m_db->for_all_outputs(amount, f);;
}

<<<<<<< HEAD
void Blockchain::hook_init(Blockchain::InitHook& init_hook)
{
  m_init_hooks.push_back(&init_hook);
}

void Blockchain::hook_block_added(Blockchain::BlockAddedHook& block_added_hook)
{
  m_block_added_hooks.push_back(&block_added_hook);
}

void Blockchain::hook_blockchain_detached(Blockchain::BlockchainDetachedHook& blockchain_detached_hook)
{
  m_blockchain_detached_hooks.push_back(&blockchain_detached_hook);
}

void Blockchain::hook_validate_miner_tx(Blockchain::ValidateMinerTxHook& validate_miner_tx_hook)
{
  m_validate_miner_tx_hooks.push_back(&validate_miner_tx_hook);
}

=======
>>>>>>> 89645ec8
void Blockchain::invalidate_block_template_cache()
{
  MDEBUG("Invalidating block template cache");
  m_btc_valid = false;
}

void Blockchain::cache_block_template(const block &b, const cryptonote::account_public_address &address, const blobdata &nonce, const difficulty_type &diff, uint64_t expected_reward, uint64_t pool_cookie)
{
  MDEBUG("Setting block template cache");
  m_btc = b;
  m_btc_address = address;
  m_btc_nonce = nonce;
  m_btc_difficulty = diff;
  m_btc_expected_reward = expected_reward;
  m_btc_pool_cookie = pool_cookie;
  m_btc_valid = true;
}

namespace cryptonote {
template bool Blockchain::get_transactions(const std::vector<crypto::hash>&, std::vector<transaction>&, std::vector<crypto::hash>&) const;
template bool Blockchain::get_transactions_blobs(const std::vector<crypto::hash>&, std::vector<cryptonote::blobdata>&, std::vector<crypto::hash>&, bool) const;
}<|MERGE_RESOLUTION|>--- conflicted
+++ resolved
@@ -128,11 +128,8 @@
   m_enforce_dns_checkpoints(false), m_max_prepare_blocks_threads(4), m_db_sync_on_blocks(true), m_db_sync_threshold(1), m_db_sync_mode(db_async), m_db_default_sync(false), m_fast_sync(true), m_show_time_stats(false), m_sync_counter(0), m_bytes_to_sync(0), m_cancel(false),
   m_difficulty_for_next_block_top_hash(crypto::null_hash),
   m_difficulty_for_next_block(1),
-<<<<<<< HEAD
   m_service_node_list(service_node_list),
   m_deregister_vote_pool(deregister_vote_pool),
-=======
->>>>>>> 89645ec8
   m_btc_valid(false)
 {
   LOG_PRINT_L3("Blockchain::" << __func__);
@@ -3861,7 +3858,6 @@
   m_tx_pool.on_blockchain_inc(new_height, id);
   get_difficulty_for_next_block(); // just to cache it
   invalidate_block_template_cache();
-<<<<<<< HEAD
 
   // New height is the height of the block we just mined. We want (new_height
   // + 1) because our age checks for deregister votes is now (age >=
@@ -3871,8 +3867,6 @@
   // drop connection from each other when they go around P2Ping votes.
   m_deregister_vote_pool.remove_expired_votes(new_height + 1);
   m_deregister_vote_pool.remove_used_votes(txs);
-=======
->>>>>>> 89645ec8
 
   return true;
 }
@@ -4844,7 +4838,6 @@
   return m_db->for_all_outputs(amount, f);;
 }
 
-<<<<<<< HEAD
 void Blockchain::hook_init(Blockchain::InitHook& init_hook)
 {
   m_init_hooks.push_back(&init_hook);
@@ -4865,8 +4858,6 @@
   m_validate_miner_tx_hooks.push_back(&validate_miner_tx_hook);
 }
 
-=======
->>>>>>> 89645ec8
 void Blockchain::invalidate_block_template_cache()
 {
   MDEBUG("Invalidating block template cache");
