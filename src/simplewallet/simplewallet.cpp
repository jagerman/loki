--- conflicted
+++ resolved
@@ -7504,13 +7504,8 @@
 
   const auto vm = wallet_args::main(
    argc, argv,
-<<<<<<< HEAD
    "loki-wallet-cli [--wallet-file=<file>|--generate-new-wallet=<file>] [<COMMAND>]",
     sw::tr("This is the command line loki wallet. It needs to connect to a loki\ndaemon to work correctly."),
-=======
-   "monero-wallet-cli [--wallet-file=<file>|--generate-new-wallet=<file>] [<COMMAND>]",
-    sw::tr("This is the command line monero wallet. It needs to connect to a monero\ndaemon to work correctly.\nWARNING: Do not reuse your Monero keys on an another fork, UNLESS this fork has key reuse mitigations built in. Doing so will harm your privacy."),
->>>>>>> 6f6521ad
     desc_params,
     positional_options,
     [](const std::string &s, bool emphasis){ tools::scoped_message_writer(emphasis ? epee::console_color_white : epee::console_color_default, true) << s; },
