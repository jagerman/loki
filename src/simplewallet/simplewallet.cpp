--- conflicted
+++ resolved
@@ -6337,18 +6337,12 @@
     crypto::key_image key_image;
     for (const auto& entry : response)
     {
-<<<<<<< HEAD
-      const auto& entry = response[i];
-      binary_buf.clear();
-      if(!epee::string_tools::parse_hexstr_to_binbuff(entry["key_image"].get<std::string>(), binary_buf) || binary_buf.size() != sizeof(crypto::key_image))
-=======
       if (first)
         first = false;
       else
         msg_buf += "\n";
 
-      if (!tools::hex_to_type(entry.key_image, key_image))
->>>>>>> e120075c
+      if (!tools::hex_to_type(entry["key_image"].get<std::string>(), key_image))
       {
         fail_msg_writer() << tr("Failed to parse hex representation of key image: ") << entry["key_image"];
         continue;
@@ -6669,13 +6663,8 @@
       return true;
     }
 
-<<<<<<< HEAD
     auto enc_hex = response[0]["encrypted_value"].get<std::string>();
-    if (!oxenmq::is_hex(enc_hex) || enc_hex.size() % 2 != 0 || enc_hex.size() > 2*ons::mapping_value::BUFFER_SIZE)
-=======
-    auto& enc_hex = response[0].encrypted_value;
     if (!oxenc::is_hex(enc_hex) || enc_hex.size() > 2*ons::mapping_value::BUFFER_SIZE)
->>>>>>> e120075c
     {
       LOG_ERROR("invalid ONS data returned from oxend");
       fail_msg_writer() << tr("invalid ONS data returned from oxend");
@@ -6921,13 +6910,8 @@
   int last_index = -1;
   for (auto const &mapping : response)
   {
-<<<<<<< HEAD
     auto enc_hex = mapping["encrypted_value"].get<std::string>();
-    if (mapping["entry_index"].get<uint64_t>() >= args.size() || !oxenmq::is_hex(enc_hex) || enc_hex.size() % 2 != 0 || enc_hex.size() > 2*ons::mapping_value::BUFFER_SIZE)
-=======
-    auto& enc_hex = mapping.encrypted_value;
-    if (mapping.entry_index >= args.size() || !oxenc::is_hex(enc_hex) || enc_hex.size() > 2*ons::mapping_value::BUFFER_SIZE)
->>>>>>> e120075c
+    if (mapping["entry_index"].get<uint64_t>() >= args.size() || !oxenc::is_hex(enc_hex) || enc_hex.size() > 2*ons::mapping_value::BUFFER_SIZE)
     {
       fail_msg_writer() << "Received invalid ONS mapping data from oxend";
       return false;
@@ -7034,44 +7018,11 @@
     ons::mapping_type ons_type = static_cast<ons::mapping_type>(entry["type"].get<uint16_t>());
     if (auto got = cache.find(entry["name_hash"]); got != cache.end())
     {
-<<<<<<< HEAD
       name = got->second.name;
       ons::mapping_value mv;
-      if (ons::mapping_value::validate_encrypted(ons_type, oxenmq::from_hex(entry["encrypted_value"].get<std::string>()), &mv)
+      if (ons::mapping_value::validate_encrypted(ons_type, oxenc::from_hex(entry["encrypted_value"].get<std::string>()), &mv)
           && mv.decrypt(name, ons_type))
         value = mv.to_readable_value(nettype, ons_type);
-=======
-      std::string_view name;
-      std::string value;
-      if (auto got = cache.find(entry.name_hash); got != cache.end())
-      {
-        name = got->second.name;
-        ons::mapping_value mv;
-        if (ons::mapping_value::validate_encrypted(entry.type, oxenc::from_hex(entry.encrypted_value), &mv)
-            && mv.decrypt(name, entry.type))
-          value = mv.to_readable_value(nettype, entry.type);
-      }
-
-      auto writer = tools::msg_writer();
-      writer
-        << "Name (hashed): " << entry.name_hash;
-      if (!name.empty()) writer
-        << "\n    Name: " << name;
-      writer
-        << "\n    Type: " << entry.type;
-      if (!value.empty()) writer
-        << "\n    Value: " << value;
-      writer
-        << "\n    Owner: " << entry.owner;
-      if (entry.backup_owner) writer
-        << "\n    Backup owner: " << *entry.backup_owner;
-      writer
-        << "\n    Last updated height: " << entry.update_height;
-      if (entry.expiration_height) writer
-        << "\n    Expiration height: " << *entry.expiration_height;
-      writer
-        << "\n    Encrypted value: " << entry.encrypted_value;
->>>>>>> e120075c
     }
 
     auto writer = tools::msg_writer();
