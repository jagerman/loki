// Copyright (c) 2014-2019, The Monero Project
// Copyright (c)      2018, The Loki Project
// 
// All rights reserved.
// 
// Redistribution and use in source and binary forms, with or without modification, are
// permitted provided that the following conditions are met:
// 
// 1. Redistributions of source code must retain the above copyright notice, this list of
//    conditions and the following disclaimer.
// 
// 2. Redistributions in binary form must reproduce the above copyright notice, this list
//    of conditions and the following disclaimer in the documentation and/or other
//    materials provided with the distribution.
// 
// 3. Neither the name of the copyright holder nor the names of its contributors may be
//    used to endorse or promote products derived from this software without specific
//    prior written permission.
// 
// THIS SOFTWARE IS PROVIDED BY THE COPYRIGHT HOLDERS AND CONTRIBUTORS "AS IS" AND ANY
// EXPRESS OR IMPLIED WARRANTIES, INCLUDING, BUT NOT LIMITED TO, THE IMPLIED WARRANTIES OF
// MERCHANTABILITY AND FITNESS FOR A PARTICULAR PURPOSE ARE DISCLAIMED. IN NO EVENT SHALL
// THE COPYRIGHT HOLDER OR CONTRIBUTORS BE LIABLE FOR ANY DIRECT, INDIRECT, INCIDENTAL,
// SPECIAL, EXEMPLARY, OR CONSEQUENTIAL DAMAGES (INCLUDING, BUT NOT LIMITED TO,
// PROCUREMENT OF SUBSTITUTE GOODS OR SERVICES; LOSS OF USE, DATA, OR PROFITS; OR BUSINESS
// INTERRUPTION) HOWEVER CAUSED AND ON ANY THEORY OF LIABILITY, WHETHER IN CONTRACT,
// STRICT LIABILITY, OR TORT (INCLUDING NEGLIGENCE OR OTHERWISE) ARISING IN ANY WAY OUT OF
// THE USE OF THIS SOFTWARE, EVEN IF ADVISED OF THE POSSIBILITY OF SUCH DAMAGE.

#pragma once

#include "common/util.h"
#include "daemonizer/windows_service.h"
#include "daemonizer/windows_service_runner.h"
#include "cryptonote_core/cryptonote_core.h"

#include <shlobj.h>
#include <boost/filesystem/operations.hpp>
#include <boost/filesystem/path.hpp>

namespace daemonizer
{
  namespace
  {
    const command_line::arg_descriptor<bool> arg_install_service = {
      "install-service"
    , "Install Windows service"
    };
    const command_line::arg_descriptor<bool> arg_uninstall_service = {
      "uninstall-service"
    , "Uninstall Windows service"
    };
    const command_line::arg_descriptor<bool> arg_start_service = {
      "start-service"
    , "Start Windows service"
    };
    const command_line::arg_descriptor<bool> arg_stop_service = {
      "stop-service"
    , "Stop Windows service"
    };
    const command_line::arg_descriptor<bool> arg_is_service = {
      "run-as-service"
    , "Hidden -- true if running as windows service"
    };
    const command_line::arg_descriptor<bool> arg_non_interactive = {
      "non-interactive"
    , "Run non-interactive"
    };

    std::string get_argument_string(int argc, char const * argv[])
    {
      std::string result = "";
      for (int i = 1; i < argc; ++i)
      {
        result += " " + std::string{argv[i]};
      }
      return result;
    }
  }

  inline void init_options(
      boost::program_options::options_description & hidden_options
    , boost::program_options::options_description & normal_options
    )
  {
    command_line::add_arg(normal_options, arg_install_service);
    command_line::add_arg(normal_options, arg_uninstall_service);
    command_line::add_arg(normal_options, arg_start_service);
    command_line::add_arg(normal_options, arg_stop_service);
    command_line::add_arg(hidden_options, arg_is_service);
    command_line::add_arg(hidden_options, arg_non_interactive);
  }

  inline boost::filesystem::path get_default_data_dir()
  {
    bool admin;
    if (!windows::check_admin(admin))
    {
      admin = false;
    }
    if (admin)
    {
      return boost::filesystem::absolute(
          tools::get_special_folder_path(CSIDL_COMMON_APPDATA, true) + "\\" + CRYPTONOTE_NAME
        );
    }
    else
    {
      return boost::filesystem::absolute(
          tools::get_special_folder_path(CSIDL_APPDATA, true) + "\\" + CRYPTONOTE_NAME
        );
    }
  }

  inline boost::filesystem::path get_relative_path_base(
      boost::program_options::variables_map const & vm
    )
  {
    if (command_line::has_arg(vm, arg_is_service))
    {
      if (command_line::has_arg(vm, cryptonote::arg_data_dir))
      {
        return command_line::get_arg(vm, cryptonote::arg_data_dir);
      }
      else
      {
        return tools::get_default_data_dir();
      }
    }
    else
    {
      return boost::filesystem::current_path();
    }
  }

  template <typename T_executor>
  inline bool daemonize(
      int argc, char const * argv[]
    , T_executor && executor // universal ref
    , boost::program_options::variables_map const & vm
    )
  {
    std::string arguments = get_argument_string(argc, argv);

    if (command_line::has_arg(vm, arg_is_service))
    {
      // TODO - Set the service status here for return codes
      windows::t_service_runner<typename T_executor::t_daemon>::run(
        executor.name()
      , executor.create_daemon(vm)
      );
      return true;
    }
    else if (command_line::has_arg(vm, arg_install_service))
    {
      if (windows::ensure_admin(arguments))
      {
        arguments += " --run-as-service";
        return windows::install_service(executor.name(), arguments);
      }
    }
    else if (command_line::has_arg(vm, arg_uninstall_service))
    {
      if (windows::ensure_admin(arguments))
      {
        return windows::uninstall_service(executor.name());
      }
    }
    else if (command_line::has_arg(vm, arg_start_service))
    {
      if (windows::ensure_admin(arguments))
      {
        return windows::start_service(executor.name());
      }
    }
    else if (command_line::has_arg(vm, arg_stop_service))
    {
      if (windows::ensure_admin(arguments))
      {
        return windows::stop_service(executor.name());
      }
    }
    else // interactive
    {
<<<<<<< HEAD
      //LOG_PRINT_L0("Loki '" << LOKI_RELEASE_NAME << "' (v" << LOKI_VERSION_FULL);
      return executor.run_interactive(vm);
=======
      //LOG_PRINT_L0("Monero '" << MONERO_RELEASE_NAME << "' (v" << MONERO_VERSION_FULL);
      if (command_line::has_arg(vm, arg_non_interactive))
        return executor.run_non_interactive(vm);
      else
        return executor.run_interactive(vm);
>>>>>>> 581994b6
    }

    return false;
  }
}<|MERGE_RESOLUTION|>--- conflicted
+++ resolved
@@ -182,16 +182,11 @@
     }
     else // interactive
     {
-<<<<<<< HEAD
       //LOG_PRINT_L0("Loki '" << LOKI_RELEASE_NAME << "' (v" << LOKI_VERSION_FULL);
-      return executor.run_interactive(vm);
-=======
-      //LOG_PRINT_L0("Monero '" << MONERO_RELEASE_NAME << "' (v" << MONERO_VERSION_FULL);
       if (command_line::has_arg(vm, arg_non_interactive))
         return executor.run_non_interactive(vm);
       else
         return executor.run_interactive(vm);
->>>>>>> 581994b6
     }
 
     return false;
